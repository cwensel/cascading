/**
 * Copyright 2012 Twitter, Inc.
 *
 * Licensed under the Apache License, Version 2.0 (the "License");
 * you may not use this file except in compliance with the License.
 * You may obtain a copy of the License at
 *
 * http://www.apache.org/licenses/LICENSE-2.0
 *
 * Unless required by applicable law or agreed to in writing, software
 * distributed under the License is distributed on an "AS IS" BASIS,
 * WITHOUT WARRANTIES OR CONDITIONS OF ANY KIND, either express or implied.
 * See the License for the specific language governing permissions and
 * limitations under the License.
 */
package redelm.pig;

import java.util.List;

import org.apache.pig.data.DataType;
import org.apache.pig.impl.logicalLayer.FrontendException;
import org.apache.pig.impl.logicalLayer.schema.Schema;
import org.apache.pig.impl.logicalLayer.schema.Schema.FieldSchema;

import redelm.schema.GroupType;
import redelm.schema.MessageType;
import redelm.schema.PrimitiveType;
import redelm.schema.PrimitiveType.Primitive;
import redelm.schema.Type;
import redelm.schema.Type.Repetition;

/**
 *
 * Converts a Pig Schema into a RedElm schema
 *
 * Bags are converted into an optional group containing one repeated group field to preserve distinction between empty bag and null.
 * Map are converted into an optional group containing one repeated group field of (key, value).
<<<<<<< HEAD
 * anonymous fields are named field_{index}. (apparently pig already gives them an alias val_{int}, so this never happens)
=======
 * anonymous fields are named field_{index}. (in most cases pig already gives them an alias val_{int}, so this rarely happens)
>>>>>>> daea1fde
 *
 * @author Julien Le Dem
 *
 */
public class PigSchemaConverter {

  /**
   *
   * @param pigSchema the pig schema
   * @return the resulting RedElm schema
   */
  public MessageType convert(Schema pigSchema) {
    return new MessageType("pig_schema", convertTypes(pigSchema));
  }

  private Type[] convertTypes(Schema pigSchema) {
    List<FieldSchema> fields = pigSchema.getFields();
    Type[] types = new Type[fields.size()];
    for (int i = 0; i < types.length; i++) {
      types[i] = convert(fields.get(i), i);
    }
    return types;
  }

  private Type convert(FieldSchema fieldSchema, int index) {
    try {
      String name = name(fieldSchema.alias, "field_"+index);
      switch (fieldSchema.type) {
      case DataType.BAG:
        return convertBag(name, fieldSchema);
      case DataType.TUPLE:
        return convertTuple(name, fieldSchema, Repetition.OPTIONAL);
      case DataType.MAP:
        return convertMap(name, fieldSchema);
      case DataType.BOOLEAN:
        return primitive(name, Primitive.BOOLEAN);
      case DataType.CHARARRAY:
        return primitive(name, Primitive.STRING);
      case DataType.INTEGER:
        return primitive(name, Primitive.INT32);
      case DataType.LONG:
        return primitive(name, Primitive.INT64);
      case DataType.FLOAT:
        return primitive(name, Primitive.FLOAT);
      case DataType.DOUBLE:
        return primitive(name, Primitive.DOUBLE);
      case DataType.DATETIME:
        throw new UnsupportedOperationException();
      case DataType.BYTEARRAY:
        return primitive(name, Primitive.BINARY);
      default:
        throw new RuntimeException("Unknown type "+fieldSchema.type+" "+DataType.findTypeName(fieldSchema.type));
      }
    } catch (FrontendException e) {
      throw new RuntimeException("can't convert "+fieldSchema, e);
    } catch (RuntimeException e) {
      throw new RuntimeException("can't convert "+fieldSchema, e);
    }
  }

  /**
   *
   * @param name
   * @param fieldSchema
   * @return an optional group containing one repeated group field
   * @throws FrontendException
   */
  private GroupType convertBag(String name, FieldSchema fieldSchema) throws FrontendException {
    FieldSchema innerField = fieldSchema.schema.getField(0);
    return listWrapper(
        name,
        convertTuple(name(innerField.alias, "bag"), innerField, Repetition.REPEATED));
  }

  private String name(String fieldAlias, String defaultName) {
    return fieldAlias == null ? defaultName : fieldAlias;
  }

  private PrimitiveType primitive(String name, Primitive primitive) {
    return new PrimitiveType(Repetition.OPTIONAL, primitive, name);
  }

  /**
   * to preserve the difference between empty list and null
   * @param alias
   * @param groupType
   * @return an optional group
   */
  private GroupType listWrapper(String alias, GroupType groupType) {
    return new GroupType(Repetition.OPTIONAL, alias, groupType);
  }

  /**
   *
   * @param alias
   * @param fieldSchema
   * @return an optional group containing one repeated group field (key, value)
   * @throws FrontendException
   */
  private GroupType convertMap(String alias, FieldSchema fieldSchema) throws FrontendException {
    Type[] types = new Type[2];
    types[0] = new PrimitiveType(Repetition.REQUIRED, Primitive.STRING, "key");
    FieldSchema innerField = fieldSchema.schema.getField(0);
    types[1] = convertTuple("value", innerField, Repetition.OPTIONAL);
    return listWrapper(alias, new GroupType(Repetition.REPEATED, name(innerField.alias, "map"), types));
  }

  private GroupType convertTuple(String alias, FieldSchema field, Repetition repetition) {
    return new GroupType(repetition, alias, convertTypes(field.schema));
  }

}<|MERGE_RESOLUTION|>--- conflicted
+++ resolved
@@ -35,11 +35,7 @@
  *
  * Bags are converted into an optional group containing one repeated group field to preserve distinction between empty bag and null.
  * Map are converted into an optional group containing one repeated group field of (key, value).
-<<<<<<< HEAD
- * anonymous fields are named field_{index}. (apparently pig already gives them an alias val_{int}, so this never happens)
-=======
  * anonymous fields are named field_{index}. (in most cases pig already gives them an alias val_{int}, so this rarely happens)
->>>>>>> daea1fde
  *
  * @author Julien Le Dem
  *
