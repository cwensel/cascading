/*
 * Copyright (c) 2007-2014 Concurrent, Inc. All Rights Reserved.
 *
 * Project and contact information: http://www.cascading.org/
 *
 * This file is part of the Cascading project.
 *
 * Licensed under the Apache License, Version 2.0 (the "License");
 * you may not use this file except in compliance with the License.
 * You may obtain a copy of the License at
 *
 *     http://www.apache.org/licenses/LICENSE-2.0
 *
 * Unless required by applicable law or agreed to in writing, software
 * distributed under the License is distributed on an "AS IS" BASIS,
 * WITHOUT WARRANTIES OR CONDITIONS OF ANY KIND, either express or implied.
 * See the License for the specific language governing permissions and
 * limitations under the License.
 */

dependencies {
  compile project( ':cascading-core' )

  compile group: 'org.ccil.cowan.tagsoup', name: 'tagsoup', version: '1.2'

<<<<<<< HEAD
  providedCompile group: 'org.slf4j', name: 'slf4j-api', version: '1.7.5'
=======
  provided group: 'org.slf4j', name: 'slf4j-api', version: '1.7.2'
>>>>>>> 30dbe1db

  testCompile project( path: ':cascading-core', configuration: 'testArtifacts' )
}

javadoc {
  configure( options ) {
    links << "http://${rootProject.s3UploadDocs.destination}javadoc/cascading-core".toString()

//    linksOffline( '../../../cascading-core', "http://${rootProject.s3UploadDocs.destination}javadoc/cascading-core".toString() )
  }
}

platformTest.enabled = false<|MERGE_RESOLUTION|>--- conflicted
+++ resolved
@@ -23,11 +23,7 @@
 
   compile group: 'org.ccil.cowan.tagsoup', name: 'tagsoup', version: '1.2'
 
-<<<<<<< HEAD
-  providedCompile group: 'org.slf4j', name: 'slf4j-api', version: '1.7.5'
-=======
-  provided group: 'org.slf4j', name: 'slf4j-api', version: '1.7.2'
->>>>>>> 30dbe1db
+  provided group: 'org.slf4j', name: 'slf4j-api', version: '1.7.5'
 
   testCompile project( path: ':cascading-core', configuration: 'testArtifacts' )
 }
