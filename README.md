--- conflicted
+++ resolved
@@ -53,15 +53,9 @@
 
 Of note are three top level projects:
 
-<<<<<<< HEAD
 * [Fluid](http://www.cascading.org/fluid/) - A fluent API for Cascading that is compatible with the default API.
 * [Lingual](http://cascading.org/lingual/) - ANSI SQL and JDBC on Cascading
 * [Pattern](http://cascading.org/pattern/) - Machine Learning scoring and [PMML](http://en.wikipedia.org/wiki/Predictive_Model_Markup_Language) support with Cascading
-=======
-* [Fluid](http://cascading.org/fluid/) - An alternative fluent API for Cascading 
-* [Lingual](http://cascading.org/lingual/) - ANSI SQL and JDBC with Cascading
-* [Pattern](http://cascading.org/pattern/) - Machine Learning and [PMML](http://en.wikipedia.org/wiki/Predictive_Model_Markup_Language) support with Cascading
->>>>>>> f4ee1f4e
 
 And new languages:
 
@@ -96,11 +90,10 @@
 [https://github.com/cwensel/cascading](https://github.com/cwensel/cascading)
 
 Or downloaded from here:
-<<<<<<< HEAD
 [http://cascading.org/wip/](http://cascading.org/wip/)
 
 When a WIP is deemed stable and ready for production use, it will be published as a `x.y.z` release, and made
-available as a stable release from the cascading.org download page.
+available from the [http://cascading.org/downloads/](http://cascading.org/downloads/) page.
 
 ## Writing and Running Tests
 
@@ -130,12 +123,6 @@
 If you are on Mac OS X and have installed GraphViz, dot files can be converted to pdf on the fly. To enable, set:    
     
     -Dutil.dot.to.pdf.enabled=true
-=======
-[http://www.cascading.org/wip/](http://cascading.org/wip/)
-
-When a WIP is deemed stable and ready for production use, it will be published as a `x.y.z` release, and made
-available from the [http://cascading.org/downloads/](http://cascading.org/downloads/) page.
->>>>>>> f4ee1f4e
 
 Optionally, for stand alone applications, statistics and tracing can be enabled selectively with the following properties:
 
@@ -190,11 +177,7 @@
 > gradle build
 ```
 
-<<<<<<< HEAD
 Cascading requires Gradle 1.12 and Java 1.7 to build.
-=======
-Cascading requires Gradle 1.x to build.
->>>>>>> f4ee1f4e
 
 To use an IDE like IntelliJ, run the following to create IntelliJ project files:
 
