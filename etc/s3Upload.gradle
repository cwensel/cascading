--- conflicted
+++ resolved
@@ -18,11 +18,6 @@
  * limitations under the License.
  */
 
-<<<<<<< HEAD
-
-
-=======
->>>>>>> f10ca81c
 import com.monochromeroad.gradle.plugin.aws.s3.ACL
 import com.monochromeroad.gradle.plugin.aws.s3.S3Sync
 
@@ -30,14 +25,10 @@
   repositories {
     mavenLocal()
     mavenCentral()
-<<<<<<< HEAD
     maven { url 'http://repository-monochromeroad.forge.cloudbees.com/release/' }
     maven { url 'http://conjars.org/repo/' }  // backup for monochromedroad
-=======
-    maven { url = 'http://repository-monochromeroad.forge.cloudbees.com/release/' }
-    maven { url = 'http://conjars.org/repo/' } // backup for monochromedroad
->>>>>>> f10ca81c
   }
+
   dependencies {
     classpath 'com.monochromeroad.gradle:gradle-aws-s3-sync:0.5'
   }
