--- conflicted
+++ resolved
@@ -95,13 +95,8 @@
 
     Tap tap = new Dfs( new SequenceFile( new Fields( "foo" ) ), "some/path" );
 
-<<<<<<< HEAD
     String path = tap.getFullIdentifier( getPlatform().getFlowProcess() );
-    assertTrue( "wrong scheme", new Path( path ).toUri().getScheme().equalsIgnoreCase( "hdfs" ) );
-=======
-    String path = tap.getFullIdentifier( HadoopPlanner.createJobConf( getProperties() ) );
     assertFalse( "wrong scheme", new Path( path ).toUri().getScheme().equalsIgnoreCase( "file" ) );
->>>>>>> beb9b392
 
     new Dfs( new SequenceFile( new Fields( "foo" ) ), "hdfs://localhost:5001/some/path" );
     new Dfs( new SequenceFile( new Fields( "foo" ) ), new URI( "hdfs://localhost:5001/some/path" ) );
