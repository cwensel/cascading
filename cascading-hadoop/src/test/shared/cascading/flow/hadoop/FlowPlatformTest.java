/*
 * Copyright (c) 2007-2014 Concurrent, Inc. All Rights Reserved.
 *
 * Project and contact information: http://www.cascading.org/
 *
 * This file is part of the Cascading project.
 *
 * Licensed under the Apache License, Version 2.0 (the "License");
 * you may not use this file except in compliance with the License.
 * You may obtain a copy of the License at
 *
 *     http://www.apache.org/licenses/LICENSE-2.0
 *
 * Unless required by applicable law or agreed to in writing, software
 * distributed under the License is distributed on an "AS IS" BASIS,
 * WITHOUT WARRANTIES OR CONDITIONS OF ANY KIND, either express or implied.
 * See the License for the specific language governing permissions and
 * limitations under the License.
 */

package cascading.flow.hadoop;

import java.util.HashMap;
import java.util.List;
import java.util.Map;
import java.util.Properties;
import java.util.concurrent.Callable;
import java.util.concurrent.Future;
import java.util.concurrent.Semaphore;
import java.util.concurrent.TimeUnit;

import cascading.PlatformTestCase;
import cascading.flow.FailingFlowListener;
import cascading.flow.Flow;
import cascading.flow.FlowProcess;
import cascading.flow.FlowStep;
import cascading.flow.Flows;
import cascading.flow.LockingFlowListener;
import cascading.flow.hadoop.util.HadoopUtil;
import cascading.flow.planner.BaseFlowStep;
import cascading.flow.planner.FlowStepJob;
import cascading.operation.BaseOperation;
import cascading.operation.Debug;
import cascading.operation.Filter;
import cascading.operation.FilterCall;
import cascading.operation.Function;
import cascading.operation.regex.RegexSplitter;
import cascading.pipe.CoGroup;
import cascading.pipe.Each;
import cascading.pipe.GroupBy;
import cascading.pipe.Pipe;
import cascading.platform.hadoop.BaseHadoopPlatform;
import cascading.property.AppProps;
import cascading.scheme.hadoop.TextLine;
import cascading.stats.CascadingStats;
import cascading.tap.SinkMode;
import cascading.tap.Tap;
import cascading.tap.hadoop.Hfs;
import cascading.tap.hadoop.Lfs;
import cascading.tuple.Fields;
import cascading.util.Util;
import org.apache.hadoop.conf.Configuration;
import org.junit.Test;
import org.slf4j.Logger;
import org.slf4j.LoggerFactory;

import static data.InputData.inputFileLower;
import static data.InputData.inputFileUpper;
import static java.util.concurrent.Executors.newSingleThreadExecutor;

/**
 *
 */
public class FlowPlatformTest extends PlatformTestCase
  {
  private static final Logger LOG = LoggerFactory.getLogger( FlowPlatformTest.class );

  public FlowPlatformTest()
    {
    super( true ); // must be run in cluster mode
    }

  // test is not executed, just guarantees flow is run locally

  @Test
  public void testLocalModeSource() throws Exception
    {
    Tap source = new Lfs( new TextLine(), "input/path" );
    Tap sink = new Hfs( new TextLine(), "output/path", SinkMode.REPLACE );

    Pipe pipe = new Pipe( "test" );

    Flow flow = getPlatform().getFlowConnector().connect( source, sink, pipe );

    List<FlowStep> steps = flow.getFlowSteps();

    assertEquals( "wrong size", 1, steps.size() );

    FlowStep step = steps.get( 0 );

    boolean isLocal = HadoopUtil.isLocal( (Configuration) step.getConfig() );

    assertTrue( "is not local", isLocal );
    }

  // test is not executed, just guarantees flow is run locally

  @Test
  public void testLocalModeSink() throws Exception
    {
    Tap source = new Hfs( new TextLine(), "input/path" );
    Tap sink = new Lfs( new TextLine(), "output/path", SinkMode.REPLACE );

    Pipe pipe = new Pipe( "test" );

    Flow flow = getPlatform().getFlowConnector().connect( source, sink, pipe );

    List<FlowStep> steps = flow.getFlowSteps();

    assertEquals( "wrong size", 1, steps.size() );

    FlowStep step = steps.get( 0 );

    boolean isLocal = HadoopUtil.isLocal( (Configuration) step.getConfig() );

    assertTrue( "is not local", isLocal );
    }

  // test is not executed, just guarantees flow is run on cluster
  @Test
  public void testNotLocalMode() throws Exception
    {
    if( !getPlatform().isUseCluster() )
      return;

    Tap source = new Hfs( new TextLine(), "input/path" );
    Tap sink = new Hfs( new TextLine(), "output/path", SinkMode.REPLACE );

    Pipe pipe = new Pipe( "test" );

    Flow flow = getPlatform().getFlowConnector().connect( source, sink, pipe );

    List<FlowStep> steps = flow.getFlowSteps();

    assertEquals( "wrong size", 1, steps.size() );

    FlowStep step = steps.get( 0 );

    boolean isLocal = HadoopUtil.isLocal( (Configuration) ( (BaseFlowStep) step ).createInitializedConfig( flow.getFlowProcess(), ( (BaseHadoopPlatform) getPlatform() ).getConfiguration() ) );

    assertTrue( "is local", !isLocal );
    }

  @Test
  public void testStop() throws Exception
    {
    // introduces race condition if run without cluster
    if( !getPlatform().isUseCluster() )
      return;

    getPlatform().copyFromLocal( inputFileLower );
    getPlatform().copyFromLocal( inputFileUpper );

    Tap sourceLower = new Hfs( new TextLine( new Fields( "offset", "line" ) ), inputFileLower );
    Tap sourceUpper = new Hfs( new TextLine( new Fields( "offset", "line" ) ), inputFileUpper );

    Map sources = new HashMap();

    sources.put( "lower", sourceLower );
    sources.put( "upper", sourceUpper );

    Function splitter = new RegexSplitter( new Fields( "num", "char" ), " " );

    // using null pos so all fields are written
    Tap sink = new Hfs( new TextLine(), getOutputPath( "stopped" ), SinkMode.REPLACE );

    Pipe pipeLower = new Each( new Pipe( "lower" ), new Fields( "line" ), splitter );

    pipeLower = new GroupBy( pipeLower, new Fields( "num" ) );

    Pipe pipeUpper = new Each( new Pipe( "upper" ), new Fields( "line" ), splitter );

    pipeUpper = new GroupBy( pipeUpper, new Fields( "num" ) );

    Pipe splice = new CoGroup( pipeLower, new Fields( "num" ), pipeUpper, new Fields( "num" ), Fields.size( 4 ) );

    final Flow flow = getPlatform().getFlowConnector( getProperties() ).connect( sources, sink, splice );

//    countFlow.writeDOT( "stopped.dot" );

    final LockingFlowListener listener = new LockingFlowListener();

    flow.addListener( listener );

    LOG.info( "calling start" );
    flow.start();

    Util.safeSleep( 5000 );

    assertTrue( "did not start", listener.started.tryAcquire( 60, TimeUnit.SECONDS ) );

    while( true )
      {
      LOG.info( "testing if running" );
      Thread.sleep( 1000 );

      Map<String, FlowStepJob> map = Flows.getJobsMap( flow );

      if( map == null || map.values().size() == 0 )
        continue;

<<<<<<< HEAD
      if( ( map.values().iterator().next() ).isStarted() )
=======
      HadoopFlowStepJob flowStepJob = (HadoopFlowStepJob) map.values().iterator().next();
      if( flowStepJob.getStepStats().getStatus() == CascadingStats.Status.FAILED )
        fail( "failed to start Hadoop step, please check your environment." );

      if( flowStepJob.isStarted() )
>>>>>>> 23833acf
        break;
      }

    final Semaphore start = new Semaphore( 0 );
    final long startTime = System.nanoTime();

    Future<Long> future = newSingleThreadExecutor().submit( new Callable<Long>()
    {
    @Override
    public Long call() throws Exception
      {
      start.release();
      LOG.info( "calling complete" );
      flow.complete();
      return System.nanoTime() - startTime;
      }
    } );

    start.acquire();
    LOG.info( "calling stop" );
    flow.stop();

    long stopTime = System.nanoTime() - startTime;
    long completeTime = future.get();

    assertTrue( String.format( "stop: %s complete: %s", stopTime, completeTime ), stopTime <= completeTime );

    assertTrue( "did not stop", listener.stopped.tryAcquire( 60, TimeUnit.SECONDS ) );
    assertTrue( "did not complete", listener.completed.tryAcquire( 60, TimeUnit.SECONDS ) );
    }

  private static class BadFilter extends BaseOperation implements Filter
    {
    private Object object = new Object(); // intentional

    public boolean isRemove( FlowProcess flowProcess, FilterCall filterCall )
      {
      return false;
      }
    }

  @Test
  public void testFailedSerialization() throws Exception
    {
    getPlatform().copyFromLocal( inputFileLower );

    Tap sourceLower = new Hfs( new TextLine( new Fields( "offset", "line" ) ), inputFileLower );

    Map sources = new HashMap();

    sources.put( "lower", sourceLower );

    Function splitter = new RegexSplitter( new Fields( "num", "char" ), " " );

    // using null pos so all fields are written
    Tap sink = new Hfs( new TextLine(), getOutputPath( "badserialization" ), SinkMode.REPLACE );

    Pipe pipeLower = new Each( new Pipe( "lower" ), new Fields( "line" ), splitter );

    pipeLower = new Each( pipeLower, new Fields( "num" ), new BadFilter() );

    pipeLower = new GroupBy( pipeLower, new Fields( "num" ) );

    try
      {
      // assembly serialization now happens during Flow construction, no chance to use a listener to catch
      Flow flow = getPlatform().getFlowConnector( getProperties() ).connect( sources, sink, pipeLower );
      fail( "did not throw serialization exception" );
      }
    catch( Exception exception )
      {
      // ignore
      }
    }

  @Test
  public void testStartStopRace() throws Exception
    {
    getPlatform().copyFromLocal( inputFileLower );

    Tap sourceLower = new Hfs( new TextLine( new Fields( "offset", "line" ) ), inputFileLower );

    Map sources = new HashMap();

    sources.put( "lower", sourceLower );

    Function splitter = new RegexSplitter( new Fields( "num", "char" ), " " );

    // using null pos so all fields are written
    Tap sink = new Hfs( new TextLine(), getOutputPath( "startstop" ), SinkMode.REPLACE );

    Pipe pipeLower = new Each( new Pipe( "lower" ), new Fields( "line" ), splitter );

    pipeLower = new GroupBy( pipeLower, new Fields( "num" ) );

    Flow flow = getPlatform().getFlowConnector( getProperties() ).connect( sources, sink, pipeLower );

    flow.start();
    flow.stop(); // should not fail
    }

  @Test
  public void testFailingListenerStarting() throws Exception
    {
    failingListenerTest( FailingFlowListener.OnFail.STARTING );
    }

  @Test
  public void testFailingListenerStopping() throws Exception
    {
    failingListenerTest( FailingFlowListener.OnFail.STOPPING );
    }

  @Test
  public void testFailingListenerCompleted() throws Exception
    {
    failingListenerTest( FailingFlowListener.OnFail.COMPLETED );
    }

  @Test
  public void testFailingListenerThrowable() throws Exception
    {
    failingListenerTest( FailingFlowListener.OnFail.THROWABLE );
    }

  private void failingListenerTest( FailingFlowListener.OnFail onFail ) throws Exception
    {
    getPlatform().copyFromLocal( inputFileLower );
    getPlatform().copyFromLocal( inputFileUpper );

    Tap sourceLower = new Hfs( new TextLine( new Fields( "offset", "line" ) ), inputFileLower );
    Tap sourceUpper = new Hfs( new TextLine( new Fields( "offset", "line" ) ), inputFileUpper );

    Map sources = new HashMap();

    sources.put( "lower", sourceLower );
    sources.put( "upper", sourceUpper );

    Function splitter = new RegexSplitter( new Fields( "num", "char" ), " " );

    // using null pos so all fields are written
    Tap sink = new Hfs( new TextLine(), getOutputPath( onFail + "/stopped" ), SinkMode.REPLACE );

    Pipe pipeLower = new Each( new Pipe( "lower" ), new Fields( "line" ), splitter );

    if( onFail == FailingFlowListener.OnFail.THROWABLE )
      {
      pipeLower = new Each( pipeLower, new Debug()
      {
      @Override
      public boolean isRemove( FlowProcess flowProcess, FilterCall filterCall )
        {
        throw new RuntimeException( "failing inside pipe assembly intentionally" );
        }
      } );
      }

    pipeLower = new GroupBy( pipeLower, new Fields( "num" ) );

    Pipe pipeUpper = new Each( new Pipe( "upper" ), new Fields( "line" ), splitter );

    pipeUpper = new GroupBy( pipeUpper, new Fields( "num" ) );

    Pipe splice = new CoGroup( pipeLower, new Fields( "num" ), pipeUpper, new Fields( "num" ), Fields.size( 4 ) );

    Flow flow = getPlatform().getFlowConnector( getProperties() ).connect( sources, sink, splice );

//    countFlow.writeDOT( "stopped.dot" );

    FailingFlowListener listener = new FailingFlowListener( onFail );

    flow.addListener( listener );

    LOG.info( "calling start" );
    flow.start();

    assertTrue( "did not start", listener.started.tryAcquire( 120, TimeUnit.SECONDS ) );

    if( onFail == FailingFlowListener.OnFail.STOPPING )
      {
      while( true )
        {
        LOG.info( "testing if running" );
        Thread.sleep( 1000 );

        Map<String, FlowStepJob> map = Flows.getJobsMap( flow );

        if( map == null || map.values().size() == 0 )
          continue;

<<<<<<< HEAD
        if( map.values().iterator().next().isStarted() )
=======
        HadoopFlowStepJob flowStepJob = (HadoopFlowStepJob) map.values().iterator().next();
        if( flowStepJob.getStepStats().getStatus() == CascadingStats.Status.FAILED )
          fail( "failed to start Hadoop step, please check your environment." );

        if( flowStepJob.isStarted() )
>>>>>>> 23833acf
          break;
        }

      LOG.info( "calling stop" );

      flow.stop();
      }

    assertTrue( "did not complete", listener.completed.tryAcquire( 360, TimeUnit.SECONDS ) );
    assertTrue( "did not stop", listener.stopped.tryAcquire( 360, TimeUnit.SECONDS ) );

    try
      {
      flow.complete();
      fail( "did not rethrow exception from listener" );
      }
    catch( Exception exception )
      {
      // ignore
      }
    }

  @Test
  public void testFlowID() throws Exception
    {
    Tap source = new Lfs( new TextLine(), "input/path" );
    Tap sink = new Hfs( new TextLine(), "output/path", SinkMode.REPLACE );

    Pipe pipe = new Pipe( "test" );

    Map<Object, Object> props = getProperties();
    Flow flow1 = getPlatform().getFlowConnector( props ).connect( source, sink, pipe );

//    System.out.println( "flow.getID() = " + flow1.getID() );

    assertNotNull( "missing id", flow1.getID() );

    assertNotNull( "missing id in conf", flow1.getProperty( "cascading.flow.id" ) );

    Flow flow2 = getPlatform().getFlowConnector( props ).connect( source, sink, pipe );

    assertTrue( "same id", !flow1.getID().equalsIgnoreCase( flow2.getID() ) );
    }

  @Test
  public void testCopyConfig() throws Exception
    {
    Tap source = new Lfs( new TextLine(), "input/path" );
    Tap sink = new Hfs( new TextLine(), "output/path", SinkMode.REPLACE );

    Pipe pipe = new Pipe( "test" );

    Configuration conf = ( (BaseHadoopPlatform) getPlatform() ).getConfiguration();

    conf.set( AppProps.APP_NAME, "testname" );

    AppProps props = AppProps.appProps().setVersion( "1.2.3" );

    Properties properties = props.buildProperties( conf ); // convert job conf to properties instance

    Flow flow = getPlatform().getFlowConnector( properties ).connect( source, sink, pipe );

    assertEquals( "testname", flow.getProperty( AppProps.APP_NAME ) );
    assertEquals( "1.2.3", flow.getProperty( AppProps.APP_VERSION ) );
    }
  }<|MERGE_RESOLUTION|>--- conflicted
+++ resolved
@@ -209,15 +209,12 @@
       if( map == null || map.values().size() == 0 )
         continue;
 
-<<<<<<< HEAD
-      if( ( map.values().iterator().next() ).isStarted() )
-=======
-      HadoopFlowStepJob flowStepJob = (HadoopFlowStepJob) map.values().iterator().next();
+      FlowStepJob flowStepJob = map.values().iterator().next();
+
       if( flowStepJob.getStepStats().getStatus() == CascadingStats.Status.FAILED )
         fail( "failed to start Hadoop step, please check your environment." );
 
       if( flowStepJob.isStarted() )
->>>>>>> 23833acf
         break;
       }
 
@@ -408,15 +405,12 @@
         if( map == null || map.values().size() == 0 )
           continue;
 
-<<<<<<< HEAD
-        if( map.values().iterator().next().isStarted() )
-=======
-        HadoopFlowStepJob flowStepJob = (HadoopFlowStepJob) map.values().iterator().next();
+        FlowStepJob flowStepJob = map.values().iterator().next();
+
         if( flowStepJob.getStepStats().getStatus() == CascadingStats.Status.FAILED )
           fail( "failed to start Hadoop step, please check your environment." );
 
         if( flowStepJob.isStarted() )
->>>>>>> 23833acf
           break;
         }
 
