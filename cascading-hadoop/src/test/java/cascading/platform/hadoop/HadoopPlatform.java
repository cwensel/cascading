/*
 * Copyright (c) 2007-2015 Concurrent, Inc. All Rights Reserved.
 *
 * Project and contact information: http://www.cascading.org/
 *
 * This file is part of the Cascading project.
 *
 * Licensed under the Apache License, Version 2.0 (the "License");
 * you may not use this file except in compliance with the License.
 * You may obtain a copy of the License at
 *
 *     http://www.apache.org/licenses/LICENSE-2.0
 *
 * Unless required by applicable law or agreed to in writing, software
 * distributed under the License is distributed on an "AS IS" BASIS,
 * WITHOUT WARRANTIES OR CONDITIONS OF ANY KIND, either express or implied.
 * See the License for the specific language governing permissions and
 * limitations under the License.
 */

package cascading.platform.hadoop;

import java.io.File;
import java.io.IOException;
import java.util.Map;

import cascading.flow.FlowConnector;
import cascading.flow.FlowProcess;
import cascading.flow.FlowProps;
import cascading.flow.FlowSession;
import cascading.flow.hadoop.HadoopFlowConnector;
import cascading.flow.hadoop.HadoopFlowProcess;
import cascading.flow.hadoop.planner.HadoopPlanner;
import cascading.util.Util;
import org.apache.hadoop.fs.FileSystem;
import org.apache.hadoop.hdfs.MiniDFSCluster;
import org.apache.hadoop.mapred.JobConf;
import org.apache.hadoop.mapred.MiniMRCluster;
import org.slf4j.Logger;
import org.slf4j.LoggerFactory;

/**
 * Class HadoopPlatform is automatically loaded and injected into a {@link cascading.PlatformTestCase} instance
 * so that all *PlatformTest classes can be tested against Apache Hadoop.
 * <p/>
 * This platform works in three modes.
 * <p/>
 * Hadoop standalone mode is when Hadoop is NOT run as a cluster, and all
 * child tasks are in process and in memory of the "client" side code.
 * <p/>
 * Hadoop mini cluster mode where a cluster is created on demand using the Hadoop MiniDFSCluster and MiniMRCluster
 * utilities. When a PlatformTestCase requests to use a cluster, this is the default cluster. All properties are
 * pulled from the current CLASSPATH via the JobConf.
 * <p/>
 * Lastly remote cluster mode is enabled when the System property "mapred.jar" is set. This is a Hadoop property
 * specifying the Hadoop "job jar" to be used cluster side. This MUST be the Cascading test suite and dependencies
 * packaged in a Hadoop compatible way. This is left to be implemented by the framework using this mode. Additionally
 * these properties may optionally be set if not already in the CLASSPATH; fs.default.name and mapred.job.tracker.
 */
public class HadoopPlatform extends BaseHadoopPlatform<JobConf>
  {
  private static final Logger LOG = LoggerFactory.getLogger( HadoopPlatform.class );

  public transient static MiniDFSCluster dfs;
  public transient static MiniMRCluster mr;

  public HadoopPlatform()
    {
    }

  @Override
  public FlowConnector getFlowConnector( Map<Object, Object> properties )
    {
    return new HadoopFlowConnector( properties );
    }

  @Override
  public void setNumMapTasks( Map<Object, Object> properties, int numMapTasks )
    {
    properties.put( "mapred.map.tasks", Integer.toString( numMapTasks ) );
    }

  @Override
  public void setNumReduceTasks( Map<Object, Object> properties, int numReduceTasks )
    {
    properties.put( "mapred.reduce.tasks", Integer.toString( numReduceTasks ) );
    }

  @Override
  public Integer getNumMapTasks( Map<Object, Object> properties )
    {
    if( properties.get( "mapred.map.tasks" ) == null )
      return null;

    return Integer.parseInt( properties.get( "mapred.map.tasks" ).toString() );
    }

  @Override
  public Integer getNumReduceTasks( Map<Object, Object> properties )
    {
    if( properties.get( "mapred.reduce.tasks" ) == null )
      return null;

    return Integer.parseInt( properties.get( "mapred.reduce.tasks" ).toString() );
    }

  @Override
  public JobConf getConfiguration()
    {
    return new JobConf( configuration );
    }

  @Override
  public FlowProcess getFlowProcess()
    {
    return new HadoopFlowProcess( FlowSession.NULL, (JobConf) getConfiguration(), true );
    }

  @Override
  public synchronized void setUp() throws IOException
    {
    if( configuration != null )
      return;

    if( !isUseCluster() )
      {
      LOG.info( "not using cluster" );
      configuration = new JobConf();

      // enforce the local file system in local mode
<<<<<<< HEAD
      configuration.set( "fs.default.name", "file:///" );
      configuration.set( "mapred.job.tracker", "local" );
      configuration.set( "mapreduce.jobtracker.staging.root.dir", System.getProperty( "user.dir" ) + "/build/tmp/cascading/staging" );
=======
      jobConf.set( "fs.default.name", "file:///" );
      jobConf.set( "mapred.job.tracker", "local" );

      String stagingDir = jobConf.get( "mapreduce.jobtracker.staging.root.dir" );

      if( Util.isEmpty( stagingDir ) )
        jobConf.set( "mapreduce.jobtracker.staging.root.dir", System.getProperty( "user.dir" ) + "/build/tmp/cascading/staging" );
>>>>>>> aa4f237b

      fileSys = FileSystem.get( configuration );
      }
    else
      {
      LOG.info( "using cluster" );

      if( Util.isEmpty( System.getProperty( "hadoop.log.dir" ) ) )
        System.setProperty( "hadoop.log.dir", "cascading-hadoop/build/test/log" );

      if( Util.isEmpty( System.getProperty( "hadoop.tmp.dir" ) ) )
        System.setProperty( "hadoop.tmp.dir", "cascading-hadoop/build/test/tmp" );

      new File( System.getProperty( "hadoop.log.dir" ) ).mkdirs(); // ignored

      JobConf conf = new JobConf();

      if( !Util.isEmpty( System.getProperty( "mapred.jar" ) ) )
        {
        LOG.info( "using a remote cluster with jar: {}", System.getProperty( "mapred.jar" ) );
        configuration = conf;

        ( (JobConf) configuration ).setJar( System.getProperty( "mapred.jar" ) );

        if( !Util.isEmpty( System.getProperty( "fs.default.name" ) ) )
          {
          LOG.info( "using {}={}", "fs.default.name", System.getProperty( "fs.default.name" ) );
          configuration.set( "fs.default.name", System.getProperty( "fs.default.name" ) );
          }

        if( !Util.isEmpty( System.getProperty( "mapred.job.tracker" ) ) )
          {
          LOG.info( "using {}={}", "mapred.job.tracker", System.getProperty( "mapred.job.tracker" ) );
          configuration.set( "mapred.job.tracker", System.getProperty( "mapred.job.tracker" ) );
          }

        configuration.set( "mapreduce.user.classpath.first", "true" ); // use test dependencies
        fileSys = FileSystem.get( configuration );
        }
      else
        {
        dfs = new MiniDFSCluster( conf, 4, true, null );
        fileSys = dfs.getFileSystem();
        mr = new MiniMRCluster( 4, fileSys.getUri().toString(), 1, null, null, conf );

        configuration = mr.createJobConf();
        }

//      jobConf.set( "mapred.map.max.attempts", "1" );
//      jobConf.set( "mapred.reduce.max.attempts", "1" );
      configuration.set( "mapred.child.java.opts", "-Xmx512m" );
      configuration.setInt( "mapred.job.reuse.jvm.num.tasks", -1 );
      configuration.setInt( "jobclient.completion.poll.interval", 50 );
      configuration.setInt( "jobclient.progress.monitor.poll.interval", 50 );
      ( (JobConf) configuration ).setMapSpeculativeExecution( false );
      ( (JobConf) configuration ).setReduceSpeculativeExecution( false );
      }

    ( (JobConf) configuration ).setNumMapTasks( numMappers );
    ( (JobConf) configuration ).setNumReduceTasks( numReducers );

    Map<Object, Object> globalProperties = getGlobalProperties();

    if( logger != null )
      globalProperties.put( "log4j.logger", logger );

    FlowProps.setJobPollingInterval( globalProperties, 10 ); // should speed up tests

    HadoopPlanner.copyProperties( (JobConf) configuration, globalProperties ); // copy any external properties

    HadoopPlanner.copyJobConf( properties, (JobConf) configuration ); // put all properties on the jobconf
    }
  }<|MERGE_RESOLUTION|>--- conflicted
+++ resolved
@@ -128,19 +128,14 @@
       configuration = new JobConf();
 
       // enforce the local file system in local mode
-<<<<<<< HEAD
       configuration.set( "fs.default.name", "file:///" );
       configuration.set( "mapred.job.tracker", "local" );
       configuration.set( "mapreduce.jobtracker.staging.root.dir", System.getProperty( "user.dir" ) + "/build/tmp/cascading/staging" );
-=======
-      jobConf.set( "fs.default.name", "file:///" );
-      jobConf.set( "mapred.job.tracker", "local" );
-
-      String stagingDir = jobConf.get( "mapreduce.jobtracker.staging.root.dir" );
+
+      String stagingDir = configuration.get( "mapreduce.jobtracker.staging.root.dir" );
 
       if( Util.isEmpty( stagingDir ) )
-        jobConf.set( "mapreduce.jobtracker.staging.root.dir", System.getProperty( "user.dir" ) + "/build/tmp/cascading/staging" );
->>>>>>> aa4f237b
+        configuration.set( "mapreduce.jobtracker.staging.root.dir", System.getProperty( "user.dir" ) + "/build/tmp/cascading/staging" );
 
       fileSys = FileSystem.get( configuration );
       }
