--- conflicted
+++ resolved
@@ -136,7 +136,6 @@
       }
     }
 
-<<<<<<< HEAD
   /**
    * Add to class path.
    *
@@ -185,10 +184,10 @@
       }
 
     return HadoopUtil.getCommonPaths( localPaths, remotePaths );
-=======
+    }
+
   public static boolean hasReducer( JobConf jobConf )
     {
     return jobConf.getReducerClass() != null;
->>>>>>> 87e18c72
     }
   }