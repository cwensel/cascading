--- conflicted
+++ resolved
@@ -121,14 +121,11 @@
       properties.put( COMBINE_INPUT_FILES_SIZE_MAX, Long.toString( size ) );
     }
 
-<<<<<<< HEAD
-=======
   /**
    * Creates a new HfsProps instance.
    *
    * @return HfsProps instance
    */
->>>>>>> 30dbe1db
   public static HfsProps hfsProps()
     {
     return new HfsProps();
