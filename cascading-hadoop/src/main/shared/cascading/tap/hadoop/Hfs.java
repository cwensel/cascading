--- conflicted
+++ resolved
@@ -126,9 +126,8 @@
   /** Field paths */
   private transient FileStatus[] statuses; // only used by getModifiedTime
 
-<<<<<<< HEAD
   private transient String cachedPath = null;
-=======
+
   private static final PathFilter HIDDEN_FILES_FILTER = new PathFilter()
   {
   public boolean accept( Path path )
@@ -143,7 +142,6 @@
     return first != '_' && first != '.';
     }
   };
->>>>>>> beb9b392
 
   /**
    * Method setTemporaryDirectory sets the temporary directory on the given properties object.
@@ -190,13 +188,8 @@
     {
     }
 
-<<<<<<< HEAD
-  @ConstructorProperties({"scheme"})
+  @ConstructorProperties( {"scheme"} )
   protected Hfs( Scheme<Configuration, RecordReader, OutputCollector, ?, ?> scheme )
-=======
-  @ConstructorProperties( {"scheme"} )
-  protected Hfs( Scheme<JobConf, RecordReader, OutputCollector, ?, ?> scheme )
->>>>>>> beb9b392
     {
     super( scheme );
     }
@@ -204,66 +197,11 @@
   /**
    * Constructor Hfs creates a new Hfs instance.
    *
-<<<<<<< HEAD
    * @param scheme     of type Scheme
    * @param stringPath of type String
    */
-  @ConstructorProperties({"scheme", "stringPath"})
+  @ConstructorProperties( {"scheme", "stringPath"} )
   public Hfs( Scheme<Configuration, RecordReader, OutputCollector, ?, ?> scheme, String stringPath )
-=======
-   * @param fields     of type Fields
-   * @param stringPath of type String
-   */
-  @Deprecated
-  @ConstructorProperties( {"fields", "stringPath"} )
-  public Hfs( Fields fields, String stringPath )
-    {
-    super( new SequenceFile( fields ) );
-    setStringPath( stringPath );
-    }
-
-  /**
-   * Constructor Hfs creates a new Hfs instance.
-   *
-   * @param fields     of type Fields
-   * @param stringPath of type String
-   * @param replace    of type boolean
-   */
-  @Deprecated
-  @ConstructorProperties( {"fields", "stringPath", "replace"} )
-  public Hfs( Fields fields, String stringPath, boolean replace )
-    {
-    super( new SequenceFile( fields ), replace ? SinkMode.REPLACE : SinkMode.KEEP );
-    setStringPath( stringPath );
-    }
-
-  /**
-   * Constructor Hfs creates a new Hfs instance.
-   *
-   * @param fields     of type Fields
-   * @param stringPath of type String
-   * @param sinkMode   of type SinkMode
-   */
-  @Deprecated
-  @ConstructorProperties( {"fields", "stringPath", "sinkMode"} )
-  public Hfs( Fields fields, String stringPath, SinkMode sinkMode )
-    {
-    super( new SequenceFile( fields ), sinkMode );
-    setStringPath( stringPath );
-
-    if( sinkMode == SinkMode.UPDATE )
-      throw new IllegalArgumentException( "updates are not supported" );
-    }
-
-  /**
-   * Constructor Hfs creates a new Hfs instance.
-   *
-   * @param scheme     of type Scheme
-   * @param stringPath of type String
-   */
-  @ConstructorProperties( {"scheme", "stringPath"} )
-  public Hfs( Scheme<JobConf, RecordReader, OutputCollector, ?, ?> scheme, String stringPath )
->>>>>>> beb9b392
     {
     super( scheme );
     setStringPath( stringPath );
@@ -277,13 +215,8 @@
    * @param replace    of type boolean
    */
   @Deprecated
-<<<<<<< HEAD
-  @ConstructorProperties({"scheme", "stringPath", "replace"})
+  @ConstructorProperties( {"scheme", "stringPath", "replace"} )
   public Hfs( Scheme<Configuration, RecordReader, OutputCollector, ?, ?> scheme, String stringPath, boolean replace )
-=======
-  @ConstructorProperties( {"scheme", "stringPath", "replace"} )
-  public Hfs( Scheme<JobConf, RecordReader, OutputCollector, ?, ?> scheme, String stringPath, boolean replace )
->>>>>>> beb9b392
     {
     super( scheme, replace ? SinkMode.REPLACE : SinkMode.KEEP );
     setStringPath( stringPath );
@@ -296,13 +229,8 @@
    * @param stringPath of type String
    * @param sinkMode   of type SinkMode
    */
-<<<<<<< HEAD
-  @ConstructorProperties({"scheme", "stringPath", "sinkMode"})
+  @ConstructorProperties( {"scheme", "stringPath", "sinkMode"} )
   public Hfs( Scheme<Configuration, RecordReader, OutputCollector, ?, ?> scheme, String stringPath, SinkMode sinkMode )
-=======
-  @ConstructorProperties( {"scheme", "stringPath", "sinkMode"} )
-  public Hfs( Scheme<JobConf, RecordReader, OutputCollector, ?, ?> scheme, String stringPath, SinkMode sinkMode )
->>>>>>> beb9b392
     {
     super( scheme, sinkMode );
     setStringPath( stringPath );
