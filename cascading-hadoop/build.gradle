/*
 * Copyright (c) 2007-2014 Concurrent, Inc. All Rights Reserved.
 *
 * Project and contact information: http://www.cascading.org/
 *
 * This file is part of the Cascading project.
 *
 * Licensed under the Apache License, Version 2.0 (the "License");
 * you may not use this file except in compliance with the License.
 * You may obtain a copy of the License at
 *
 *     http://www.apache.org/licenses/LICENSE-2.0
 *
 * Unless required by applicable law or agreed to in writing, software
 * distributed under the License is distributed on an "AS IS" BASIS,
 * WITHOUT WARRANTIES OR CONDITIONS OF ANY KIND, either express or implied.
 * See the License for the specific language governing permissions and
 * limitations under the License.
 */

apply from: "${rootDir}/etc/hadoop-shared-config.gradle"
apply from: "${rootDir}/etc/hadoop-shared-mr1-config.gradle"

//ext.hadoopVersion = '0.20.2' // no longer supported
//ext.hadoopVersion = '0.20.205.0' // missing maven deps
//ext.hadoopVersion = '1.0.4'  // missing maven deps
//ext.hadoopVersion = '1.1.2'
ext.hadoopVersion = '1.2.1'

if( System.properties[ 'hadoop.release.final' ] )
  hadoopVersion = System.properties[ 'hadoop.release.final' ]

dependencies {

  compile project( ':cascading-core' )

<<<<<<< HEAD
  providedCompile group: 'org.slf4j', name: 'slf4j-api', version: '1.7.5'
=======
  provided group: 'org.slf4j', name: 'slf4j-api', version: '1.7.2'
>>>>>>> 30dbe1db

  provided( group: 'org.apache.hadoop', name: 'hadoop-core', version: hadoopVersion ) {
    exclude group: 'ant'
    exclude group: 'junit'
    exclude group: 'oro' // causes transient build maven failures, ftw
  }

  testCompile project( path: ':cascading-core', configuration: 'testArtifacts' )
  testCompile project( path: ':cascading-platform', configuration: 'testArtifacts' )

  testCompile( group: 'org.apache.hadoop', name: 'hadoop-test', version: hadoopVersion ) {
    exclude group: 'oro' // causes transient build maven failures, ftw
  }
}

if( hadoopVersion.startsWith( "1.0." ) )
{
  dependencies {
    testCompile group: 'commons-io', name: 'commons-io', version: '2.1'

    testRuntime 'javax.ws.rs:jsr311-api:1.1.1' // missed dep in hadoop, go figure
  }
}

if( hadoopVersion.startsWith( "0.20.205." ) )
{
  dependencies {
    testRuntime 'javax.ws.rs:jsr311-api:1.1.1' // missed dep in hadoop, go figure
    testRuntime 'org.codehaus.jackson:jackson-core-asl:1.0.1'
    testRuntime 'org.codehaus.jackson:jackson-mapper-asl:1.0.1'
  }
}

if( hadoopVersion.startsWith( "0.20." ) )
{
  dependencies {
    testRuntime group: 'commons-io', name: 'commons-io', version: '2.0.1'
  }
}

test {
  forkEvery = 1 // static fields on the platform test get munged otherwise

  systemProperties[ 'hadoop.log.dir' ] = new String( "${buildDir}/test/log" )
  systemProperties[ 'hadoop.tmp.dir' ] = new String( "${buildDir}/test/tmp" )
  systemProperties[ 'test.build.data' ] = new String( "${buildDir}/test/data" )
}

platformTest {
  forkEvery = 1 // static fields on the platform test get munged otherwise

  systemProperties[ 'hadoop.log.dir' ] = new String( "${buildDir}/test/log" )
  systemProperties[ 'hadoop.tmp.dir' ] = new String( "${buildDir}/test/tmp" )
  systemProperties[ 'test.build.data' ] = new String( "${buildDir}/test/data" )
}

javadoc {

  source 'src/test/java/cascading/platform/hadoop/HadoopPlatform.java'
  source 'src/test/shared/cascading/platform/hadoop/BaseHadoopPlatform.java'

  classpath = files( project.sourceSets.test.compileClasspath )

  configure( options ) {
    links << 'http://hadoop.apache.org/docs/r1.1.2/api/'
    links << "http://${rootProject.s3UploadDocs.destination}javadoc/cascading-core".toString()

//    linksOffline( '../../../cascading-core', "http://${rootProject.s3UploadDocs.destination}javadoc/cascading-core".toString() )
  }
}<|MERGE_RESOLUTION|>--- conflicted
+++ resolved
@@ -34,11 +34,7 @@
 
   compile project( ':cascading-core' )
 
-<<<<<<< HEAD
-  providedCompile group: 'org.slf4j', name: 'slf4j-api', version: '1.7.5'
-=======
-  provided group: 'org.slf4j', name: 'slf4j-api', version: '1.7.2'
->>>>>>> 30dbe1db
+  provided group: 'org.slf4j', name: 'slf4j-api', version: '1.7.5'
 
   provided( group: 'org.apache.hadoop', name: 'hadoop-core', version: hadoopVersion ) {
     exclude group: 'ant'
