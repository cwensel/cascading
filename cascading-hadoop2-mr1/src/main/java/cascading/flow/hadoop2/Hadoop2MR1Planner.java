--- conflicted
+++ resolved
@@ -32,7 +32,6 @@
 import org.slf4j.LoggerFactory;
 
 /**
-<<<<<<< HEAD
  * Class Hadoop2MR1Planner is the core Hadoop MapReduce planner used by default through the {@link cascading.flow.hadoop2.Hadoop2MR1FlowConnector}.
  * <p/>
  * Notes:
@@ -47,9 +46,6 @@
  * <p/>
  * For example, {@code properties.set("mapred.child.java.opts","-Xmx512m");} would convince Hadoop
  * to spawn all child jvms with a heap of 512MB.
-=======
- * Hadoop 2 (YARN) specific planner implementation.
->>>>>>> aa4f237b
  */
 public class Hadoop2MR1Planner extends HadoopPlanner
   {
@@ -96,9 +92,9 @@
     }
 
   @Override
-  protected void checkPlatform( JobConf jobConf )
+  protected void checkPlatform( Configuration conf )
     {
-    if( !HadoopUtil.isYARN( jobConf ) )
+    if( !HadoopUtil.isYARN( conf ) )
       LOG.warn( "running Hadoop 1.x based flows on YARN may cause problems, please use the 'cascading-hadoop' dependencies" );
     }
   }