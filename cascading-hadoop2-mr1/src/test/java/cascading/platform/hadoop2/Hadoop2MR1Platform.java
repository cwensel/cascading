/*
 * Copyright (c) 2007-2015 Concurrent, Inc. All Rights Reserved.
 *
 * Project and contact information: http://www.cascading.org/
 *
 * This file is part of the Cascading project.
 *
 * Licensed under the Apache License, Version 2.0 (the "License");
 * you may not use this file except in compliance with the License.
 * You may obtain a copy of the License at
 *
 *     http://www.apache.org/licenses/LICENSE-2.0
 *
 * Unless required by applicable law or agreed to in writing, software
 * distributed under the License is distributed on an "AS IS" BASIS,
 * WITHOUT WARRANTIES OR CONDITIONS OF ANY KIND, either express or implied.
 * See the License for the specific language governing permissions and
 * limitations under the License.
 */

package cascading.platform.hadoop2;

import java.io.File;
import java.io.IOException;
import java.util.Map;

import cascading.flow.FlowConnector;
import cascading.flow.FlowProcess;
import cascading.flow.FlowProps;
import cascading.flow.FlowSession;
import cascading.flow.hadoop.HadoopFlowProcess;
import cascading.flow.hadoop2.Hadoop2MR1FlowConnector;
import cascading.flow.hadoop2.Hadoop2MR1Planner;
import cascading.platform.hadoop.BaseHadoopPlatform;
import cascading.util.Util;
import org.apache.hadoop.fs.FileSystem;
import org.apache.hadoop.hdfs.MiniDFSCluster;
import org.apache.hadoop.mapred.JobConf;
import org.apache.hadoop.mapred.MiniMRClientCluster;
import org.apache.hadoop.mapred.MiniMRClientClusterFactory;
import org.slf4j.Logger;
import org.slf4j.LoggerFactory;

/**
 * Class Hadoop2Platform is automatically loaded and injected into a {@link cascading.PlatformTestCase} instance
 * so that all *PlatformTest classes can be tested against Apache Hadoop 2.x.
 */
public class Hadoop2MR1Platform extends BaseHadoopPlatform<JobConf>
  {
  private static final Logger LOG = LoggerFactory.getLogger( Hadoop2MR1Platform.class );
  private transient static MiniDFSCluster dfs;
  private transient static MiniMRClientCluster mr;

  public Hadoop2MR1Platform()
    {
    }

  @Override
  public String getName()
    {
    return "hadoop2-mr1";
    }

  @Override
  public FlowConnector getFlowConnector( Map<Object, Object> properties )
    {
    return new Hadoop2MR1FlowConnector( properties );
    }

  @Override
  public void setNumMapTasks( Map<Object, Object> properties, int numMapTasks )
    {
    properties.put( "mapreduce.job.maps", Integer.toString( numMapTasks ) );
    }

  @Override
  public void setNumReduceTasks( Map<Object, Object> properties, int numReduceTasks )
    {
    properties.put( "mapreduce.job.reduces", Integer.toString( numReduceTasks ) );
    }

  @Override
  public Integer getNumMapTasks( Map<Object, Object> properties )
    {
    if( properties.get( "mapreduce.job.maps" ) == null )
      return null;

    return Integer.parseInt( properties.get( "mapreduce.job.maps" ).toString() );
    }

  @Override
  public Integer getNumReduceTasks( Map<Object, Object> properties )
    {
    if( properties.get( "mapreduce.job.reduces" ) == null )
      return null;

    return Integer.parseInt( properties.get( "mapreduce.job.reduces" ).toString() );
    }

  public JobConf getConfiguration()
    {
    return new JobConf( configuration );
    }

  @Override
  public FlowProcess getFlowProcess()
    {
    return new HadoopFlowProcess( FlowSession.NULL, getConfiguration(), true );
    }

  @Override
  public synchronized void setUp() throws IOException
    {
    if( configuration != null )
      return;

    if( !isUseCluster() )
      {
      LOG.info( "not using cluster" );
      configuration = new JobConf();

      // enforce settings to make local mode behave the same across distributions
<<<<<<< HEAD
      configuration.set( "fs.defaultFS", "file:///" );
      configuration.set( "mapreduce.framework.name", "local" );
      configuration.set( "mapreduce.jobtracker.staging.root.dir", System.getProperty( "user.dir" ) + "/" + "build/tmp/cascading/staging" );
=======
      jobConf.set( "fs.defaultFS", "file:///" );
      jobConf.set( "mapreduce.framework.name", "local" );

      String stagingDir = jobConf.get( "mapreduce.jobtracker.staging.root.dir" );

      if( Util.isEmpty( stagingDir ) )
        jobConf.set( "mapreduce.jobtracker.staging.root.dir", System.getProperty( "user.dir" ) + "/build/tmp/cascading/staging" );
>>>>>>> aa4f237b

      fileSys = FileSystem.get( configuration );
      }
    else
      {
      LOG.info( "using cluster" );

      if( Util.isEmpty( System.getProperty( "hadoop.log.dir" ) ) )
        System.setProperty( "hadoop.log.dir", "build/test/log" );

      if( Util.isEmpty( System.getProperty( "hadoop.tmp.dir" ) ) )
        System.setProperty( "hadoop.tmp.dir", "build/test/tmp" );

      new File( System.getProperty( "hadoop.log.dir" ) ).mkdirs(); // ignored

      JobConf conf = new JobConf();

      if( !Util.isEmpty( System.getProperty( "mapred.jar" ) ) )
        {
        LOG.info( "using a remote cluster with jar: {}", System.getProperty( "mapred.jar" ) );
        configuration = conf;

        ( (JobConf) configuration ).setJar( System.getProperty( "mapred.jar" ) );

        if( !Util.isEmpty( System.getProperty( "fs.default.name" ) ) )
          {
          LOG.info( "using {}={}", "fs.default.name", System.getProperty( "fs.default.name" ) );
          configuration.set( "fs.default.name", System.getProperty( "fs.default.name" ) );
          }

        if( !Util.isEmpty( System.getProperty( "mapred.job.tracker" ) ) )
          {
          LOG.info( "using {}={}", "mapred.job.tracker", System.getProperty( "mapred.job.tracker" ) );
          configuration.set( "mapred.job.tracker", System.getProperty( "mapred.job.tracker" ) );
          }

        if( !Util.isEmpty( System.getProperty( "fs.defaultFS" ) ) )
          {
          LOG.info( "using {}={}", "fs.defaultFS", System.getProperty( "fs.defaultFS" ) );
          configuration.set( "fs.defaultFS", System.getProperty( "fs.defaultFS" ) );
          }

        if( !Util.isEmpty( System.getProperty( "yarn.resourcemanager.address" ) ) )
          {
          LOG.info( "using {}={}", "yarn.resourcemanager.address", System.getProperty( "yarn.resourcemanager.address" ) );
          configuration.set( "yarn.resourcemanager.address", System.getProperty( "yarn.resourcemanager.address" ) );
          }

        if( !Util.isEmpty( System.getProperty( "mapreduce.jobhistory.address" ) ) )
          {
          LOG.info( "using {}={}", "mapreduce.jobhistory.address", System.getProperty( "mapreduce.jobhistory.address" ) );
          configuration.set( "mapreduce.jobhistory.address", System.getProperty( "mapreduce.jobhistory.address" ) );
          }

        configuration.set( "mapreduce.user.classpath.first", "true" ); // use test dependencies
        configuration.set( "mapreduce.framework.name", "yarn" );

        fileSys = FileSystem.get( configuration );
        }
      else
        {
        conf.setBoolean( "yarn.is.minicluster", true );
//      conf.setInt( "yarn.nodemanager.delete.debug-delay-sec", -1 );
//      conf.set( "yarn.scheduler.capacity.root.queues", "default" );
//      conf.set( "yarn.scheduler.capacity.root.default.capacity", "100" );
        // disable blacklisting hosts not to fail localhost during unit tests
        conf.setBoolean( "yarn.app.mapreduce.am.job.node-blacklisting.enable", false );

        dfs = new MiniDFSCluster( conf, 4, true, null );
        fileSys = dfs.getFileSystem();

        FileSystem.setDefaultUri( conf, fileSys.getUri() );

        mr = MiniMRClientClusterFactory.create( this.getClass(), 4, conf );

        configuration = mr.getConfig();
        }

      configuration.set( "mapred.child.java.opts", "-Xmx512m" );
      configuration.setInt( "mapreduce.job.jvm.numtasks", -1 );
      configuration.setInt( "mapreduce.client.completion.pollinterval", 50 );
      configuration.setInt( "mapreduce.client.progressmonitor.pollinterval", 50 );
      configuration.setBoolean( "mapreduce.map.speculative", false );
      configuration.setBoolean( "mapreduce.reduce.speculative", false );
      }

    configuration.setInt( "mapreduce.job.maps", numMappers );
    configuration.setInt( "mapreduce.job.reduces", numReducers );

    Map<Object, Object> globalProperties = getGlobalProperties();

    if( logger != null )
      globalProperties.put( "log4j.logger", logger );

    FlowProps.setJobPollingInterval( globalProperties, 10 ); // should speed up tests

    Hadoop2MR1Planner.copyProperties( configuration, globalProperties ); // copy any external properties

    Hadoop2MR1Planner.copyConfiguration( properties, configuration ); // put all properties on the jobconf
    }
  }<|MERGE_RESOLUTION|>--- conflicted
+++ resolved
@@ -120,19 +120,14 @@
       configuration = new JobConf();
 
       // enforce settings to make local mode behave the same across distributions
-<<<<<<< HEAD
       configuration.set( "fs.defaultFS", "file:///" );
       configuration.set( "mapreduce.framework.name", "local" );
       configuration.set( "mapreduce.jobtracker.staging.root.dir", System.getProperty( "user.dir" ) + "/" + "build/tmp/cascading/staging" );
-=======
-      jobConf.set( "fs.defaultFS", "file:///" );
-      jobConf.set( "mapreduce.framework.name", "local" );
-
-      String stagingDir = jobConf.get( "mapreduce.jobtracker.staging.root.dir" );
+
+      String stagingDir = configuration.get( "mapreduce.jobtracker.staging.root.dir" );
 
       if( Util.isEmpty( stagingDir ) )
-        jobConf.set( "mapreduce.jobtracker.staging.root.dir", System.getProperty( "user.dir" ) + "/build/tmp/cascading/staging" );
->>>>>>> aa4f237b
+        configuration.set( "mapreduce.jobtracker.staging.root.dir", System.getProperty( "user.dir" ) + "/build/tmp/cascading/staging" );
 
       fileSys = FileSystem.get( configuration );
       }
