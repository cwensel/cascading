--- conflicted
+++ resolved
@@ -117,19 +117,14 @@
     if( !isUseCluster() )
       {
       LOG.info( "not using cluster" );
-<<<<<<< HEAD
       configuration = new JobConf();
+
+      // enforce settings to make local mode behave the same across distributions
+      configuration.set( "fs.defaultFS", "file:///" );
+      configuration.set( "mapreduce.framework.name", "local" );
+      configuration.set( "mapreduce.jobtracker.staging.root.dir", System.getProperty( "user.dir" ) + "/" + "build/tmp/cascading/staging" );
+
       fileSys = FileSystem.get( configuration );
-=======
-      jobConf = new JobConf();
-
-      // enforce settings to make local mode behave the same across distributions
-      jobConf.set( "fs.defaultFS", "file:///" );
-      jobConf.set( "mapreduce.framework.name", "local" );
-      jobConf.set( "mapreduce.jobtracker.staging.root.dir", System.getProperty( "user.dir" ) + "/" + "build/tmp/cascading/staging" );
-
-      fileSys = FileSystem.get( jobConf );
->>>>>>> beb9b392
       }
     else
       {
