/*
 * Copyright (c) 2007-2014 Concurrent, Inc. All Rights Reserved.
 *
 * Project and contact information: http://www.cascading.org/
 *
 * This file is part of the Cascading project.
 *
 * Licensed under the Apache License, Version 2.0 (the "License");
 * you may not use this file except in compliance with the License.
 * You may obtain a copy of the License at
 *
 *     http://www.apache.org/licenses/LICENSE-2.0
 *
 * Unless required by applicable law or agreed to in writing, software
 * distributed under the License is distributed on an "AS IS" BASIS,
 * WITHOUT WARRANTIES OR CONDITIONS OF ANY KIND, either express or implied.
 * See the License for the specific language governing permissions and
 * limitations under the License.
 */

apply from: "${rootDir}/etc/hadoop-shared-config.gradle"
apply from: "${rootDir}/etc/hadoop-shared-mr1-config.gradle"

idea {
  pathVariables MODULE_DIR: file( "${rootDir}/cascading-hadoop" )
}

ext.hadoop2Version = '2.4.1'

if( System.properties[ 'hadoop2mr1.release.final' ] )
  hadoop2Version = System.properties[ 'hadoop2mr1.release.final' ]

dependencies {

  compile project( ':cascading-core' )

  // forces update of yarn slf4j dependencies
<<<<<<< HEAD
  providedCompile group: 'org.slf4j', name: 'slf4j-api', version: '1.7.5'
  providedCompile group: 'org.slf4j', name: 'slf4j-log4j12', version: '1.7.5'
=======
  provided group: 'org.slf4j', name: 'slf4j-api', version: '1.7.2'
  provided group: 'org.slf4j', name: 'slf4j-log4j12', version: '1.7.2'
>>>>>>> 30dbe1db

  testCompile project( path: ':cascading-core', configuration: 'testArtifacts' )
  testCompile project( path: ':cascading-platform', configuration: 'testArtifacts' )

  provided( group: 'org.apache.hadoop', name: 'hadoop-mapreduce-client-core', version: hadoop2Version )
  provided( group: 'org.apache.hadoop', name: 'hadoop-common', version: hadoop2Version )

  testCompile( group: 'org.apache.hadoop', name: 'hadoop-minicluster', version: hadoop2Version )
}

test {

  delete( "target" ) // hardcoded path in hadoop2

  forkEvery = 1 // static fields on the platform test get munged otherwise

  systemProperties[ 'hadoop.log.dir' ] = new String( "${buildDir}/test/log" )
  systemProperties[ 'hadoop.tmp.dir' ] = new String( "${buildDir}/test/tmp" )
  systemProperties[ 'test.build.data' ] = new String( "${buildDir}/test/data" )
}

platformTest {

  delete( "target" ) // hardcoded path in hadoop2

  forkEvery = 1 // static fields on the platform test get munged otherwise

  systemProperties[ 'hadoop.log.dir' ] = new String( "${buildDir}/test/log" )
  systemProperties[ 'hadoop.tmp.dir' ] = new String( "${buildDir}/test/tmp" )
  systemProperties[ 'test.build.data' ] = new String( "${buildDir}/test/data" )
}

javadoc {

  source 'src/test/java/cascading/platform/hadoop2/Hadoop2MR1Platform.java'
  source 'src/test/shared/cascading/platform/hadoop/BaseHadoopPlatform.java'

  classpath = files( project.sourceSets.test.compileClasspath )

  configure( options ) {
    links << 'http://hadoop.apache.org/docs/r2.2.0/api/'
    links << "http://${rootProject.s3UploadDocs.destination}javadoc/cascading-core".toString()

//    linksOffline( '../../../cascading-core', "http://${rootProject.s3UploadDocs.destination}javadoc/cascading-core".toString() )
  }
}<|MERGE_RESOLUTION|>--- conflicted
+++ resolved
@@ -35,13 +35,8 @@
   compile project( ':cascading-core' )
 
   // forces update of yarn slf4j dependencies
-<<<<<<< HEAD
-  providedCompile group: 'org.slf4j', name: 'slf4j-api', version: '1.7.5'
-  providedCompile group: 'org.slf4j', name: 'slf4j-log4j12', version: '1.7.5'
-=======
-  provided group: 'org.slf4j', name: 'slf4j-api', version: '1.7.2'
-  provided group: 'org.slf4j', name: 'slf4j-log4j12', version: '1.7.2'
->>>>>>> 30dbe1db
+  provided group: 'org.slf4j', name: 'slf4j-api', version: '1.7.5'
+  provided group: 'org.slf4j', name: 'slf4j-log4j12', version: '1.7.5'
 
   testCompile project( path: ':cascading-core', configuration: 'testArtifacts' )
   testCompile project( path: ':cascading-platform', configuration: 'testArtifacts' )
