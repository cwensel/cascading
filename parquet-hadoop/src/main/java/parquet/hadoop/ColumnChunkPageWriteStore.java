--- conflicted
+++ resolved
@@ -15,7 +15,6 @@
  */
 package parquet.hadoop;
 
-import static parquet.Log.DEBUG;
 import static parquet.Log.INFO;
 
 import java.io.IOException;
@@ -121,7 +120,6 @@
     }
 
     @Override
-<<<<<<< HEAD
     public void writeDictionaryPage(DictionaryPage dictionaryPage) throws IOException {
       if (this.dictionaryPage != null) {
         throw new ParquetEncodingException("Only one dictionary page is allowed");
@@ -130,10 +128,11 @@
       int uncompressedSize = (int)dictionaryBytes.size();
       BytesInput compressedBytes = compressor.compress(dictionaryBytes);
       this.dictionaryPage = new DictionaryPage(BytesInput.copy(compressedBytes), uncompressedSize, dictionaryPage.getDictionarySize(), dictionaryPage.getEncoding());
-=======
+    }
+
+    @Override
     public String memUsageString(String prefix) {
       return buf.memUsageString(prefix + " ColumnChunkPageWriter");
->>>>>>> 427137de
     }
   }
 
