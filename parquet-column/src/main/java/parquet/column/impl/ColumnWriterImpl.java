--- conflicted
+++ resolved
@@ -42,8 +42,6 @@
   private static final Log LOG = Log.getLog(ColumnWriterImpl.class);
   private static final boolean DEBUG = false; //Log.DEBUG;
   private static final int INITIAL_COUNT_FOR_SIZE_CHECK = 100;
-
-  private static final int PAGE_EXTRA_BUFFER_PERCENT = 10;
   private static final int DICTIONARY_PAGE_MAX_SIZE_PERCENT = 20;
 
   private final ColumnDescriptor path;
@@ -55,11 +53,7 @@
   private int valueCount;
   private int valueCountForNextSizeCheck;
 
-<<<<<<< HEAD
-  public ColumnWriterImpl(ColumnDescriptor path, PageWriter pageWriter, int pageSizeThreshold, boolean enableDictionary) {
-=======
-  public ColumnWriterImpl(ColumnDescriptor path, PageWriter pageWriter, int pageSizeThreshold, int initialSizePerCol) {
->>>>>>> 427137de
+  public ColumnWriterImpl(ColumnDescriptor path, PageWriter pageWriter, int pageSizeThreshold, int initialSizePerCol, boolean enableDictionary) {
     this.path = path;
     this.pageWriter = pageWriter;
     this.pageSizeThreshold = pageSizeThreshold;
@@ -67,33 +61,25 @@
     this.valueCountForNextSizeCheck = INITIAL_COUNT_FOR_SIZE_CHECK;
     repetitionLevelColumn = new ByteBitPackingValuesWriter(path.getMaxRepetitionLevel());
     definitionLevelColumn = new ByteBitPackingValuesWriter(path.getMaxDefinitionLevel());
-    int initialSize = pageSizeThreshold + applyRatioInPercent(pageSizeThreshold, PAGE_EXTRA_BUFFER_PERCENT);
     switch (path.getType()) {
     case BOOLEAN:
-<<<<<<< HEAD
-      this.dataColumn = new BooleanPlainValuesWriter(initialSize);
+      this.dataColumn = new BooleanPlainValuesWriter(initialSizePerCol);
       break;
     case BINARY:
       if (enableDictionary) {
-        this.dataColumn = new DictionaryValuesWriter(applyRatioInPercent(pageSizeThreshold, DICTIONARY_PAGE_MAX_SIZE_PERCENT), pageSizeThreshold);
+        this.dataColumn = new DictionaryValuesWriter(applyRatioInPercent(pageSizeThreshold, DICTIONARY_PAGE_MAX_SIZE_PERCENT), initialSizePerCol);
       } else {
-        this.dataColumn = new PlainValuesWriter(initialSize);
+        this.dataColumn = new PlainValuesWriter(initialSizePerCol);
       }
       break;
     default:
-      this.dataColumn = new PlainValuesWriter(initialSize);
+      this.dataColumn = new PlainValuesWriter(initialSizePerCol);
     }
   }
 
   private int applyRatioInPercent(int value, int ratio) {
     if (100 % ratio != 0) {
       throw new IllegalArgumentException("ratio should be a diviser of 100: not " + ratio);
-=======
-      this.dataColumn = new BooleanPlainValuesWriter(initialSizePerCol);
-      break;
-    default:
-      this.dataColumn = new PlainValuesWriter(initialSizePerCol);
->>>>>>> 427137de
     }
     return value / (100 / ratio);
   }
