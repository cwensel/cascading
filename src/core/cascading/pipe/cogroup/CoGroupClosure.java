--- conflicted
+++ resolved
@@ -30,6 +30,7 @@
 import cascading.tuple.SpillableTupleList;
 import cascading.tuple.Tuple;
 import org.apache.hadoop.io.compress.CompressionCodec;
+import org.apache.hadoop.mapred.JobConf;
 import org.apache.hadoop.util.ReflectionUtils;
 import org.apache.log4j.Logger;
 
@@ -57,7 +58,7 @@
   private int numSelfJoins;
   private CompressionCodec codec;
   private long threshold;
-  private String serializations;
+  private JobConf conf;
 
   public CoGroupClosure( FlowProcess flowProcess, int numSelfJoins, Fields[] groupingFields, Fields[] valueFields )
     {
@@ -65,7 +66,7 @@
     this.numSelfJoins = numSelfJoins;
     this.codec = getCompressionCodec( flowProcess );
     this.threshold = getLong( flowProcess, SPILL_THRESHOLD, defaultThreshold );
-    this.serializations = (String) flowProcess.getProperty( "io.serializations" );
+    this.conf = ( (HadoopFlowProcess) flowProcess ).getJobConf();
     }
 
   @Override
@@ -102,11 +103,7 @@
     groups = new SpillableTupleList[Math.max( numPipes, numSelfJoins + 1 )];
 
     for( int i = 0; i < numPipes; i++ ) // use numPipes not repeat, see below
-<<<<<<< HEAD
-      groups[ i ] = new SpillableTupleList( threshold, serializations, codec );
-=======
-      groups[ i ] = new SpillableTupleList( threshold, ( (HadoopFlowProcess) flowProcess ).getJobConf() );
->>>>>>> fc4a6b91
+      groups[ i ] = new SpillableTupleList( threshold, conf, codec );
 
     while( values.hasNext() )
       {
