--- conflicted
+++ resolved
@@ -164,25 +164,6 @@
     return Boolean.parseBoolean( PropertyUtil.getProperty( properties, "cascading.flow.stopjobsonexit", "true" ) );
     }
 
-  /**
-   * Method setMaxConcurrentSteps sets the maximum number of steps that a Flow can run concurrently.
-   * <p/>
-   * By default a Flow will attempt to run all give steps at the same time. But there are occasions
-   * where limiting the number of steps helps manages resources.
-   *
-   * @param properties         of type Map<Object, Object>
-   * @param numConcurrentSteps of type int
-   */
-  public static void setMaxConcurrentSteps( Map<Object, Object> properties, int numConcurrentSteps )
-    {
-    properties.put( "cascading.flow.maxconcurrentsteps", Integer.toString( numConcurrentSteps ) );
-    }
-
-  public static int getMaxConcurrentSteps( JobConf jobConf )
-    {
-    return jobConf.getInt( "cascading.flow.maxconcurrentsteps", 0 );
-    }
-
   /** Used for testing. */
   protected Flow()
     {
@@ -1106,21 +1087,18 @@
         }
 
       // if jobs are run local, then only use one thread to force execution serially
-<<<<<<< HEAD
-      int numThreads = allowParallelExecution() ? 1 : jobsMap.size();
-=======
-      int numThreads = jobsAreLocal() ? 1 : getMaxConcurrentSteps( getJobConf() );
+      //int numThreads = jobsAreLocal() ? 1 : getMaxConcurrentSteps( getJobConf() );
+      int numThreads = getMaxNumParallelSteps();
 
       if( numThreads == 0 )
         numThreads = jobsMap.size();
->>>>>>> 98e035ab
 
       if( numThreads == 0 )
         throw new IllegalStateException( "no jobs rendered for flow: " + getName() );
 
       if( LOG.isInfoEnabled() )
         {
-        logInfo( " parallel execution is enabled: " + !allowParallelExecution() );
+        logInfo( " parallel execution is enabled: " + ( getMaxNumParallelSteps() != 1 ) );
         logInfo( " starting jobs: " + jobsMap.size() );
         logInfo( " allocating threads: " + numThreads );
         }
@@ -1165,7 +1143,7 @@
       }
     }
 
-  protected abstract boolean allowParallelExecution();
+  protected abstract int getMaxNumParallelSteps();
 
   protected abstract void internalShutdown();
 
