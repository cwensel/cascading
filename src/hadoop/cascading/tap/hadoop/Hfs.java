/*
 * Copyright (c) 2007-2012 Concurrent, Inc. All Rights Reserved.
 *
 * Project and contact information: http://www.cascading.org/
 *
 * This file is part of the Cascading project.
 *
 * Licensed under the Apache License, Version 2.0 (the "License");
 * you may not use this file except in compliance with the License.
 * You may obtain a copy of the License at
 *
 *     http://www.apache.org/licenses/LICENSE-2.0
 *
 * Unless required by applicable law or agreed to in writing, software
 * distributed under the License is distributed on an "AS IS" BASIS,
 * WITHOUT WARRANTIES OR CONDITIONS OF ANY KIND, either express or implied.
 * See the License for the specific language governing permissions and
 * limitations under the License.
 */

package cascading.tap.hadoop;

import java.beans.ConstructorProperties;
import java.io.IOException;
import java.net.URI;
import java.net.URISyntaxException;
import java.util.Map;

import cascading.flow.FlowProcess;
import cascading.scheme.Scheme;
import cascading.scheme.hadoop.SequenceFile;
import cascading.tap.SinkMode;
import cascading.tap.Tap;
import cascading.tap.TapException;
import cascading.tap.hadoop.io.HadoopTupleEntrySchemeCollector;
import cascading.tap.hadoop.io.HadoopTupleEntrySchemeIterator;
import cascading.tuple.Fields;
import cascading.tuple.TupleEntryCollector;
import cascading.tuple.TupleEntryIterator;
import cascading.tuple.hadoop.TupleSerialization;
import cascading.util.Util;
import org.apache.hadoop.fs.FileStatus;
import org.apache.hadoop.fs.FileSystem;
import org.apache.hadoop.fs.Path;
import org.apache.hadoop.fs.s3native.NativeS3FileSystem;
import org.apache.hadoop.mapred.FileInputFormat;
import org.apache.hadoop.mapred.FileOutputFormat;
import org.apache.hadoop.mapred.JobConf;
import org.apache.hadoop.mapred.OutputCollector;
import org.apache.hadoop.mapred.OutputLogFilter;
import org.apache.hadoop.mapred.RecordReader;
import org.slf4j.Logger;
import org.slf4j.LoggerFactory;

/**
 * Class Hfs is the base class for all Hadoop file system access. Hfs may only be used with the
 * {@link cascading.flow.hadoop.HadoopFlowConnector} when creating Hadoop executable {@link cascading.flow.Flow}
 * instances.
 * <p/>
 * Optionally use {@link Dfs} or {@link Lfs} for resources specific to Hadoop Distributed file system or
 * the Local file system, respectively.
 * <p/>
 * Use the Hfs class if the 'kind' of resource is unknown at design time. To use, prefix a scheme to the 'stringPath'. Where
 * <code>hdfs://...</code> will denote Dfs, and <code>file://...</code> will denote Lfs.
 * <p/>
 * Call {@link #setTemporaryDirectory(java.util.Map, String)} to use a different temporary file directory path
 * other than the current Hadoop default path.
 * <p/>
 * By default Cascading on Hadoop will assume any source or sink Tap using the {@code file://} URI scheme
 * intends to read files from the local client filesystem (for example when using the {@code Lfs} Tap) where the Hadoop
 * job jar is started, Tap so will force any MapReduce jobs reading or writing to {@code file://} resources to run in
 * Hadoop "local mode" so that the file can be read.
 * <p/>
 * To change this behavior, {@link #setLocalModeScheme(java.util.Map, String)} to set a different scheme value,
 * or to "none" to disable entirely for the case the file to be read is available on every Hadoop processing node
 * in the exact same path.
 */
public class Hfs extends Tap<JobConf, RecordReader, OutputCollector>
  {
  /** Field LOG */
  private static final Logger LOG = LoggerFactory.getLogger( Hfs.class );

  /** Field TEMPORARY_DIRECTORY */
  public static final String TEMPORARY_DIRECTORY = "cascading.tmp.dir";

  /** Fields LOCAL_MODE_SCHEME * */
  public static final String LOCAL_MODE_SCHEME = "cascading.hadoop.localmode.scheme";

  /** Field stringPath */
  protected String stringPath;
  /** Field uriScheme */
  transient URI uriScheme;
  /** Field path */
  transient Path path;
  /** Field paths */
  private transient FileStatus[] statuses;

  /**
   * Method setTemporaryDirectory sets the temporary directory on the given properties object.
   *
   * @param properties of type Map<Object,Object>
   * @param tempDir    of type String
   */
  public static void setTemporaryDirectory( Map<Object, Object> properties, String tempDir )
    {
    properties.put( TEMPORARY_DIRECTORY, tempDir );
    }

  /**
   * Method getTemporaryDirectory returns the configured temporary directory from the given properties object.
   *
   * @param properties of type Map<Object,Object>
   * @return a String or null if not set
   */
  public static String getTemporaryDirectory( Map<Object, Object> properties )
    {
    return (String) properties.get( TEMPORARY_DIRECTORY );
    }

  /**
   * Method setLocalModeScheme provides a means to change the scheme value used to detect when a
   * MapReduce job should be run in Hadoop local mode. By default the value is {@code "file"}, set to
   * {@code "none"} to disable entirely.
   *
   * @param properties of tyep Map<Object,Object>
   * @param scheme     a String
   */
  public static void setLocalModeScheme( Map<Object, Object> properties, String scheme )
    {
    properties.put( LOCAL_MODE_SCHEME, scheme );
    }

  protected static String getLocalModeScheme( JobConf conf, String defaultValue )
    {
    return conf.get( LOCAL_MODE_SCHEME, defaultValue );
    }

  protected Hfs()
    {
    }

  @ConstructorProperties({"scheme"})
  protected Hfs( Scheme<JobConf, RecordReader, OutputCollector, ?, ?> scheme )
    {
    super( scheme );
    }

  /**
   * Constructor Hfs creates a new Hfs instance.
   *
   * @param fields     of type Fields
   * @param stringPath of type String
   */
  @Deprecated
  @ConstructorProperties({"fields", "stringPath"})
  public Hfs( Fields fields, String stringPath )
    {
    super( new SequenceFile( fields ) );
    setStringPath( stringPath );
    }

  /**
   * Constructor Hfs creates a new Hfs instance.
   *
   * @param fields     of type Fields
   * @param stringPath of type String
   * @param replace    of type boolean
   */
  @Deprecated
  @ConstructorProperties({"fields", "stringPath", "replace"})
  public Hfs( Fields fields, String stringPath, boolean replace )
    {
    super( new SequenceFile( fields ), replace ? SinkMode.REPLACE : SinkMode.KEEP );
    setStringPath( stringPath );
    }

  /**
   * Constructor Hfs creates a new Hfs instance.
   *
   * @param fields     of type Fields
   * @param stringPath of type String
   * @param sinkMode   of type SinkMode
   */
  @Deprecated
  @ConstructorProperties({"fields", "stringPath", "sinkMode"})
  public Hfs( Fields fields, String stringPath, SinkMode sinkMode )
    {
    super( new SequenceFile( fields ), sinkMode );
    setStringPath( stringPath );

    if( sinkMode == SinkMode.UPDATE )
      throw new IllegalArgumentException( "updates are not supported" );
    }

  /**
   * Constructor Hfs creates a new Hfs instance.
   *
   * @param scheme     of type Scheme
   * @param stringPath of type String
   */
  @ConstructorProperties({"scheme", "stringPath"})
  public Hfs( Scheme<JobConf, RecordReader, OutputCollector, ?, ?> scheme, String stringPath )
    {
    super( scheme );
    setStringPath( stringPath );
    }

  /**
   * Constructor Hfs creates a new Hfs instance.
   *
   * @param scheme     of type Scheme
   * @param stringPath of type String
   * @param replace    of type boolean
   */
  @Deprecated
  @ConstructorProperties({"scheme", "stringPath", "replace"})
  public Hfs( Scheme<JobConf, RecordReader, OutputCollector, ?, ?> scheme, String stringPath, boolean replace )
    {
    super( scheme, replace ? SinkMode.REPLACE : SinkMode.KEEP );
    setStringPath( stringPath );
    }

  /**
   * Constructor Hfs creates a new Hfs instance.
   *
   * @param scheme     of type Scheme
   * @param stringPath of type String
   * @param sinkMode   of type SinkMode
   */
  @ConstructorProperties({"scheme", "stringPath", "sinkMode"})
  public Hfs( Scheme<JobConf, RecordReader, OutputCollector, ?, ?> scheme, String stringPath, SinkMode sinkMode )
    {
    super( scheme, sinkMode );
    setStringPath( stringPath );
    }

  protected void setStringPath( String stringPath )
    {
    this.stringPath = Util.normalizeUrl( stringPath );
    }

  protected void setUriScheme( URI uriScheme )
    {
    this.uriScheme = uriScheme;
    }

  public URI getURIScheme( JobConf jobConf )
    {
    if( uriScheme != null )
      return uriScheme;

    uriScheme = makeURIScheme( jobConf );

    return uriScheme;
    }

  protected URI makeURIScheme( JobConf jobConf )
    {
    try
      {
      URI uriScheme = null;

      LOG.debug( "handling path: {}", stringPath );

      URI uri = new Path( stringPath ).toUri(); // safer URI parsing
      String schemeString = uri.getScheme();
      String authority = uri.getAuthority();

      if( LOG.isDebugEnabled() )
        {
        LOG.debug( "found scheme: {}", schemeString );
        LOG.debug( "found authority: {}", authority );
        }

      if( schemeString != null && authority != null )
        uriScheme = new URI( schemeString + "://" + uri.getAuthority() );
      else if( schemeString != null )
        uriScheme = new URI( schemeString + ":///" );
      else
        uriScheme = getDefaultFileSystemURIScheme( jobConf );

      LOG.debug( "using uri scheme: {}", uriScheme );

      return uriScheme;
      }
    catch( URISyntaxException exception )
      {
      throw new TapException( "could not determine scheme from path: " + getPath(), exception );
      }
    }

  /**
   * Method getDefaultFileSystemURIScheme returns the URI scheme for the default Hadoop FileSystem.
   *
   * @param jobConf of type JobConf
   * @return URI
   */
  public URI getDefaultFileSystemURIScheme( JobConf jobConf )
    {
    return getDefaultFileSystem( jobConf ).getUri();
    }

  protected FileSystem getDefaultFileSystem( JobConf jobConf )
    {
    try
      {
      return FileSystem.get( jobConf );
      }
    catch( IOException exception )
      {
      throw new TapException( "unable to get handle to underlying filesystem", exception );
      }
    }

  protected FileSystem getFileSystem( JobConf jobConf )
    {
    URI scheme = getURIScheme( jobConf );

    try
      {
      return FileSystem.get( scheme, jobConf );
      }
    catch( IOException exception )
      {
      throw new TapException( "unable to get handle to get filesystem for: " + scheme.getScheme(), exception );
      }
    }

  @Override
  public String getIdentifier()
    {
    return getPath().toString();
    }

  public Path getPath()
    {
    if( path != null )
      return path;

    if( stringPath == null )
      throw new IllegalStateException( "path not initialized" );

    path = new Path( stringPath );

    return path;
    }

  @Override
  public String getFullIdentifier( JobConf conf )
    {
    return getPath().makeQualified( getFileSystem( conf ) ).toString();
    }

  @Override
  public void sourceConfInit( FlowProcess<JobConf> process, JobConf conf )
    {
    Path qualifiedPath = new Path( getFullIdentifier( conf ) );

    for( Path exitingPath : FileInputFormat.getInputPaths( conf ) )
      {
      if( exitingPath.equals( qualifiedPath ) )
        throw new TapException( "may not add duplicate paths, found: " + exitingPath );
      }

    FileInputFormat.addInputPath( conf, qualifiedPath );

    super.sourceConfInit( process, conf );

    makeLocal( conf, qualifiedPath, "forcing job to local mode, via source: " );

    TupleSerialization.setSerializations( conf ); // allows Hfs to be used independent of Flow
    }

  @Override
  public void sinkConfInit( FlowProcess<JobConf> process, JobConf conf )
    {
    Path qualifiedPath = new Path( getFullIdentifier( conf ) );

    FileOutputFormat.setOutputPath( conf, qualifiedPath );
    super.sinkConfInit( process, conf );

    makeLocal( conf, qualifiedPath, "forcing job to local mode, via sink: " );

    TupleSerialization.setSerializations( conf ); // allows Hfs to be used independent of Flow
    }

  private void makeLocal( JobConf conf, Path qualifiedPath, String infoMessage )
    {
    String scheme = getLocalModeScheme( conf, "file" );

    if( !conf.get( "mapred.job.tracker", "" ).equalsIgnoreCase( "local" ) && qualifiedPath.toUri().getScheme().equalsIgnoreCase( scheme ) )
      {
      if( LOG.isInfoEnabled() )
        LOG.info( infoMessage + toString() );

      conf.set( "mapred.job.tracker", "local" ); // force job to run locally
      }
    }

  @Override
  public TupleEntryIterator openForRead( FlowProcess<JobConf> flowProcess, RecordReader input ) throws IOException
    {
    // input may be null when this method is called on the client side or cluster side when accumulating
    // for a HashJoin
    return new HadoopTupleEntrySchemeIterator( flowProcess, this, input );
    }

  @Override
  public TupleEntryCollector openForWrite( FlowProcess<JobConf> flowProcess, OutputCollector output ) throws IOException
    {
    // output may be null when this method is called on the client side or cluster side when creating
    // side files with the TemplateTap
    return new HadoopTupleEntrySchemeCollector( flowProcess, this, output );
    }

  @Override
  public boolean createResource( JobConf conf ) throws IOException
    {
    if( LOG.isDebugEnabled() )
      LOG.debug( "making dirs: {}", getFullIdentifier( conf ) );

    return getFileSystem( conf ).mkdirs( getPath() );
    }

  @Override
  public boolean deleteResource( JobConf conf ) throws IOException
    {
    if( LOG.isDebugEnabled() )
      LOG.debug( "deleting: {}", getFullIdentifier( conf ) );

    // do not delete the root directory
    if( new Path( getFullIdentifier( conf ) ).depth() == 0 )
      return true;

    FileSystem fileSystem = getFileSystem( conf );

    try
      {
<<<<<<< HEAD
      return fileSystem.delete( getPath() , true );
=======
      return fileSystem.delete( getPath(), true );
>>>>>>> b6e22536
      }
    catch( NullPointerException exception )
      {
      // hack to get around npe thrown when fs reaches root directory
      if( !( fileSystem instanceof NativeS3FileSystem ) )
        throw exception;
      }

    return true;
    }

  @Override
  public boolean resourceExists( JobConf conf ) throws IOException
    {
    return getFileSystem( conf ).exists( getPath() );
    }

  /**
   * Method isDirectory returns true if the underlying resource represents a directory or folder instead
   * of an individual file.
   *
   * @param conf of JobConf
   * @return boolean
   * @throws IOException when
   */
  public boolean isDirectory( JobConf conf ) throws IOException
    {
    if( !resourceExists( conf ) )
      return false;

<<<<<<< HEAD
    return getFileSystem( conf ).getFileStatus(  getPath()  ).isDir();
=======
    return getFileSystem( conf ).getFileStatus( getPath() ).isDir();
>>>>>>> b6e22536
    }

  /**
   * Method getSize returns the size of the file referenced by this tap.
   *
   * @param conf of type Properties
   * @return The size of the file reference by this tap.
   * @throws IOException
   */
  public long getSize( JobConf conf ) throws IOException
    {
    if( !resourceExists( conf ) )
      return 0;

<<<<<<< HEAD
    FileStatus fileStatus = getFileSystem( conf ).getFileStatus(  getPath() );
=======
    FileStatus fileStatus = getFileSystem( conf ).getFileStatus( getPath() );
>>>>>>> b6e22536

    if( fileStatus.isDir() )
      return 0;

    return getFileSystem( conf ).getFileStatus( getPath() ).getLen();
    }

  /**
   * Method getBlockSize returns the {@code blocksize} specified by the underlying file system for this resource.
   *
   * @param conf of JobConf
   * @return long
   * @throws IOException when
   */
  public long getBlockSize( JobConf conf ) throws IOException
    {
    if( !resourceExists( conf ) )
      return 0;

    FileStatus fileStatus = getFileSystem( conf ).getFileStatus( getPath() );

    if( fileStatus.isDir() )
      return 0;

    return fileStatus.getBlockSize();
    }

  /**
   * Method getReplication returns the {@code replication} specified by the underlying file system for
   * this resource.
   *
   * @param conf of JobConf
   * @return int
   * @throws IOException when
   */
  public int getReplication( JobConf conf ) throws IOException
    {
    if( !resourceExists( conf ) )
      return 0;

    FileStatus fileStatus = getFileSystem( conf ).getFileStatus( getPath() );

    if( fileStatus.isDir() )
      return 0;

    return fileStatus.getReplication();
    }

  /**
   * Method getChildIdentifiers returns an array of child identifiers if this resource is a directory.
   * <p/>
   * This method will skip Hadoop log directories ({@code _log}).
   *
   * @param conf of JobConf
   * @return String[]
   * @throws IOException when
   */
  public String[] getChildIdentifiers( JobConf conf ) throws IOException
    {
    if( !resourceExists( conf ) )
      return new String[ 0 ];

<<<<<<< HEAD
    FileStatus[] statuses = getFileSystem( conf ).listStatus( getPath() , new OutputLogFilter() );
=======
    FileStatus[] statuses = getFileSystem( conf ).listStatus( getPath(), new OutputLogFilter() );
>>>>>>> b6e22536

    String[] children = new String[ statuses.length ];

    for( int i = 0; i < statuses.length; i++ )
      children[ i ] = statuses[ i ].getPath().toString();

    return children;
    }

  @Override
  public long getModifiedTime( JobConf conf ) throws IOException
    {
    if( !resourceExists( conf ) )
      return 0;

    FileStatus fileStatus = getFileSystem( conf ).getFileStatus( getPath() );

    if( !fileStatus.isDir() )
      return fileStatus.getModificationTime();

    makeStatuses( conf );

    // statuses is empty, return 0
    if( statuses == null || statuses.length == 0 )
      return 0;

    long date = 0;

    // filter out directories as we don't recurs into sub dirs
    for( FileStatus status : statuses )
      {
      if( !status.isDir() )
        date = Math.max( date, status.getModificationTime() );
      }

    return date;
    }

  public static Path getTempPath( JobConf conf )
    {
    String tempDir = conf.get( TEMPORARY_DIRECTORY );

    if( tempDir == null )
      tempDir = conf.get( "hadoop.tmp.dir" );

    return new Path( tempDir );
    }

  protected String makeTemporaryPathDirString( String name )
    {
    // _ is treated as a hidden file, so wipe them out
    name = name.replaceAll( "^[_\\W\\s]+", "" );

    if( name.isEmpty() )
      name = "temp-path";

    return name.replaceAll( "[\\W\\s]+", "_" ) + Util.createUniqueID();
    }

  /**
   * Given a file-system object, it makes an array of paths
   *
   * @param conf of type JobConf
   * @throws IOException on failure
   */
  private void makeStatuses( JobConf conf ) throws IOException
    {
    if( statuses != null )
      return;

    statuses = getFileSystem( conf ).listStatus( getPath() );
    }
  }<|MERGE_RESOLUTION|>--- conflicted
+++ resolved
@@ -436,11 +436,7 @@
 
     try
       {
-<<<<<<< HEAD
-      return fileSystem.delete( getPath() , true );
-=======
       return fileSystem.delete( getPath(), true );
->>>>>>> b6e22536
       }
     catch( NullPointerException exception )
       {
@@ -471,11 +467,7 @@
     if( !resourceExists( conf ) )
       return false;
 
-<<<<<<< HEAD
-    return getFileSystem( conf ).getFileStatus(  getPath()  ).isDir();
-=======
     return getFileSystem( conf ).getFileStatus( getPath() ).isDir();
->>>>>>> b6e22536
     }
 
   /**
@@ -490,11 +482,7 @@
     if( !resourceExists( conf ) )
       return 0;
 
-<<<<<<< HEAD
-    FileStatus fileStatus = getFileSystem( conf ).getFileStatus(  getPath() );
-=======
     FileStatus fileStatus = getFileSystem( conf ).getFileStatus( getPath() );
->>>>>>> b6e22536
 
     if( fileStatus.isDir() )
       return 0;
@@ -557,11 +545,7 @@
     if( !resourceExists( conf ) )
       return new String[ 0 ];
 
-<<<<<<< HEAD
-    FileStatus[] statuses = getFileSystem( conf ).listStatus( getPath() , new OutputLogFilter() );
-=======
     FileStatus[] statuses = getFileSystem( conf ).listStatus( getPath(), new OutputLogFilter() );
->>>>>>> b6e22536
 
     String[] children = new String[ statuses.length ];
 
