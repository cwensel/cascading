Cascading Change Log

<<<<<<< HEAD
2.7.0 [unreleased]

  Updated trap handling to capture diagnostic information within a trap when configured via a c.t.TrapProps instance.

  Added the c.t.TrapProp class to provide fine grained configuration over c.t.Tap traps per c.f.Flow or per
  c.t.Tap instances.

  Updated c.t.u.TupleHasher to use MurmurHash3 32bit for hashCode calculation. Users relying on the old hashCode
  implementation for partitioning can set "cascading.tuple.hadoop.util.hasherpartitioner.uselegacyhash" to true.

  Updated c.f.h.HadoopPlanner and c.f.h2.Hadoop2MR1Planner to log a warning if a flow is being run on the wrong version
  of Hadoop.

  Fixed issue where c.m.a.URISanitizer would fail parsing glob expressions.

  Added ability to provide a custom cache to be used in c.p.a.AggregateBy and c.p.a.Unique.

  Added ability to use custom properties in the various invoke methods in c.CascadingTestCase to simplify testing of
  functions, filters, buffers and aggregators.

  Updated c.f.h.ProcessFlow to support optional counters provided by Riffle based flows.

  Updated c.p.AppProps and c.p.UnitOfWorkDef to log a warning if a tag contains whitespace characters.

  Fixed issue where c.c.CascadeDef was allowing multiple flows with the same sink to be part of a Cascade.

  Updated c.f.h.MapReduceFlow to support both the org.apache.hadoop.mapred.* and org.apache.hadoop.mapreduce.* APIs.

  Fixed issue where c.t.TupleEntrySchemeIterator was not behaving correctly if #hasNext() is called multiple times
  without calling #next().

  Fixed issue where c.f.h.ProcessFlow would not report Exceptions to registered FlowListeners.

  Fixed issue where a start/stop race condition in c.c.Cascade could allow a downstream c.f.Flow to start when a
  predecessor fails.
=======
2.6.3

  Updated c.p.Splice to throw an IllegalArgumentException if performing a self c.p.Merge on a split with no intermediate
  c.o.Operations after the split.

  Fixed issue where c.p.a.FirstBy would perform a comparison on the aggregating values when no j.u.Comparator was
  provided to the argument c.t.Fields selector.

  Updated local mode counter implementation to be thread-safe.

  Updated c.t.h.i.MultiRecordReaderIterator to use an existing o.a.h.m.Reporter if present.

  Fixed issues in c.f.h.FlowPlatformTest which caused the test go into an endless loop. Also increased timeout to make
  tests more reliable on slower hardware.

  Fixed issue where c.t.Tuple#set( Fields declarator, Fields selector, Tuple tuple ) did not honor given type
  information.

  Fixed issue where c.t.TupleEntry#set( TupleEntry tupleEntry ) could cause an NPE if complete type information is
  not provided.
>>>>>>> 23833acf

2.6.2

  Fixed issue where c.s.h.SequenceFile default ctor would throw an NPE.

  Updated c.u.Version to warn if multiple 'cascading/version.properties' files are present on the classpath.

  Fixed issue where a c.p.a.Coerce constructor would throw a j.l.IllegalArgumentException on a valid types argument.

  Fixed issue where c.t.TapPlatformTest was not preserving properties coming from the TestPlatform when creating a Flow
  causing remote test failures.

  Fixed issue in c.p.h.Hadoop2MR1Platform causing tests to not properly run on a remote cluster when configured to do
  so.

2.6.1

  Updated c.p.h.Hadoop2MR1Platform to enforce settings to make local mode behave the same across distributions.

  Fixed issues where a c.f.Flow instance could be marked stopped while transitioning to a started state when used in
  a c.c.Cascade.

  Fixed issue where c.t.h.i.TapOutputCollector did not honor the current task o.a.h.m.Reporter instance on the
  cluster side. This should improve the accuracy of Hadoop counters wrapped by c.t.h.PartitionTap.

  Updated c.t.Tuple#isUnmodifiable to be transient to prevent the value from being serialized and restored resulting in
  an unmodifiable Tuple from a data source.

  Updated c.s.h.HadoopStepStats to reduce memory pressure when fetching TaskReports and TaskCompletionEvents from
  Hadoop 2.x.

  Updated c.p.h.HadoopPlatform to set 'mapreduce.jobtracker.staging.root.dir' to a fully qualified path for non-cluster
  tests.

  Fixed issue where c.u.Version was leaking file descriptors.

  Fixed issue where c.t.h.Hfs would not properly ignore 'hidden' files starting with '.' or '_' when listing children
  in a directory.

2.6.0

  Updated c.p.a.AggregateBy and c.p.a.Unique to count cache flushes, hits, and misses. Previously only AggregateBy
  tracked cache flushes.

  Updated slf4j to 1.7.5.

  Added ability to customize trace data captured for debugging purposes.

  Added CONTRIBUTING.md.

  Updated c.t.h.DistCacheTap to support simple file globing as provided by c.t.h.Hfs.

  Fixed issue where c.p.a.UniqueBy was not honoring the c.t.Hasher interface.

  Added c.t.h.DistCacheTap a decorator for a c.t.h.Hfs instance that uses o.a.h.f.DistributedCache to read files
  transparently from local disk. This is useful for c.p.HashJoins.

  Added c.t.DecoratorTap class to simplify wrapping a given c.t.Tap instance with additional meta-data.

  Updated c.f.p.FlowPlanner to allow both intermediate temporary c.t.Tap or any c.p.Checkpoint tap to be decorated
  by a configured c.t.DecoratorTap class via new c.f.FlowConnectorProps properties.

  Fixed issue where c.p.a.AggregateBy was not honoring the c.t.Hasher interface.

  Fixed issues around c.o.e.ExpressionFunction and c.o.e.ExpressionFilter either accepting Fields.NONE as incoming
  arguments, or inheriting incoming type information from the resolved arguments.

  Added c.m.a.URISanitizer, an implementation of the c.m.a.Sanitizer interface, for sanitizing URIs of different
  resources (file, HTTP, HDFS, JDBC etc.). c.t.Tap and all subclasses use it for the identifier.

  Fixed issue in c.f.h.ProcessFlow where the flowStats object would try to mark a flow as "STOPPED" even if it was
  already "FINISHED" causing an IllegalStateException.

  Added a new c.t.TupleEntrySchemeIterator property to set certain exceptions to be caught, ignored, and logged during
  read. Commonly java.io.EOFException is thrown and can be safely ignored. By default no exception will be ignored.

  Fixed issue in c.f.h.p.HadoopStepGraph where Traps would be ignored if the Flow had no operation ("copy flows").

  Updated Janino to 2.7.5.

  Added ability to add more meta information about a c.f.Flow, which can be read and used by a c.m.DocumentService.

  Fixed null handling problem in c.p.a.MaxBy and c.p.a.MinBy.

  Added Java Annotations to c.m.annotation for marking and granting access of custom properties to c.m.DocumentService
  implementations like the Driven plug-in. Instrumented core Operations, SubAssemblies, Taps, and Schemes.

  Updated Apache Hadoop to 2.4.1 in cascading-hadoop2-mr1.

2.5.6

  Updated for Cascading Fluid compatibility.

2.5.5

  Added new c.t.p.BasePartitionTap property to control to control the behaviour in case of an Exception while closing a
  c.t.TupleEntryCollector. Setting "cascading.tap.partition.failonclose" to "true" will cause the Exception to be
  rethrown as a c.t.TapException. When set to "false", the default, it will log the error and continue.

  Added custom error reporting for Hadoop standalone mode. The o.a.h.mapred.LocalJobRunner does not return
  o.a.h.mapred.TaskReports which would cause the actual Exception to be lost. c.f.h.FlowMapper and c.f.h.FlowReducer
  will now report the Exception directly to c.f.h.p.HadoopFlowStepJob. This has no influence on Jobs running on a
  real cluster.

  Fixed issue where c.f.h.HadoopFlowStep would not set a o.a.h.mapred.Partitioner that supports custom c.t.Hasher
  implementations during partitioning. c.t.h.u.GroupingPartitioner has been renamed to
  c.t.h.u.GroupingSortingPartitioner and a new c.t.h.u.GroupingPartitioner has been introduced that uses the hashCode
  of the tuples while honoring custom hashers.

  Fixed issue where the ctor of c.t.Fields was not checking the given types for null values.

  Fixed issue where Hadoop credentials could be shared across job submissions and become corrupted
  causing j.i.EOFExceptions.

  Fixed issue where c.t.Fields#resolve() would lose type information with complex selectors.

  Added new c.f.h.p.HadoopPlanner property to disable adjacent tap removal optimization. Setting
  "cascading.multimapreduceplanner.collapseadjacentaps" to false will disable the optimization that is on by default.
  This optimization can in a few cases reduce the number of MR jobs, but without consistent type information, could
  result in a type mismatch errors during joins.

2.5.4

  Fixed an issue where c.t.h.Hfs#getChildIdentifiers() could throw an j.l.StringIndexOutOfBoundsException.

  Updated c.p.a.AggregateBy$CompositeFunction to not use the capacity in #equals or #hashCode.

  Fixed issue where a c.p.Merge could hide the streamed/accumulated nature of a stream when leading to a c.p.Group
  pipe. This could result in duplicate data passed to the c.p.GroupBy or c.p.CoGroup within a MapReduce job.

  Fixed issue where c.p.a.FirstBy only accepted a single field name.

  Updated c.t.p.PartitionCollector in c.t.p.BasePartitionTap to be public.

2.5.3

  Updated c.f.h.ProcessFlow to include missing status changes.

  Deprecated both c.t.l.TemplateTap and c.t.h.TemplateTap for the respective PartitionTap.

  Updated c.p.Pipe and c.p.SubAssembly to cache any resolved name as its own name to improve #hashCode() performance.

  Fixed issue where c.t.Fields#merge() did not honor underlying Fields type information properly.

  Fixed issue where c.t.Fields#getType() attempted to resolve position when there is no associated type information.

2.5.2

  Updated c.t.TupleEntryCollector javadoc to clarify re-use of c.t.Tuple instances.

  Updated c.t.h.Hfs to log a warning and disable o.a.h.m.l.CombineFileInputFormat (if enabled) if
  c.t.h.HfsProps#isCombineInputSafeMode is true but the current o.a.h.mapred.InputFormat is not
  a o.a.h.mapred.FileInputFormat.

  Updated c.p.h2.Hadoop2MR1Platform to return a name consistent with other resources and artifacts for Hadoop2 MR1.

  Fixed issue in c.o.f.Logic filter sub-classes where argumentFields was not properly set causing some nested
  c.o.Filter instances to fail.

2.5.1

  Updated c.t.h.Hfs to throw an exception if the o.a.h.m.l.CombineFileInputFormat is enabled but the wrapped
  o.a.h.mapred.InputFormat is not a o.a.h.mapred.FileInputFormat.

  Fixed issue in c.c.Cascade where a race condition during start/stop/complete could result in state exception.

  Updated Hadoop 1 platform tests to enable default num task retries.

2.5.0

  Updated c.f.BaseFlow to fail when deleting resources fails.

  Updated c.t.h.PartitionTap to append sequence numbers to part files to prevent filename collisions within a task.

  Added the c.f.FlowStepListener listener interface and subsequent listener support to c.f.FlowStep. @Ahmed--Mohsen

  Updated Hadoop 1 dependency to use Hadoop 1.2.1.

  Updated c.f.h.p.HadoopFlowStepJob to call kill only jobs on that are not complete. In theory calling kill on a
  completed job should have no effect, but resulting logs could be confusing during postmortem.

  Added c.t.l.PartitionTap and c.t.h.PartitionTap to replace c.t.l.TemplateTap and c.t.h.TemplateTap respectively. The
  PartitionTap can be used as both a sink and source and provides pluggable partitioning via c.t.p.Partition.

  Added c.p.j.BufferJoin as a convenience to flag to the planner the following c.o.Buffer implements a join strategy.

  Updated c.o.BufferCall to allow access to the current c.p.j.JoinerClosure to allow for more complex join operations
  to be built out within a c.o.Buffer implementation.

  Added support for Apache Hadoop 2 and YARN.

2.2.1

  Updated Hadoop platform to fail during planning if "mapred.job.tracker" is not set.

  Updated c.t.h.Hfs to improve duplicate identifier check performance. @gianm

  Fixed issue where resolved fields were not properly presented to c.t.MultiSinkTap child c.t.Tap and c.s.Scheme
  instances preventing header information from being written in the case of TextDelimited files.

  Fixed issue where the number of fields parsed by c.s.u.DelimitedParser were greater than those declared could cause
  an j.l.ArrayIndexOutOfBoundsException.

  Fixed issue where a race condition could cause a NPE between c.c.Cascade#start() and Cascade#stop().

2.2.0

  Fixed issue where c.p.CoGroup in local mode did not properly handle joins where the grouping j.u.Comparator
  did not treat null values as equal. SQL semantics expect null values to not be equivalent. c.p.HashJoin
  does not support non-equality between null and will issue a warning.

  Updated c.p.a.AggregateBy sub-classes to pass 0 as default capacity value to allow the system default value
  to be honored.

  Added c.o.a.MaxValue and c.o.a.MinValue c.o.Aggregator sub-classes to replace c.o.a.Max and c.o.a.Min classes
  respectively. MaxValue and MinValue rely on the values compared to be j.l.Comparable types resulting in a simpler
  implementation and support for max/min of non numeric types.

  Fixed issue where c.o.t.DateParser would drop incoming Tuples if the argument was null.

  Fixed issue where c.t.Hasher was not honored during grouping in local mode.

  Updated c.t.h.GlobHfs to use fewer resources when deriving member identifiers.

  Updated c.t.h.HadoopTapPlatformTest to skip the c.t.h.Dfs test if HDFS filesystem is unavailable on the current
  configuration.

  Fixed issue where c.t.h.Hfs#resourceExists() could fail is the identifier represented a file globing pattern.

  Changed regex j.u.r.Pattern builder methods on c.s.u.DelimitedParser from static to instance methods.

  Updated c.t.TupleEntry to issue a warning if an "unmodifiable" c.t.Tuple is set via #setTuple() on a "modifiable"
  TupleEntry instance. This typically is an indicator the Tuple instance is about to be cached and/or modified at a
  later point. Unmodifiable, system created, Tuples should never be cached.

  Added c.t.TupleEntry#selectInto() to provide a more efficient way to copy values from one c.t.Tuple into another.

  Added c.t.TupleEntry#selectTupleCopy() and #selectEntryCopy method to always provide a modifiable and cacheable
  instance.

  Fixed issue where c.t.TupleEntry#selectTuple() and #selectEntry() could return a unmodifiable or un-cacheable
  c.t.Tuple or TupleEntry depending on the given c.t.Fields selector.

  Fixed issue where c.t.MultiSourceTap could keep too many open resources if #openForRead() is called directly.

  Fixed issue where c.o.Buffer#flush() was never called.

  Fixed issue where an exception at #close() on step state reader could mask more prominent errors.

  Fixed issue where the c.t.TupleEntryCollector was not set to "null" on the c.o.OperationCall before
  c.o.Operation#cleanup() was called to prevent the method from emitting values during cleanup. See Operation#flush().
  Use "cascading.compatibility.retain.collector" to disable.

  Fixed issue where c.f.h.ProcessFlow would not honor c.f.FlowListener instances. Currently does not support
  the #onThrowable event.

  Updated c.p.a.Unique to use c.o.b.FirstNBuffer to improve performance.

  Added c.o.b.FirstNBuffer to provide a faster implementation of returning the first N tuples encountered in a grouping.

  Updated junit to version 4.11.

  Update default Apache Hadoop support to version 1.1.x. End support for 0.20.2.

  Updated c.f.FlowDef to accept classpath elements that allow for pipe assemblies to load additional resources
  from the current context j.l.ClassLoader.

  Updated error messages in c.t.Fields, delegate property initialization to c.f.Flow sub-classes. @fderose

  Removed Hadoop oro dependency from build and test runtime classpaths to stop transient build failures.

  Added ability to pass System level properties into platform level property sets to override defaults during testing.

  Fixed issue where c.t.l.FileTap#getFullIdentifier() was not returning the fully qualified path.

  Added c.t.h.HfsProps to localize optional Hadoop HDFS specific properties, specifically provides properties for
  enabling the combining of small files into larger splits.

  Updated c.t.h.Hfs to allow for smaller files to be combined into fewer splits, thus fewer map tasks. @sjlee

  Updated c.p.SubAssembly to support setting local and step properties via the c.p.ConfigDef.

  Updated c.o.Buffer to allow implementations to disable nulling of non-grouping fields after the arguments iterator
  has completed. This simplifies appending aggregated fields to the incoming tuple stream.

  Updated c.t.Fields to return appending value when calling Fields#append on Fields.NONE and optimized Fields#subtract
  when subtracting Fields.NONE.

  Added c.f.AssemblyPlanner interface to allow for platform independent generative c.f.Flow planning.

  Fixed issue in local mode where an OOME could cause a cascading set of additional OOMEs making the jvm unstable.

  Updated c.f.s.MemoryCoGroupGate and c.f.l.s.LocalGroupByGate to drain internal collections when pipelining
  tuples downstream in the pipeline.

  Added c.t.h.BigDecimalSerialization to allow Hadoop to serialize and deserialize j.m.BigDecimal instances.

  Update slf4j to version 1.7.2.

  Added coercion support for j.m.BigDecimal.

  Added c.p.PlatformSuite annotation allowing a c.PlatformTestCase sub-class to be marked as being a JUnit suite
  of tests accessible, by default, via a static "suite" method.

  Updated provided c.s.Scheme subclasses to honor field type information.

  Updated c.o.expression, c.o.aggregator, and c.p.assembly operations to honor field type information.

  Updated c.o.Identity and c.p.a.Coerce to uses field type information during coercion.

  Added c.t.t.CoercibleType interface to allow for customization of individual field data types and formats. Also
  added the c.t.t.DateType implementation for managing string formatted dates to and from a long timestamp.

  Updated c.p.Splice to fail during planning if grouping or merging fields do not share the same field types, unless
  the field in question has a j.u.Comparator to handle the incompatible comparisons.

  Fixed issue where a c.p.CoGroup join on Fields.NONE would fail during planning.

  Updated c.p.a.Unique to optionally filter out null values.

  Added c.o.e.ScriptFunction, ScriptTupleFunction, and c.o.e.ScriptFilter operations to allow for more expressive
  Java scripts.

  Added "test.platform.includes" system property so tests can be limited to specified platforms.

  Added c.p.a.MaxBy and c.p.a.MinBy c.p.a.AggregateBy sub-classes to perform max and min, respectively.

  Updated c.p.a.SumBy and c.p.a.AverageBy to honor result fields type declaration by coercing the result to the
  declared type.

  Updated c.p.a.CountBy to count all value occurrences, non-null values, or only null values, within a grouping. Using
  grouping Fields.NONE provides an efficient count for a set of columns. Counting distinct values is not supported.

  Updated c.t.Fields to accept type information and to propagate type values along with fields.

  Updated c.s.l.TextDelimited and c.s.h.TextDelimited to take c.s.u.DelimitedParser on the constructor to allow
  for overriding parsing behavior. DelimitedParser now takes a c.s.u.FieldTypeResolver to allow for field name
  permutations during source and sink, and type inference from field names.

2.1.6

  Updated c.p.SubAssembly to throw UnsupportedOperationException on #getConfigDef() and #getStepConfigDef() calls.

  Fixed issue where join field level c.t.Hasher instances were not honored during a c.p.HashJoin.

  Fixed issue where a j.l.StackOverflowError would be thrown if the Hadoop mapred.input.format.class property
  was not set.

  Updated c.t.Fields#size() to return Fields.NONE on size == 0, instead of failing.

  Fixed issue where Fields.REPLACE on an incoming Fields.UNKNOWN could result in a
  java.lang.ArrayIndexOutOfBoundsException during runtime.

  Updated c.s.h.HadoopStepStats counter caching strategy to make a final attempt even if max timeouts have been
  met. Added "cascading.step.counter.timeout" property to allow tuning of timeout period.

2.1.5

  Updated c.t.h.u.BytesComparator to implement c.t.Hasher as a convenience.

  Fixed issue where c.c.CascadeListener was receiving null as the c.c.Cascade parameter.

2.1.4

  Added ability to capture frameworks used in an application via c.p.AppProps.

  Restored platform test compatibility with Cascading 2.0.x via return of c.p.PlatformRunner.Platform annotation
  and deprecated c.t.LocalPlatform and c.t.HadoopPlatform platform implementations.

2.1.3

  Fix for extra trailing ']' in c.t.Tap#toString().

  Fix for c.f.FlowProcess#getNumProcessSlices() incorrectly returning zero in local mode, should be 1.

  Fix for c.p.a.AggregateBy not honoring the global system property capacity value if not overridden on the ctor.

  Fix for NPE if c.f.FlowProcess returns null config.

  Fixed issue where a c.f.FlowStep would attempt to detect if it should be skipped regardless of whether the "runID"
  had been set or not on the c.f.Flow enabling restartable flows.

2.1.2

  Fixed issue where c.f.FlowProcess#openForWrite on Hadoop would re-use the existing o.a.h.m.OutputCollector instance
  as that used in the current task.

  Fixed issue where fetching remote Hadoop counter values could block indefinitely. Fetching remote counters is now
  serialized across jobs to prevent deadlocks inside the Hadoop API and counter values are now cached with a final
  refresh on job completion.

  Fixed issue where NPE could be thrown by c.s.CascadingStats#getCounterValue if given counter had no value.

2.1.1

  Fixed issue where c.s.h.TextDelimited would not honor charsetName.

  Fixed issue where c.t.BaseTemplateTap would lose parent fields if they were declared as Fields.ALL.

  Fixed issue where c.t.Fields#append would not include current Fields instance when appending an array of Fields
  instances.

  Fixed issue where subsequent c.p.Merge pipes in a pipeline path would obscure prior Merges preventing a c.t.Tap
  insertion during planning resulting in a missing Tap configuration resource property.

  Fixed NPE with c.s.l.TextDelimited when line after header was null.

  Fix for c.s.u.DelimitedParser not fully honoring the default strict parsing policy. This resolution may cause
  some text delimited files to fail if they have arbitrary numbers of fields.

  Added quote and delimiter getters to c.s.l.TextDelimited and c.s.h.TextDelimited.

  Fixed issue where a c.f.FlowStep being skipped was not considered successful after 2.0.7 merge.

2.1.0

  Added c.t.t.FileType interface to mark specific platform c.t.Tap classes as representing a file like interface.

  Fixed issue where c.p.a.Coerce would coerce a null value to 0 if the coerce type was a j.l.Number
  instead of a numeric primitive, or false if the coerce type was j.l.Boolean instead of boolean.

  Fixed issue where c.s.u.DelimitedParser did not honor number of field found in a text delimited file header.

  Fixed issue where c.t.Tap#openForWrite did not honor the c.t.SinkMode#REPLACE setting.

  Added version update check to print out latest available release. Use system property cascading.update.skip=true
  to disable.

  Updated all tuple stream permutations to minimize new c.t.Tuple instantiations and maximize upstream Tuple reuse.

  Updated janino to version 2.6.1.

  Updated c.s.l.TextLine, c.s.l.TextDelimited, c.s.h.TextLine, and c.s.h.TextDelimited to encode/decode any supported
  j.n.c.Charset.

  Fixed issue where c.o.t.DateParser may throw an NPE if the value to be parsed was null.

  Added c.p.Props#buildProperties( Iterable<Map.Entry<String, String>> defaultProperties ) to allow for re-using
  and existing o.a.h.m.JobConf instances as default properties.

  Added c.p.a.FirstBy partial aggregator to allow for capturing first seen c.t.Tuple in a Tuple stream. Argument
  c.f.Fields j.u.Comparators are honored for secondary sorting.

  Updated c.p.a.AggregateBy to honor argumentField c.f.Fields j.u.Comparator instances for secondary sorting.

  Updated c.o.a.First to accumulate the first N seen c.t.Tuple instances.

  Added support for c.c.CascadeListener on c.c.Cascade instances.

  Updated c.p.j.InnerJoin.JoinIterator and sub-classes to re-use c.t.Tuple instances.

  Added support for restartable checkpoint c.f.Flow instances by providing a runID to identify run attempts.

  Updated build and tests to simplify development of alternative planners.

2.0.8

  Updated c.m.CascadingServices to more robustly load optional services. Service agent jar may now be optionally defined
  in a cascading-service.properties file from the CLASSPATH with the "cascading.management.service.jar" property.

2.0.7

  Fixed issue where c.t.Tap instances were not presented resolved c.t.Fields instances in local mode during planning.

  Fixed issue where Hadoop forgets past job completion status of a job during very long running c.f.Flows and
  throws a NPE when queried for the result.

2.0.6

  Added "cascading.step.display.id.truncate" property to allow simple truncation of flow and step ID values in
  the step display name.

  Fixed issue where attempting to iterate the left most side of a join more than once would silently fail on the
  Hadoop platform.

  Fixed issue where step state was not properly removed from the Hadoop distributed cache during cleanup.

  Fixed issue where c.f.Flow#writeStepsDot() would fail if a Flow c.f.FlowStep had multiple sinks.

  Fix for c.t.h.i.MultiInputFormat throwing j.l.java.lang.ArrayIndexOutOfBoundsException when there aren't any
  actual o.a.h.m.FileInputFormat input paths.

  Fix for c.t.h.i.MultiInputFormat throwing j.l.IllegalStateException on an empty child o.a.h.m.InputSplit array.

  Fix for j.l.IndexOutOfBoundsException thrown on an empty c.c.Cascade.

  Fix for c.t.c.SpillableProps#SPILL_COMPRESS not being honored if set to false.

2.0.5

  Updated c.f.p.ElementGraphException messages to name disconnected elements.

  Properly scope c.t.Tap properties to c.f.l.LocalFlowStep and then pass them to source/sink stages in
  c.f.l.s.LocalStepStreamGraph. @mrwalker

  Fix for c.s.u.DelimitedParser to support delimiter as last char in quoted field.

  Fix for c.o.f.UnGroup constructor failing against correct constructor values.

  Added missing setter methods on c.p.AppProps for application jar path and class values.

  Fix for possible NPE when debug logging is enabled during planning.

  Improved error message when Hadoop serializer for a given type cannot be found in some cases.

2.0.4

  Removed remnant log4j dependency in c.t.h.i.MultiInputSplit.

  Fixed issue where c.t.Tap may fail resolving outgoing fields.

  Added missing #equals() method to c.t.TupleEntry that will honor field j.u.Comparator instances.

  Fixed issue where c.f.s.SparseTupleComparator would not properly sort with re-ordered sort fields.

  Fixed issue where c.t.TupleEntryChainIterator#hasNext() would fail if called more than once.

  Updated c.t.h.Hfs internal methods call #getPath() instead of #getIdentifier() so sub-classes can override.

  Updated the #verify() methods on c.s.l.TextLine and c.s.h.TextLine to be protected.

2.0.3

  Fixed issue where the c.f.p.FlowPlanner would allow declared fields in a checkpoint c.t.Tap instance.

  Fixed issue where c.f.Flow#writeStepsDot() would fail if the Flow was planned by the local mode planner.

  Added c.f.h.u.ObjectSerializer to allow for custom state serializers. To override the default
  c.f.h.u.JavaObjectSerializer, specify the name of a class that implements ObjectSerializer (and optionally
  implements o.a.h.c.Configurable) via the "cascading.util.serializer" property. @sritchie

2.0.2

  Added cascading.version property to Hadoop job configuration.

  Removed tests for deprecated method c.t.Tuple#parse().

  Fixed error message in c.s.u.DelimitedParser where parsed value was not being reported.

  Updated c.s.h.TextLine and c.s.l.TextLine to ignore planner presented fields to allow instances to be re-used.

  Changed c.t.c.SpillableTupleList to use j.u.LinkedList to reduce memory footprint when backing a
  c.t.c.SpillableTupleMap.

  Fixed issue where c.p.Merge into the streamed side of a c.p.HashJoin would produce an incorrect plan.

  Fixed issue where c.p.CoGroup was not properly resolving fields from immediate prior c.p.Every pipes.

2.0.1

  Changed c.s.h.TextDelimited to use fully qualified path when reading headers so that the filesystem scheme
  will be inherited.

  Removed redundant property value kept by c.t.h.i.MultiInputSplit to reduce input split serialized size.

  Updated commit and rollback functionality in c.f.BaseFlow and c.f.p.BaseFlowStep to fail the c.f.Flow on a
  c.t.Tap#commitResource failure and to call Tap#rollbackResource on subsequent tap instances. Note this isn't
  intended to provide a 2PC type transactional functionality.

  Updated dependency to Hadoop 1.0.3

2.0.0

  Added c.p.Checkpoint pipe to force any supported planners to persist the tuple stream at that location. If bound to
  a checkpoint c.t.Tap via the c.f.FlowDef, this data will not be cleaned up after the c.f.Flow completes. This pipe
  is useful in conjunction with a c.p.HashJoin to minimize replicated data.

  Added c.t.l.TemplateTap for local mode. Refactored out c.t.BaseTemplateTap to simplify support for additional
  platforms.

  Added c.t.l.StdIn, StdOut, and StdErr local mode c.t.Tap types.

  Changed c.f.h.HadoopFlowStep to save step state to the Hadoop distributed cache if larger than Short.MAX_VALUE.

  Fixed issue where a null value was printed as "null" in c.o.r.RegexMatcher, c.o.r.RegexFilter, c.o.a.AssertGroupBase,
  and c.o.t.FieldJoiner.

  Updated dependency to Hadoop 1.0.2.

  Changed c.s.h.TextDelimited and c.s.l.TextDelimited to optionally read the field names from from the header during
  planning if skipHeaders or hasHeaders is set to true and if Fields.ALL or Fields.UNKNOWN is declared on the
  constructor.

  Changed the planner and added new methods to c.s.Scheme so that field names can be retrieved after a proper
  configuration has been built, but before the planner resolves fields internally. This is useful for reading field
  names from a header of a text file, or meta-data in a binary file. These methods are optional.

  Fixed issue where any c.p.Splice following a c.p.Merge may be unable to resolve the tuple stream branch.

  Added support for c.p.ConfigDef on c.p.Pipe and c.t.Tap classes to allow for process and pipe/tap level
  property values. Where process allows a Pipe or Tap to set c.f.FlowStep specific properties.

  Added c.p.Props base and sub-classes to simplify managing Cascading and Hadoop related properties.

  Added c.m.UnitOfWorkSpawnStrategy interface to allow for pluggable thread management services. Also added
  c.m.UnitOfWorkExecutorStrategy class as the default implementation.

  Added typed set and add methods to c.t.Tuple and c.t.TupleEntry.

  Changed packages for many internal types to simplify documentation.

  Changed c.f.Flow and c.f.FlowStep to interfaces to hide internal only methods.

  Added support for trapping actual raw input data as read by a c.s.Scheme during processing by allowing
  c.t.TupleException to accept a payload c.t.Tuple instance with the data to be trapped. Updated c.s.h.TextDelimited
  and c.s.l.TextDelimited to provide a proper payload when sourcing and parsing text.

  Fixed issue where a c.p.GroupBy following a c.p.Every could not see result Aggregator fields from the Every instance.

  Changed c.s.h.TextDelimited and c.s.l.TextDelimited to optionally write headers if writeHeaders or hasHeaders
  is set to true. If Fields.ALL or Fields.UNKNOWN is declared, during sinking the field names will be resolved
  at runtime.

  Added the c.t.TupleCollectionFactory and c.t.TupleMapFactory interfaces and relevant implementations to allow
  custom c.t.Spillable types to be plugged into a given execution. Spillable types are used to back in memory
  collections to disk to improve scalability of c.p.CoGroup and c.p.HashJoin pipes on different platforms.

  Fixed issue where a c.s.Scheme was not seeing properly resolved fields if they were not declared in the Scheme
  instance. This allows a Scheme declared to sink c.t.Fields#ALL to see the actual field names during the
  Scheme#sinkPrepare() and Scheme#sink() methods.

  Changed c.t.TupleEntrySchemeSelector#prepare method to protected and is now called lazily internally during
  the first add method. This should simplify custom c.t.Tap development and allows for lazily setting of resolved
  sink fields.

  Fixed issue where the grouping Tuple resulting from a c.p.CoGroup did not properly reflect all the current
  grouping keys and field names. This fix allows an c.o.Aggregator or c.o.Buffer see which fields are null, if at all,
  during an "outer" join type. resultGroupFields parameter now must reflect all joined fields as well.

  Fixed issue where a c.p.GroupBy merge of branches with the same names threw a NPE.

  Fixed issue where c.p.a.AggregateBy.AveragePartials functor was using fixed declared fields.

  Added the "cascading.aggregateby.capacity" property so that a default capacity can be set for the
  c.p.a.AggregateBy sub-assemblies.

  Added the c.m.UnitOfWork interface to give c.f.Flow and c.c.Cascade a common contract.

  Changed c.t.h.TupleSerialization#setSerializations() to force TupleSerialization and o.a.h.i.s.WritableSerialization
  are first in the "io.serializations" list.

  Added support for properties scoped at the pipe or process scope. Process scope properties will be inherited by
  the current job if any.

  Added c.t.SpillableTupleMap to allow durable groups during asymmetrical joins.

  Changed c.t.SpillableTupleList to implement c.u.Collection and c.t.Spillable interfaces.

  Renamed the c.p.Group class to c.p.Splice and created a c.p.Group interface. c.p.Groupby, CoGroup, Merge, and HashJoin
  are all c.p.Splice types. Only GroupBy and CoGroup are c.p.Group types.

  Moved all "joiners" to c.p.joiner package from c.p.cogroup as they are now shared with the c.p.HashJoin pipe.

  Added c.p.HashJoin pipe to join two or more streams by a common key value without blocking/accumulating the largest
  data stream. This differs from c.p.CoGroup in that there is no grouping or sorting, and on the MapReduce platform,
  no Reduce task. The is commonly known as an asymmetrical or replicated join.

  Changed c.t.h.TupleSerialization#setSerializations() to always include o.a.h.i.s.WritableSerialization as some
  Hadoop versions do not include it if omitted. WritableSerialization is required by c.t.h.MultiInputSplit.

  Added c.p.Merge pipe to create a union of multiple tuple streams. This differs from c.p.GroupBy in that there
  is no grouping or sorting, and on the MapReduce platform, no Reduce task.

  Added c.t.Tap#commitResource() && #rollbackResource() to allow the underlying resource to be notified write processing
  has successfully completed or has failed, respectively, so that any additional cleanup or processing may be completed.

  Added c.t.Hasher to allow any field level Comparators to have hashCode generation delegated to them for their
  respective c.t.Tuple element/field value.

  Added c.f.FlowStepStrategy interface to allow customization of c.f.p.FlowStep configuration information.

  Changed c.f.Flow to lazily test child source taps for modified time to reduce file meta-data queries.

  Changed c.t.CompositeTap#getChildTaps to return an j.u.Iterator to allow for lazy resolution of child tap instances.

  Added "cascading.default.comparator" property to allow for a default j.u.Comparator class to be set and used
  if no Comparator is returned by the c.t.Comparison interface or set on a c.t.Fields instance.
  See c.t.h.TupleSerialization for the static accessor.

  Changed planner to allow traps to be re-used across any branches. Prior planner would throw an error.

  Changed c.f.Flow to delete traps during the same conditions a sink will be deleted before execution.

  Fixed issue where the c.t.h.TemplateTap would not properly remove Hadoop temporary directories on completion.

  Changed the behavior of traps to capture operation argument values instead of all the incoming values so that it is
  simpler to identify the values causing the failure and reduce the data stored in the trap and log files, which
  record a truncated stringified version of the argument tuple.

  Updated c.f.h.MapReduceFlow to allow source/sink/trap create methods to be overridden by a sub-class in order
  to support path identifiers not compatible with the Hadoop FS.

  Changed c.f.FlowProcess increment methods to take a long instead of int type.

  Fixed issue where the c.t.h.TemplateTap would not properly handle pathFields value if set to c.f.Fields.ALL.

  Fixed issue where the c.p.a.AB.CompositeFunction was not getting flushed when planned into a reduce task.

  Renamed c.p.a.Shape to c.p.a.Retain, as it retains given fields, and created c.p.a.Discard to perform the opposite
  function or discarding given fields.

  Added c.o.NoOp operation to allow fields to be dropped from a stream when used with c.t.Fields.SWAP.

  Added c.T.Fields.NONE to denote no fields in a c.t.Tuple.

  Added shutdown hook for the c.c.Cascade class so during jvm shutdown #stop() will be called forcing proper state
  change.

  Changed #stop() to push from c.c.Cascade down through c.f.Flow and c.f.p.FlowStep instances.

  Added new JUnit runner for injecting platform dependencies into c.t.PlatformTestCase subclasses. Subclasses should
  use c.t.PlatformRunner.Platform Annotation to specify relevant c.t.TestPlatform instances.

  Changed test and assertion helper methods on c.t.CascadingTestCase static to remove subclassing requirement.

  Upgraded to support JUnit 4.8.x.

  Changed license from GPLv3 to APLv2.

  Changed c.f.Flow to prevent #complete() from returning while #stop() is executing. Should prevent certain kinds
  of race conditions when a shutdown hook is used, from a different thread, to stop running flows.

  Added support for gradle.

  Renamed c.f.FlowSkipIfSinkStale to FlowSkipIfSinkNotStale to match the semantics.

  Added support for c.f.Flow tags via the c.f.FlowDef class.

  Added c.f.FlowDef to allow for creating flow definitions via a fluent builder interface.

  Added STARTED and SUBMITTED status to c.s.CascadingStats to properly track when a job is submitted vs when it actually begins
  processing after being queued.

  Added management interfaces for capturing detailed statistics.

  Decoupled core from Apache Hadoop, removed stack based streaming model. Use c.f.h.HadoopFlowConnector to plan
  Hadoop specific flows.

  Implemented 'local' mode to support independent processing of complex processes in memory. Use
  c.f.l.LocalFlowConnector for local mode specific flows.

  Updated and simplified c.t.Tap and c.t.Scheme interfaces. Changes are not backwards compatible to 1.x releases.

  Implemented new pipelining infrastructure to support more complex streaming topologies.

1.2.6

  Fixed bug in TupleEntry#selectInteger() and marked it as deprecated.

1.2.5

  Removed accidental SLF4J dependencies.

  Fixed bug where ISE was thrown if c.f.Flow#stop() was called immediately after #start().

1.2.4

  Added info logging of current split input path with a task, if any.

  Fixed bug in c.o.f.And, c.o.f.Or, and c.o.f.Xor where the sub-select of arguments was not honored.

  Added info log message when writing "direct" to a filesystem, bypassing the temporary folder removing the need to
  rename the output file to its target location.

  Fixed bug where if all paths that match a glob pattern are empty, an exception is not thrown causing Hadoop to throw
  a java.lang.ArrayIndexOutOfBoundsException.

  Updated planner to issue an error message if a tail c.p.Pipe instance doesn't not properly bind to a c.t.Tap instance.

1.2.3

  Added c.f.Flow#setMaxConcurrentSteps to set the maximum number of steps that can be submitted concurrently.

  Fixed bug where NPE was thrown when c.c.CascadeConnector tried to unwind nested c.t.MultiSourceTap instances.

  Fixed bug where c.t.Fields#append() would fail when appending unordered selectors.

  Updated c.f.FlowProcess to include #isCounterStatusInitialized() to test if the underlying reporting framework
  is initialized.

  Updated c.f.FlowProcess#keepAlive() method to fail silently if the underlying reporting framework is not initialized.

  Updated error message thrown by c.f.FlowStep when unable to find c.t.Tap or c.p.Pipe instances in the flow plan due
  to a Class serialized field not implementing #hashCode() or #equals() and relying in the object identity.

  Added error message explaining the Hadoop mapred.jobtracker.completeuserjobs.maximum property needs to be increased
  when dealing with large numbers of jobs. Also caching success value to lower chance of failure.

  Fixed bug in c.t.GlobHfs where #equals() and #hashCode() were not consistent between calls.

1.2.2

  Fixed bug where OOME caught from within the source c.t.Tap was not being re-thrown properly.

  Added #getMapProgress() and #getReduceProgress() to c.f.h.HadoopStepStats.

  Fixed NPE with some invocations of c.t.TupleEntry ctor.

  Fixed bug where if an operation declared it returned Fields.ARGS and the argument selector used positions, the
  outgoing values may merge incorrectly.

1.2.1

  Changed info message to not announce ambiguous source trap if none has been set.

  Fixed bug where if the c.o.Function result c.t.Tuple was passed immediately to a c.p.Group, it may become modified.

  Fixed bug where c.t.TupleEntryIterator#hasNext() failed if called again after returning false.

  Fixed issue where reduce task may fail with a OOME during sorting.

1.2.0

  Added c.p.a.AverageBy sub-assembly for optimizing averaging processes.

  Added c.p.c.GroupClosure#getFlowProcess method to allow c.p.c.Joiner implementations access to current
  properties and counters.

  Added c.s.CascadingStats methods for accessing available counter groups and names.

  Added c.s.WritableSequenceFile as a convenience for reading/writing sequence files holding custom Hadoop
  Writable types in either they key, value, or key and value positions.

  Added retrieve/publish support to the Conjars repo via Ivy.

  Added the c.p.a.AggregateBy class to encapsulate parallel partial Function aggregations and their reduce
  side Aggregator. This is a superior alternative to so called MapReduce Combiners. See javadoc for details.

  Changed c.o.Debug to print the number of tuples encountered on #cleanup().

  Changed c.s.TextDelimited to always return the expected number of fields even if they are not parsed from
  the current line and strict is false, unless Fields.ALL or Fields.UNKNOWN is declared.

  Added c.p.a.SumBy sub-assembly for optimizing summing processes.

  Added c.p.a.CountBy sub-assembly for optimizing counting processes.

  Added c.s.CascadingStatus.Status.Skipped state so skipped c.f.Flow instances can be identified.

  Added c.f.Flow#setSubmitPriority() to allow for custom order of Flows.

  Fixed bug where c.t.MultiSourceTap#pathExists() would return true if one of the child paths was missing.

  Changed c.c.CascadeConnector to fail if it detects cycles in the set of given c.f.Flow instances to manage.

  Disable Hadoop warning about not using "options parser".

  Added #isSource() and #isSink() methods to c.s.Scheme so that some Scheme instances can report they are either
  sink or source only.

  Added c.t.Fields#merge() method to allow simple merging of Fields instances which discarding duplicate names and
  positions.

  Added convenience methods on c.c.CascadeConnector#connect() and c.f.FlowConnector#connect() to accept
  j.u.Collection<Flow> and j.u.Collection<Pipe> arguments, respectively.

  Added Riffle support via the new c.f.ProcessFlow wrapper class. Riffle allows for non-Cascading jobs and/or
  sets of iterative Flows to participate in a c.c.Cascade.

  Changed c.c.Cascade instances to disable parallel execution if more than one Flow is a local only job.

  Added c.c.Cascade#setMaxConcurrentFlows() property that limits the number of concurrently running Flows.

  Added c.c.Cascade#writeDOT method for visualizing the dependencies between flow instances.

  Added c.p.a.Unique sub-assembly for optimizing de-duping processes.

  Changed c.s.TextDelimited to accept Fields.ALL or Fields.UNKNOWN for arbitrarily sized or unknown records.

  Changed c.t.MultiSourceTap to support #openForRead().

  Added c.t.Comparison and c.t.StreamComparator interfaces which allow for custom types to be
  lazily deserialized during sort comparisons.

  Added support for lazy deserialization during c.t.Tuple comparisons while shuffle sorting.

1.1.3

  Added publishing of artifacts to the conjars.org jar repo via Ivy.

  Added method c.s.CascadingStats#getCurrentDuration to return the current execution duration whether or not the
  process/work is finished.

  Fixed issues where c.t.Fields#getIndex may return invalid results if accessed from multiple threads simultaneously.

  Fixed NPE when attempting to increment a counter before the first map/reduce invocation. Now throws a more
  informative ISE message.

  Fixed possible NPE when accessing counters via c.f.h.HadoopStepStats.

  Fixed bug in c.s.TextDelimited where some unquoted empty values would not be properly parsed.

  Added c.f.FlowStep#setName() method to allow override of MR job names. Use in conjunction with
  FlowStep#containsPipeNamed() to find appropriate steps.

  Fixed bug where c.f.MultiMapReducePlanner did not detect a split after a c.p.GroupBy or c.p.CoGroup where
  one or more of the immediate pipes is an c.p.Every instance. An Each split is allowed.

  Fixed c.t.TupleEntry#set method so that it may take a c.t.Fields instance for a field name.

  Fixed NPE in c.t.TempHfs when parent c.f.Flow is used in a Cascade under certain conditions.

  Fixed bug where mixed absolute and relative paths didn't not result in a proper topological sort when used
  in a c.c.Cascade.

  Fixed bug where a c.c.Cascading of c.f.Flow and c.f.MapReduceFlow instances did not properly sort topologically.

  Added c.c.Cascade#writeDOT method to simplify debugging Cascade instances.

1.1.2

  Fixed bug preventing c.s.TextDelimited schemes from being used with a c.t.TemplateTap.

  Updated c.t.Scheme base class to force Field.ALL source declaration to Fields.UNKNOWN, and to force Fields.UNKNOWN
  sink declaration to Fields.ALL.

  Fixed bug where if null was passed to c.s.TextLine sinkCompression, the behavior would be undefined.

  Added back c.t.Tuple#add( Comparable ) to remain backwards compatible with 1.0.

  Fixed bug preventing Fields.ALL selector in c.p.Every when incoming positions are used instead of field names
  and the given aggregator declares field names.

  Fixed bug that prevented the configured codecs from loading for co-group spills.

  Fixed bug where c.s.TextDelimited would fail on delimiters that are also regex special characters.

  Fixed random j.u.ConcurrentModificationException error when running in Hadoop local mode by synchronizing
  the c.f.s.StackElement#closeTraps method.

  Fixed missing property values when stored in a nested j.u.Properties object.

  Fixed NPE when counter group does not exist yet when querying c.s.FlowStats#getCounterValue.

1.1.1

  Fixed bug where some unsafe operations followed by named c.p.Pipe instances were not considered during planning.

  Removed imports for SLF4J and replaced with Apache LOG4j in c.s.TextDelimited.

  Fixed bug where c.t.Fields.SWAP did not properly resolve when following a c.p.Every pipe.

1.1.0

  Fixed bug where a c.t.Fields instance can be marked as ordered when modified via #set call.

  Changed c.p.CoGroup to detect self-joins and optimize for them.

  Changed trap handling to include failures from source and sink c.t.Tap instances. The source Tap will inherit
  the assembly head trap and the sink will inherit the assembly tail trap.

  Deprecated c.t.Tuple#parse(). It does not properly handle null values or types other than primitives.

  Changed c.f.s.StackElement to log a warning for each trap captured. This includes a truncated print of the offending
  c.t.TupleEntry and the thrown exception and stack trace. Traps being for exceptional cases, logging exceptions is a
  reasonable response.

  Changed map and reduce operation stack so that collected c.t.Tuple instances do not remain 'unmodifiable' after
  being collected via the c.t.TupleEntryCollector.

  Add #getArgumentFields() to c.o.OperationCall for all operations.

  Added support for custom EMR properties used for managing task attempt temporary path management for some filesystems.

  Changed c.t.TemplateTap to support an openTapsThreshold value. The default open taps is 300. After the capacity
  is met, 10% of the least recently used open taps will be closed.

  Changed c.t.Fields #setComparator fieldName argument to accept Fields instances as the fieldName argument.
  Only the first field name or position is considered.

  Changed c.t.TupleEntry 'get as type' accessors to now also accept c.t.Fields instances as the fieldName argument. Only
  the first field name or position is considered.

  Updated janino to 2.5.16.

  Updated jgrapht to 0.8.1.

  Changed c.f.s.FlowMapperStack to source key/value pairs once, instead of per branch.

  Changed c.f.FlowPlanner to fail if not all sources or sinks are bound to heads or tails, respectively.

  Changed c.t.TupleOutputStream to lookup tuple element writers by Class identity.

  Added j.b.ConstructorProperties annotation to relevant class constructors.

  Added new convenience method c.p.Pipe#names to return an array of all the pipe names in an assembly. This supports
  the dynamic creation of traps from opaque assemblies.

  Added new c.s.Scheme type c.s.TextDelimited to allow native support for delimited text files.

  Added optimization during CoGrouping where the most LHS pipe will not ever be accumulated, instead the values iterator
  will be used directly. This allows for the most dense values to be on the LHS, and the most sparse to be on the
  RHS of the join.

  Added new counters for tuple spills and reads. Also logs grouping after first spill.

  Added compression of object serialization and deserialization, on by default. This improves reliability
  of very large jobs with very large numbers of input files.

  Fixed bad cast of j.l.Error when caught in map/reduce pipeline stack.

  Added c.t.Fields#rename to simplify Fields instance manipulations.

  Added support for resultGroupFields in c.p.CoGroup. This allows the outgoing grouping fields to be set.

  Added c.t.h.BytesSerialization and c.t.h.BytesComparator to allow for c.t.Tuple instances
  to hold raw byte arrays (byte[]), and allow joining, grouping, and secondary sorting.

  Changed c.t.Tuple and underlying framework to support j.l.Object instead of j.l.Comparable. Note that
  Tuple#get() returns Comparable to maintain backwards compatibility.

  Added support for custom j.u.Comparator instances to control the grouping and sort orders in c.p.CoGroup and
  c.p.GroupBy via the c.t.Fields class.

  Added support for planner managed debugging levels via the c.o.DebugLevel enum. Now c.o.Debug operations
  can be planned out at runtime in the same manner as c.o.Assertion operations.

  Refactored xpath operations to re-use j.x.p.DocumentBuilder instances.

  Refactored fields resolver framework to emit consistent error messages across all field resolution types.

  Fixed bug where c.t.Tuples would fail when coercing non-standard java types or primitives.

  Fixed bug where c.t.Tap instances that returned true for #isWriteDirect() were not properly being initialized
  when used as a sink.

  Added guid like ID values to c.f.Flow and c.c.Cascade instances.

  Refactored reduce side grouping and co-grouping operations to remove redundant code calls.

  Added ability to capture Hadoop specific job details like task start and stop times, and all available counter values.

  Added accessor for increment counters on c.s.CascadingStats. This allows applications to pull aggregate counter
  values from c.c.Cascade, c.f.Flow, or c.f.FlowSteps.

  Added c.t.GlobHfs c.t.Tap type that accepts Hadoop style globbing syntax. This allows multiple files that match
  a given pattern to be used as the sources to a Flow.

  Added c.o.s.State and c.o.s.Counter helper operations that respectively set 'state' and increment counters.

  Added c.f.FlowProcess#setStatus method to allow for text status messages to be posted.

  Added c.o.a.AssertNotEquals assertion type.

  Removed planner restriction that traps must not cross map/reduce boundaries. This allows for a single c.t.Tap
  trap to be used across a whole branch, regardless of underlying topology.

  Added new c.t.Field field set type named Fields.SWAP. Can only be used as a result selector. Specifies operation
  results will replace the argument fields. The remaining input fields will remain intact.

  Deprecated c.t.SinkMode#APPEND and replaced with c.t.SinkMode#UPDATE.

  Added c.t.MultiSinkTap to allow for simultaneous writes to multiple unique locations.

  Added support for compression of c.t.SpillableTupleList by default in order to speed up c.p.CoGrouping operations
  where there are very large numbers of values per grouping key.

  Added c.o.f.SetValue function for setting values based on the result of a c.o.Filter instance.

  Added support for configuring polling interval of job status via c.f.h.MultiMapReducePlanner.

  Added c.f.h.MultiMapReducePlanner optimization to detect 'equivalent' adjacent c.t.Tap instances in a c.f.Flow.
  This can drastically reduce the number of jobs when there are intermediate sinks between pipe assemblies.
  If the taps are not compatible, a job will be inserted to convert the temp tap data to the sink format.

  Added support for 'safe' c.o.Operations. By default Operations are safe, that is, they have no side-effects, or
  if they do, they are idempotent. Non-safe operations are treated differently by the c.f.h.MultiMapReducePlanner.

  Added new c.t.Field field set type named Fields.REPLACE. Can only be used as a result selector. Specifies the
  operation results will replace values in fields with the same names. That is, inline values can be replaced in a
  single c.p.Each or c.p.Every. It is especially useful when used with Fields.ARGS as the operation field declaration.

  Fix for case where one side of a branch multiplexed in a mapper could step on c.t.Tuple values before being
  handed to the next branch. Previous fix was only for CoGroup, this support GroupBy merges.

1.0.18

  Changed c.t.Tuple#print to not quote null elements to distinguish between 'null' Strings and null values.

  Changed planner exception messages to quote head and tail names.

  Changed log messages to info when hdfs client finalizer hook cannot be found.

  Fix for NPE in c.t.h.MultiInputFormat during certain testing scenarios. Also changed proportioning to honor
  suggested numSplits value.

  Fix for temp files starting with underscores (_) causing them to be ignored.

  Fix for mixed types in properties object causing ClassCastExceptions.

  Fix for case where one side of a branch multiplexed in a mapper could step on c.t.Tuple values before being
  handed to the next branch.

  Fix for edge case where Cascading jars are stored in Hadoop classpath and deserialization of c.f.Flow fails.

  Fix for bad cast of j.l.Error when caught in map/reduce pipeline stack.

  Fix for bug when selecting positional Fields from positional Fields.

  Fix for case when an c.o.Aggregator#start is called when there are no values to iterate across in current grouping.

1.0.17

  Changed behavior when cleaning temp files that allows shutdown to continue even if an exception is thrown
  during temp file delete.

  Fix bug where c.f.FlowProcess#openTapForRead() included current input file values in iterator.

  Fix for intermediate temp files not being cleaned up on c.f.Flow#stop().

  Fixed bug where NPE is thrown if all hadoop default properties are not available.

1.0.16

  Fixed bug where in some instances o.a.h.m.JobConf hangs when instantiated during co-grouping.

  Fixed bug in c.CascadingTestCase#invokeBuffer where the output collector was not properly being set. Added
  new methods on #invokeBuffer and #invokeAggregator to take a groping c.t.TupleEntry.

1.0.15

  Fixed bug where c.t.Fields did not check for a null field name or position on the ctor.

  Fixed bug in c.u.Util#join() methods where if the first value was empty, the delimiter was not properly applied.

  Fixed issue in c.t.h.FSDigestOutputStream where seek() now must be implemented with modern versions of Hadoop.

1.0.14

  Fixed bug in planner where JGraphT sometimes returns null instead of an empty List.

  Fixed bug in c.o.x.XPathParser that prevented use of multiple xpath expressions.

  Added configuration propety allowing job polling interval to be configured per c.f.Flow via
  Flow#setJobPollingInterval().

  Updated ant build to not hard-code hadoop/lib sub-dir names.

1.0.13

  Fixed bug where non-String j.u.Property values where not being copied to the internal o.a.h.m.JobConf instance.

  Fixed bug where custom serializations where not recognized during co-grouping spills inside c.t.SpillableTupleList.

1.0.12

  Fixed bug where the c.f.FlowPlanner did not detect that tails were not bound to sinks, or that some tail references
  were missing.

  Fixed j.u.ConcurrentModificationException when using a c.c.CascadeConnector on c.f.Flows using a c.t.MultiSink
  c.t.Tap.

  Fixed bug where c.f.s.StackException was being wrapped preventing failures within sink c.t.Tap instances from
  causing the c.f.Flow to fail. This mainly affected Flows using traps.

1.0.11

  Added clearer error message when c.t.Tap is used as both source and sink in a given Flow.

  Demoted all DEBUG related c.t.Tuple#print() calls to TRACE.

  Fixed NPE when planner finds inconsistencies with c.t.Tap and c.p.Pipe names.

1.0.10

  Updated planner error messages when field name collisions detected.

  Fixed issue where temporary paths were not getting deleted consistently.

1.0.9

  Fixed issue where reverse ordering a c.p.GroupBy was not possible when sortFields were not given.

  Changed c.f.s.StackElement#close() behavior to close elements from the top of the stack.

1.0.8

  Fixed bug where Hadoop FS shutdown hooks prevented cleanup of c.f.Flow intermediate files.

  Fixed bug where c.t.MultiTap was not accounted for when planning a c.c.Cascade.

  Fixed bug where operations in the default package caused NPE when calculating the stacktrace.

  Added c.f.StepCounters enum and now increment the counters Tuples_Read, Tuples_Written, Tuples_Trapped.

  Fixes for instabilities when using traps in some instances.

  Workaround for bug in o.a.h.f.s.NativeS3FileSystem where a null is returned when getting a FileStatus array
  in some cases.

1.0.7

  Fixed bug where c.o.r.RegexSplitter did not consistently split incoming values if the value had blank
  fields between the split delimiter. This only occurs if the incoming tuple is declared Fields.UNKNOWN
  and won't affect any tuple with declared field names. Though this is an incompatible change, the bug
  breaks the contract of the splitter.

  Deprecated all S3 supporting classes, including c.t.S3fs. The s3n:// protocol is the preferred S3 interface.

  Fixed bug where c.t.Hfs caused a NPE from the NativeS3FileSytem when attempting to delete the root directory.
  Hfs now detects a delete is attempted on the root dir, and returns immediately.

1.0.6

  Fixed bug where a uri path to a s3n://bucket/ could cause an NPE when determining mod time on the path.

  Fixed bug where sink c.s.Scheme sink fields were not being consulted during planning. This fix may
  cause planner errors in existing applications where the sink fields are not actually available in the incoming
  tuple stream.

  Updated application jar discovery to provide more sane defaults supporting simple cases.

  Fixed bug where default properties in nested j.u.Properties object were not being copied.

1.0.5

  Added check if num reducers is zero, if so, assume #reduce() has no intention of being called and return silently.

1.0.4

  Updated split optimizer to perform a multipass optimization.

  Fixed bug where c.f.MultiMapReducePlanner was not properly handling splits on named Pipe instances.

  Added c.t.TemplateTap constructor arg that allows for independent tuple selection for use by template path.

  Fixed bug where unsafe filename characters were leaking into temporary filenames, didn't take the first time.

1.0.3

  Fixed bug in c.f.MultiMapReducePlanner where split and joins with the same source were not handled properly.

  Fixed bug in c.f.Flow#writeDOT caused by changes in 1.0.2.

  Fixed bug in c.o.t.DateFormatter and c.o.t.DateParser where the TimeZone value was not being properly set. This
  fix could affect existing applications.

1.0.2

  Added rules to verify no duplicate head or tail names exist in an assembly when calling c.f.FlowConnector#connect().
  Currently a WARNING will be issued via the logger, next major release this will be an exception. This is a change
  that was supported in prior releases, but turns out to allow error prone code. Two workarounds are availabe: bind
  the same tap to both names in the tap map, or split from a single named c.p.Pipe instance.

  Added support for c.o.e.ExpressionFunction to evaluate expressions with no input parameters.

  Reverted MR job naming to include sink c.t.Tap name. More verbose, but easier for degugging.

  Update c.c.Cascade to not delete c.f.Flow sinks if they are appendable before the Flow is executed.

  Updated error messages to warn when internal element graphs remove all place holders resulting in an empty graph
  usually due to missing linkages between pipe assemblies.

  Allowing Fields.UNKNOWN to propagate through pipes that do not declare argument selectors. This is a relaxation
  of the strict planning and seems very natural when assembling pipes to process unknown field sets. Reserving
  the right to revert this feature if it causes unforseen issues.

  Fixed bug in c.o.f.UnGroup where the num arg value was improperly calculated.

  Allow for white space in the serializations token property so it can be set in a config file simply.

  Added new log message if no serialization token is found for a class being serialized out.

  Fixed bug that allowed c.t.Field instances to be nested in new Fields instances.

  Updated many error messages to print the number of fields along with a list of the field names.

  Fixed bug preventing custom c.s.Scheme types from using a different key/value classes in some situations.

  Fixed bug preventing c.t.TemplateTap from being written to in Reducer.

1.0.1

  Improved error message for the case a Hadoop serializer/deserializer cannot be found.

  Changed c.s.Scheme sourceFields default to Fields.UKNOWN. sinkFields default remains Fields.ALL.

  Fixed bug where unsafe filename characters were leaking into temporary filenames.

  Changed SinkMode.APPEND support checks to be done in c.t.Hfs, instead of c.t.Tap.

1.0.0

  Updated copyright messages.

  Fixed bug where c.t.TuplePair threw a NPE during dubugging.

  Fixed bug where positional selectors failed against Fields.UNKNOWN.

  Changed all constructors on c.p.Group to be protected. Must now use subclasses to construct.

  Renamed c.t.Fields#minus to subtract.

0.10.0

  Changed c.p.CoGroup "repeat" parameter to numSelfJoins to respresent the actual number of self joins to be performed.
  Thus a value of 1, will cause a single self join of a pipe. Users will need to decrement the current value by 1.

  Changed c.p.CoGroup "repeat" parameter to numSelfJoins to respresent the actual number of self joins to be performed.
  Thus a value of 1, will cause a single self join of a pipe. Users will need to decrement the current value by 1.

  Fixed bug with temporary filename generation where path created was too long.

  Fixed Janino c.o.expression operations to require parameter names and types. Janino
  was returning guessed parameter names in an undeterministic order.

  Fixed boolean type c.t.Tuple serialization.

  Fixed c.p.GroupBy merging case where grouping field names were not properly resolved.

  Changed c.o.r.RegexParser to emit variable sized Tuples if a fieldDeclaration is not given. Also will emit group
  matches if they are any, otherwise the match is emitted.

  Removed deprecated classes; c.o.t.Texts, c.o.r.Regexes, c.p.EndPipe.

  Removed experimental c.p.EndPipe class.

  Changed c.t.Tap#isUseTapCollector to Tap#isWriteDirect.

  Changed c.t.Tap and c.f.Flow to return c.t.TupleEntryIterator instead of c.t.TupleIterator. This is more consistent
  and more useful.

  Added c.t.TemplateTap to support dynamically writing out c.t.Tuple values to unique directories.

  Changed Cascading to support null values returned from c.t.Tap#source() and subsequently c.t.Scheme#source().
  This allows for Schemes to skip records returned by an internal Hadoop InputFormat without having to implement
  a custom Hadoop InputFormat or instrument a pipe assembly with a c.o.Filter.

0.9.0

  Updated c.o.Debug to allow for printing field names and tuple values in intervals.

  Changed planner to fail if traps are not contained within single Map or Reduce tasks. This prevents the chance of
  multiple tasks writing to the same output location. Hadoop only partially supports appends, so it is not currently
  possible to append subsequent jobs to existing trap files. Naming sections of a pipe assembly allows traps to be
  bound to smaller sections of assemblies.

  c.o.f.Sample and c.o.f.Limit Filters. Sample allows a given percentage of Tuples to pass. Limit only allows the
  specified number of Tuples to pass.

  c.p.Pipe instances now capture line numbers and classnames where they are instantiated so this information
  can be printed out during planner failures.

  Added c.f.FlowSkipStrategy interface to allow for pluggable rules for when to skip executing a c.f.Flow participating
  in a c.c.Cascade. The default implementation is c.f.FlowSkipIfSinkStale, with an optional c.f.FlowSkipIfSinkExists.
  Setting a skip strategy on a Cascade overrides all Flow instance strategies.

  Fixed bug with c.t.Tuple#remove() method not correctly removing values from Tuple.

  Updated c.t.Tap api to support c.t.SinkMode enums. This opens up ability to support appends in the near future.

  Added support for Hadoop 0.19.x. This release skips Hadoop 0.18.x.

  Changed project structure so that XML functions live in their own sub-project. This includes renaming the base
  Cascading tree and jars to 'core'.

  Fixed bug that prevented Fields.UNKNOWN input sources from begin fed into a c.p.CoGroup for joining.

  Changed all operations so that incoming c.t.Tuple and c.t.TupleEntry instances are unmodifiable. An
  UnsupportedOperationException will be thrown on any attempt to modify argument tuples within an operation.
  This enforces the rule argument tuples should not be modified to protect against concurrent modification in
  parallel threads.

  Updated c.o.r.RegexMatcher base class to use j.u.r.Matcher#find() instead of #matches(). This is more consistent
  with default behaviors of popular languages. Matcher is now also initialized in prepare() and reset() in
  the operation to reduce overhead.

  Added new lifecycle methods to c.o.Operation, prepare and cleanup. These methods are called so that an Operation
  instance can initialize and destroy any resources. They may be called more than once before the instance is
  garbage collected.

  Added a new operation called c.o.Buffer. Buffers are similiar to Reduce in MapReduce. They are given an Iterator
  of input arguments and can emit any number of result c.t.Tuple instances. For many problems, this is more
  efficient than using an c.o.Aggregator operation. Only one c.p.Every pipe with a Buffer operation may
  follow a GroupBy or CoGroup.

  Fixed dot file writing so GraphViz can properly load.

  Upgraded jgrapht library, requires JDK 1.6.

  Fixed bug where selecting postions from a c.t.Fields.UNKNOWN declaration would return the first position, not
  the specified position.

  Renamed c.t.Fields.KEYS to c.t.Fields.GROUP to be consistent with the Cascading model.

  Fixed bug where c.t.Tap may inappropriately delete a sink from a task.

  Changed c.o.Aggregator to no longer use a Map for the context. Users can now specify custom types by returning
  either a new instance from start() or recycling an instance passed into start(). This change will break all existing
  implementations of Aggregator. Note, simply setting a new Map<Object,Object> on the call instance in start()
  should be sufficient.

  Changed all c.o.Function, c.o.Filter, c.o.Aggregator, c.o.ValueAssertion, and c.o.GroupAssertions to accept
  a c.f.FlowProcess object on all relevant methods. FlowProcess provides call-backs into the underyling system
  to get configuration properties, fire a "keep alive" ping, or increment a custom counter. This change will
  break all existing implemenations of the above interfaces.

  Added ability to set serialization tokens via the cascading.serialization.tokens property. This compliments the
  c.t.h.SerializationToken annotation.

  Optimized co-grouping operation by using c.t.IndexTuple instead of a nested c.t.Tuple.

  Changed c.t.Tap and c.s.Scheme sink methods to take a c.t.TupleEntry, instead of c.t.Fields and c.t.Tuple
  individually.

  Added the c.t.h.SerializationToken Java Annotation. This allows for an int value to be written during serialization
  instead of a Class name for custom objects nested in c.t.Tuple instances. This feature should dramatically reduce
  the size of Tuples saved in SequenceFiles, and improve the general performance during 'shuffling' between Map and
  Reduce stages.

  Added c.t.h.TupleSerialization, a Hadoop Serialization implementation. Tuple is no longer Hadoop Writable
  and now relies on TupleSerialization for serialization support. Subequently nested objects in c.t.Tuple
  only need to be c.l.Comparable. So they can be serialized properly, a Serialization implementation must be
  registered with Hadoop. Note all primitive types are handled directly by Tuple, but custom types must
  have a Serialization implementation, or must be Hadoop WritableComparable so that the default WritableSerialization
  implementation will write them out.

0.8.3

  Fix for c.p.CoGroup declared fields being generated out of order.

0.8.2

  Added new properties via c.f.FlowConnector.setJarClass and c.f.FlowConnector.setJarPath for
  setting the application jar file.

  Fixed bug where job jar was not being inherited by subsequent MapReduce jobs when the first job was executed
  in local mode.

  Fixed bug where unserializable Operations were being squashed internally. c.f.Flow instances will now
  fail immediately and be marked as 'failed'.

0.8.1

  Fixed bug where c.t.Lfs did not force local mode for current MapReduce step.

  Fixed bug where writing to a c.t.TupleCollector would fail if using a c.s.SequenceFile in some cases.

  Added a few minor improvements to reduce stray object creations, and speedup c.t.Tuple serialization.

0.8.0

  Updated c.o.x.TagSoupParser to accept 'features', use these features to recover past behaviors.

  Updated janino and tagsoup libraries to 2.5.15 and 1.2, respectively. Note that tagsoup, in theory, is not
  backwards compatible by default. See their release notes: http://home.ccil.org/~cowan/XML/tagsoup/#1.2

  Added some forward compatible changes for supporting Hadoop 0.18 at the API level. Currently there are other
  issues preventing some tests from passing on Hadoop 0.18.

  Changed c.f.FlowException to return the parent c.f.Flow name.

  Changed behavior of c.f.MultiMapReducePlanner to use c.t.h.MultiInputFormat to allow single Mappers
  to support many different Hadoop InputFormat types simultaneously. This deprecates the need to normalize
  sources to a map and reduces the number of jobs in a c.f.Flow in some cases.

  Changed behavior of Cascading to allow for multiple paths from the same c.t.Tap source to be co-grouped on
  via c.p.CoGroup. This allows for a kind of self-join where each stream is processed by a different operation
  path within the Mapper.

  Added c.o.f.And, c.o.f.Or, c.o.f.Xor, and c.o.f.Not logic operator c.o.Filter implementations. They should be used
  to compose more complex filters from existing implementations.

  Changed the behavior of c.o.BaseOperation to properly initialize itself if it is a c.o.Filter instance. This
  removes the requirement that Filter implementations must set declaredFields to Fields.ALL, as it makes no
  sense for a Filter to declare fields.

  Added c.f.PlannerException, a subclass of c.f.FlowException, and updated c.f.MultiMapReducePlanner to throw
  it on failures. Functionality of writing DOT files has been moved from FlowException to PlannerException.

  Added c.o.f.FilterNotNull and c.o.f.FilterNull filter classes.

  Changed c.f.MultiMapReducePlanner to fail if it encounters an c.p.Each to c.p.Every chain. In these cases, a
  c.p.Group type must be between them.

  Deleted c.o.Cut class as it was effectively a duplicate of c.o.Identity.

  Changed c.f.MultiMapReducePlanner to fail if a c.p.GroupAssertion is not accompanied by another c.o.Aggregator
  operation. This is required so that the GroupAssertion does not change the passing tuple stream if it is planned out.

  Changed c.f.MultiMapReducePlanner to no longer insert new c.p.Each( ..., new Identity(), ... ) as a place holder.

  Renamed c.p.PipeAssembly to c.p.SubAssembly to better reflect its purpose, which is to encapuslate reusable
  pipe assemblies in the same manner as a sub-process or sub-routine. A temporary c.p.PipeAssembly class has been
  provided for backwards compatibility.

  Fixed bug where c.t.TapCollector would throw an NPE if a custom Tap was not using paths.

  Changed behavior of c.f.Flow where if a c.f.FlowListener throws an exception, the Flow instance receiving the
  exception will stop (by calling Flow.stop()). Listeners will continue to fire as expected and Flow.complete()
  will re-throw the thrown exception (as was the original behavior).

  Added ability to set a Cascading specific temporary directory path for use by intermediate taps created
  within c.f.Flow instances. Use c.t.Hfs.setTemporaryDirectory() to configure.

  Fixed bug where the 'mapred.jar' property was begin stepped on if previously set by the calling application.

  Changed c.t.Tap and c.f.Flow to return c.t.TupleIterator and c.t.TupleCollector instead of c.t.TapIterator and
  c.t.TapCollector, respectively.

  Added c.t.Tap.flowInit( c.f.Flow flow ) to allow a given tap to know what flows it is participating in. It is called
  immediately after the Flow instance is initailized.

  Fixed bug with nested c.p.PipeAssembly instances where some nested assemblies threw an internal error from
  the planner.

  Changed c.o.Debug to accept a prefix text string that will be prefixed to every message.

  Fixed bug where c.f.MultiMapReducePlanner would fail when normalizing inputs to a group where the inputs
  passed through one or more splits.

  Fixed bug where c.g.CoGroup silently stepped on input pipes with the same input name.

0.7.1

  Fixed bug in c.f.MultiMapReducePlanner where a source used on more than one c.p.Group would cause an internal
  error during planning.

  Changed c.f.MultiMapReducePlanner to normalize heterogeneous sinks.

  Changed c.f.MultiMapReducePlanner to keep a splitting c.p.Each on the previous step, instead of being duplicated
  on each branch. If the Each is preceeded by a source c.t.Tap, it will be duplicated across branches to reduce
  the number of step in the Flow.

  Fixed bug in c.f.MultiMapReducePlanner where too many temp tap instances were being inserted while normalizing
  the flow sources.

  Changed c.t.Fields to fail if given duplicate field names.

  Changed behavior if Hadoop FileInputSplit is not used and property "map.input.file" is not set. If there is one
  source, it will returned as the source for the mapper stack, otherwise an exception is thrown. Subsequently joins
  and merges of non-file sources is not supported until a discriminator can be passed to the mapper.

  Fixed bug in c.t.Tuple where NPE was thrown under certain compareTo operations.

  Fixed bug that prevented CoGrouping or Merging on the same source even though it was one or more Groupings away.

0.7.0

  Changes project structure, removed 'examples' sub-project.

  Updated to support Hadoop 0.17.x. This version is not API compatible with any Hadoop version less than 0.17.0.

  Added ability to stop all c.f.Flows executing within a c.c.Cascade instance via the stop() method.

  Changed c.f.FlowConnector to only take a Map of properties. These properties are passed downstream to various
  subsystems. This removes the Hadoop JobConf constructor, but it still can be passed as a property value. Also
  properties will be pushed into a defaul JobConf, bypassing any direct JobConf coupling in applications.

  Changed c.f.Flow to automatically register a shutdown hook killing remote jobs on vm exit.

  Changed c.f.Flow.stop() to immediately stop all running jobs.

  Changed c.o.Operation to an interface and introduced c.o.BaseOperation. This makes creating custom Operation types
  more flexible and intuitive. c.o.Filter, c.o.Function, c.o.Aggregator, and c.o.Assertion now extend c.o.Operation.

  Added c.p.c.OuterJoin, c.p.c.MixedJoin, c.p.c.LeftJoin, and c.p.c.RightJoin c.p.c.CoGrouper classes. They
  compliment the default c.p.c.InnerJoin CoGrouper class.

  Added support for passing an intermediateSchemeClass to the underlying planner to be used as the default c.s.Scheme
  for intermediate c.t.Tap instances internal to a given c.f.Flow.

  Fixed bug where c.p.Group is immediately followed by another c.p.Group (or their sub-classes) and fields could not
  be resolved between them.

  Added support for c.t.Tap instances implementing c.f.FlowListener. If implemented, they will automatically be
  added to the Flow event listeners collection and will receive Flow events.

  Fixed case where multiple source c.t.Tap instances return true for the containsFile method. Now verifies only one
  Tap contains the file, and fails otherwise.

  Changed c.s.TextLine to not set numSinkParts to 1 by default. Now uses the natural number of parts.

  Changed MapReduce planner to force an intermediate file between branches with Hadoop incompatible source Taps
  on joins/merges. If the taps are compatible (have same Scheme), all branches will be processed in same Mapper
  before the c.p.Group.

  Added merge capabilities in c.p.GroupBy. This allows multiple input branches to be grouped as if a single stream.

  Fixed bug in c.t.TapCollector where writing to a Sequence file threw a NPE.

  Added c.f.MapReduceFlow to support custom MapReduce jobs, allowing them to participate in a Cascade job.

0.6.1

  Changed thrown c.f.FlowException instances to include cause message.

  Fixed bug where empty sink or source map was not detected.

0.6.0

  Changed default argument selector for c.p.Every to be Fields.ALL, to be consistent with the default value of c.p.Each.

  Added support for assembly traps. If an exception is thrown from inside an c.o.Operation, the offending Tuple
  can be saved to a file for later processing, allowing the job to complete.

  Added support for stream assertions. STRICT and VALID assertions can be built into a pipe assembly, and optionally
  planned out during runtime. Assertions will throw exceptions if they fail.

  Changed c.o.a.First, Last, Min, and Max to optionally ignore specified values. Useful if you do not wish
  for a 'default' value to be considered first, or last in a set.

  Changed c.o.a.Sum to take a Class for coercion of the result value.

  Changes c.o.Max and Min to use infinity as initial values so zero is bigger than a really small number
  for Max, and zero is smaller than a really big number for Min.

  Changed order of JobConf initialization. c.f.FlowStep now is added to the JobConf last in order to catch
  all lazily configured values.

  Changed compile to include debug info by default.

  Fixed bug in c.t.MultiTap where super scheme was not returned if available.

0.5.0

  Added skipIfSinkExists property to c.f.Flow. Set to true if the c.c.Cascade should skip the Flow instance even
  if the sink is stale and not set to be deleted on initialization.

  Fixed bug in c.t.h.HttpFileSystem that URL escaped the ? prefixing the query string.

  Fixed bug where a join with duplicate taps was not recognized during job planning. Now an appropriate error
  message is displayed, instead of jobs completing with only one instance of the resource stream.

  Fixed c.t.h.HttpFileSystem to remember authority information in the url and prefix it when missing.

  Changed c.s.TextLine to accept either on or two source fields. If one, only the 'line' value
  is sourced from the value, discarding the 'offset' value.

  Added c.o.r.RegexSplitGenerator to support splitting single tuple values into multiple tuples based on a regex
  delimiter. Includes new tests.

  Added c.s.CascadeStats and c.s.FlowStats to provide access to current state and statistics of particular
  Cascade, Flow, or the child Flows of a Cascade.

  Added ability to sort grouping values with sort argument on c.p.GroupBy. Sorts can be reversed.

  Added c.o.e.ExpressionFilter, the c.o.Filter analog to c.o.e.ExpressionFunction.

0.4.1

  Fixed path normalization regex in c.u.Util where it munged any path starting with file:///.

0.4.0

  Changed c.p.GroupBy default grouping fields to c.t.Fields.ALL from Fields.FIRST. This change provides a simple
  way to sort a tuple stream based on the order of the tuple fields.

  Changed c.f.FlowConnector to create c.f.Flow instances that will bypass the reducer if no c.p.Group is participating
  in the assembly. Previoiusly Group instances were inserted if missing. This allows a chain of c.p.Every instances
  to be used to process/filter a tuple stream without the invoking the reducer needlessly (if a sort isn't required).
  This change also supports bypassing the default Hadoop OutputCollector in the mapper via the sink c.t.Tap instance.

  Changed c.f.FlowStep behavior to run in 'local' mode if either the sink or source tap is a c.t.Lfs instance. This
  allows for c.f.Flow instances to run mixed if configured to execute on a particular cluster by default. This behavior
  supports complex import/export processes against the HDFS or other supported remote filesystem.

  Changed behavior of c.t.Dfs to force use of HDFS. Previously Dfs would default to the local FileSystem
  if the job was run in 'local'mode. Now a Dfs instance will cause failures if it cannot connect to a HDFS cluster.
  Using c.t.Hfs will provide previous Dfs behavior. Hfs will use the 'default' filesystem if a scheme is not present
  in the 'stringPath' (i.e. hdfs://host:port/some/path).

  Added c.stats package to allow for collecting statics of Cascades, Flows, and FlowSteps.

  Updated c.f.Flow and c.c.Cascade log messages to be easier to follow when executing many flow instances
  simultaneously.

  Added compression flag to c.s.TextLine. Can now toggle compression (Hadoop style compression) per Tap instance.
  This prevents clusters with compression enabled by default to export text files with a .deflate extension.

  Added support for bypassing Hadoop OutputCollector via Tap.setUseTapCollector() method. Setting to true will force
  Cascading to use the c.t.TapCollector instead. This bypasses bugs in Hadoop with custom FileSystem types. This will
  always be true for http(s) and s3tp filesystems when using a c.t.Hfs Tap type (atleast until HADOOP-3021 is resolved).

  Added c.t.TupleCollector, complementing c.t.TupleIterator, for directly writing Tuple instances out via a c.t.Tap
  instance.

  Added c.f.FlowListener so that c.f.Flow instances can fire events on starting, completed, and throwable.

  Changed c.t.h.S3HttpFileSystem so it can now create files remotely.

  Renamed cascading.spill.capacity to cascading.cogroup.spill.capacity, so there is less a chance of collision.

  Made numerous optimizations to improve overall performance. Namely split and merge of key/value tuples to remove
  redundancy in the stream between the mapper and reducer.

  Changed c.p.Operators to push c.o.Operation results directly through to next operation without intermediate
  collection. This should improve pipelining of large result streams and lower runtime memory footprint.

  Changed c.c.Cascade so it now runs Flows in parallel if Hadoop is clustered, and there are no dependencies between the
  Flows.

  Moved c.Cascade and related classed to c.cascade package. Wanted to preempt any future ugliness.

  Added support in c.t.h.S3HttpFileSystem for these properties: fs.s3tp.awsAccessKeyId and fs.s3tp.awsSecretAccessKey

0.3.0

  Added ability to push Log4j logger properties to mapper/reducer via JobConf.
  Use jobConf.set("log4j.logger","logger1=LEVEL,logger2=LEVEL")

  Added missing equals() and hashCode() in c.t.MultiTap.

  Added c.t.h.ZipInputFormat (and ZipSplit) to support zip files. c.s.TextLine supports transparent
  reading of zip files if the filename ends with .zip, but cannot write to them. This code is
  loosely based on HADOOP-1824. If the underlying filesystem is hdfs or file, splits will be created
  for each ZipEntry. Otherwise ZipEntries are iterated over to be more stream friendly. Progress status is
  supported.

  Added http, https, and s3tp read-only file systems to Hadoop. Use these URLs, respectively:
  http://, https://, and s3tp://AWS_ACCESS_KEY_ID:AWS_SECRET_ACCESS_KEY@bucket-name/key

  Added c.o.t.DateFormatter supporting text formatting of time stamps created by c.o.t.DateParser.

  Fixed bug where in complex assemblies, some Scopes were not resolved.

  Fixed bug where tap instances were not being inserted before some CoGroup joins if there was a previous Group in the
  assembly.

  Upgraded JGraphT to 0.7.3

  Changed c.t.SpillableTupleList allows for iteration across entries.

  Changed c.f.FlowException to optionally allow for printing of underlying pipe graph for debugging.

  Added c.o.t.FieldFormatter function to format Tuples into complex strings using j.u.Formatter formatting.

  Added c.o.a.Last aggregator to find the last value encountered in a group.

  Changed c.o.a.Max and c.o.a.Min to maintain original value type. Will return null if no values are encountered.

  Changed c.o.a.First to use Fields.ARG by default. Removed Fields constructor.

  Added c.t.Fields.join(Fields...) method to allow for joining multiple Fields instances into a new instance.

  Can retrieve Tuple values by field name through the TupleEntry class via the get(String) method.

  Added c.t.TupleCollector interface to simplify the operation interfaces.

  Added a Debug filter that will print to either stderr or stdout. Useful for debugging stream transformations.

  Added CascadingTestCase base test class

  Added Insert Function that allows for literal values to be inserted into the Tuple stream.

0.2.0

  CoGroup will now spill to disk on extremely large co-groupings. Configurable via "cascading.spill.capacity".
  Defaults to 10k elements.

  java.util.Properties instances can be used to set defauls for FlowConnectors.

  Fix for InnerJoin, the default join for CoGroup.

  Introduced MultiTap to support concatenation of files into a pipe assembly.

  RegexParser now fails on a failed match. Prevents it being used or behaving as a filter.

  Fixed bug with PipeAssembly instances not properly being assimiliated into the pipeGraph.

  Fixed assertion error thrown by JGraphT.

  Renamed Tap method deleteOnInit to deleteOnSinkInit.


0.1.0

  First release.<|MERGE_RESOLUTION|>--- conflicted
+++ resolved
@@ -1,6 +1,5 @@
 Cascading Change Log
 
-<<<<<<< HEAD
 2.7.0 [unreleased]
 
   Updated trap handling to capture diagnostic information within a trap when configured via a c.t.TrapProps instance.
@@ -36,7 +35,7 @@
 
   Fixed issue where a start/stop race condition in c.c.Cascade could allow a downstream c.f.Flow to start when a
   predecessor fails.
-=======
+
 2.6.3
 
   Updated c.p.Splice to throw an IllegalArgumentException if performing a self c.p.Merge on a split with no intermediate
@@ -57,7 +56,6 @@
 
   Fixed issue where c.t.TupleEntry#set( TupleEntry tupleEntry ) could cause an NPE if complete type information is
   not provided.
->>>>>>> 23833acf
 
 2.6.2
 
