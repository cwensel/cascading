--- conflicted
+++ resolved
@@ -1,6 +1,5 @@
 Cascading Change Log
 
-<<<<<<< HEAD
 3.0.0 [unreleased]
 
   Removed the deprecated c.t.PlatformRunner, c.t.HadoopPlatform, and c.t.LocalPlatform. See c.p.PlatformRunner,
@@ -29,7 +28,7 @@
 
   Updated c.f.p.FlowPlanner to use generalized isomorphic sub-graph matching rules to apply platform specific plan
   assertions, transforms, and step partitioning.
-=======
+
 2.6.2
 
   Fixed issue where c.s.h.SequenceFile default ctor would throw an NPE.
@@ -43,7 +42,6 @@
 
   Fixed issue in c.p.h.Hadoop2MR1Platform causing tests to not properly run on a remote cluster when configured to do
   so.
->>>>>>> 39cfa63f
 
 2.6.1
 
