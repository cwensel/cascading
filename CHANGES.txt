Cascading Change Log

<<<<<<< HEAD
3.0.0 [unreleased]

  Updated c.f.h.ProcessFlow and related classes to be independent of the Hadoop platforms. The class has been moved to
  c.f.p.ProcessFlow.

  Added ability to specify counters to be logged cluster side when a slice has completed executing. See the
  c.f.FlowRuntimeProps class.

  Update build to support Gradle 2.3 by removing use of deprecated 1.x features/apis.

  Updated jgrapht to 0.9.1 so that all internal graphs can be backed by a j.u.IdentityHashMap.

  Added support for node level c.p.ConfigDef properties on both c.p.Pipe and c.t.Tap instances. Only the Tez platform
  is supported as there are no Map/Reduce independent node configurations on the MR platforms.

  Updated c.c.Cascade and c.f.Flow implementations to fire c.f.FlowListener and c.f.FlowStepListener when a c.f.Flow
  or c.f.FlowStep are marked skipped.

  Updated HashFunction in c.t.u.TupleHasher to pass null values to implementations of c.t.Hasher. All custom
  implementations must be null safe as of now.

  Update c.o.r.RegexMatcher and sub-classes to honor type coercions, allows for custom value delimiter.

  Fixed issue where the Hadoop o.a.h.m.OutputFormat would be ignored during job configuration as configured by a custom
  c.s.Scheme that was not a o.a.h.m.FileOutputFormat sub-class. In such cases a o.a.h.m.l.NullOutputFormat would be
  erroneously set and passed to c.t.Tap#openForWrite().

  Fixed issue where c.f.t.Hadoop2TezFlowStep was setting 'mapred.output.path' for non file based o.a.h.m.OutputFormat
  implementations.

  Fixed issue where local mode could deadlock during a c.p.HashJoin on the same source in some situations.

  Removed the deprecated c.t.PlatformRunner, c.t.HadoopPlatform, and c.t.LocalPlatform. See c.p.PlatformRunner,
  c.p.h.HadoopPlatform, and c.p.l.LocalPlatform as alternatives.

  Removed the deprecated c.f.h.HadoopFlowConnector from the cascading-hadoop2-mr1 sub-project.

  Removed all deprecated methods, constructors, enums, and constants.

  Removed the deprecated c.o.a.Max, c.o.a.Min, and c.o.a.ExtremaBase classes. See c.o.a.MaxValue and c.o.a.MinValue
  classes as alternatives.

  Removed the deprecated c.t.h.TemplateTap, c.t.l.TemplateTap, and c.t.BaseTemplateTap classes and associated tests.

  Fixed issue where a start/stop race condition in c.c.Cascade could allow a downstream c.f.Flow to start when a
  predecessor fails.

  Update janino to 2.7.6.

  Added support for Apache Tez. See README for details.

  Added c.f.FlowRuntimeProps to allow for setting cluster side specific properties per c.f.Flow instance in a platform
  independent manner.

  Changed planner to disallow duplicate c.p.Pipe head and tail names.

  Updated c.f.p.FlowPlanner to use generalized isomorphic sub-graph matching rules to apply platform specific plan
  assertions, transforms, and step partitioning.

2.7.0 [unreleased]
=======
2.7.0

  Updated Riffle to 1.0.0.

  Deprecated c.f.h.ProcessFlow and related classes, which will be moved to a different package in Cascading 3.0.

  Fixed issue where trap c.t.Tap#commitResource() would not get called if c.f.Flow#complete() was not called.

  Added support for o.a.h.m.l.CombineFileInputFormat in the Hadoop specific c.t.h.PartitionTap implementation.

  Fixed issue where c.f.h.HadoopFlowStep was setting 'mapred.output.path' for non file based o.a.h.m.OutputFormat
  implementations (backport from wip-3.0 at 5e0493a).

  Added c.t.Tap#prepareResourceForRead() and c.t.Tap#prepareResourceForWrite() methods to allow for client side tap
  resource initialization.

  Fixed issue where a failure to open or write a trap would pass the throwable up to the prior trap. Failures on trap
  io will now result in a c.f.Flow failure.
>>>>>>> f4ee1f4e

  Fixed issue where c.t.TupleEntry#setTuple( Tuple tuple ) and c.t.TupleEntry#setCanonicalTuple( Tuple tuple ) would
  cause an NPE if given an null argument.

  Updated trap handling to capture diagnostic information within a trap when configured via a c.t.TrapProps instance.

  Added the c.t.TrapProp class to provide fine grained configuration over c.t.Tap traps per c.f.Flow or per
  c.t.Tap instances.

  Updated c.t.u.TupleHasher to use MurmurHash3 32bit for hashCode calculation. Users relying on the old hashCode
  implementation for partitioning can set "cascading.tuple.hadoop.util.hasherpartitioner.uselegacyhash" to true.

  Updated c.f.h.HadoopPlanner and c.f.h2.Hadoop2MR1Planner to log a warning if a flow is being run on the wrong version
  of Hadoop.

  Fixed issue where c.m.a.URISanitizer would fail parsing glob expressions.

  Added ability to provide a custom cache to be used in c.p.a.AggregateBy and c.p.a.Unique.

  Added ability to use custom properties in the various invoke methods in c.CascadingTestCase to simplify testing of
  functions, filters, buffers and aggregators.

  Updated c.f.h.ProcessFlow to support optional counters provided by Riffle based flows.

  Updated c.p.AppProps and c.p.UnitOfWorkDef to log a warning if a tag contains whitespace characters.

  Fixed issue where c.c.CascadeDef was allowing multiple flows with the same sink to be part of a Cascade.

  Updated c.f.h.MapReduceFlow to support both the org.apache.hadoop.mapred.* and org.apache.hadoop.mapreduce.* APIs.

  Fixed issue where c.t.TupleEntrySchemeIterator was not behaving correctly if #hasNext() is called multiple times
  without calling #next().

  Fixed issue where c.f.h.ProcessFlow would not report Exceptions to registered FlowListeners.

  Fixed issue where a start/stop race condition in c.c.Cascade could allow a downstream c.f.Flow to start when a
  predecessor fails.

2.6.3

  Updated c.p.Splice to throw an IllegalArgumentException if performing a self c.p.Merge on a split with no intermediate
  c.o.Operations after the split.

  Fixed issue where c.p.a.FirstBy would perform a comparison on the aggregating values when no j.u.Comparator was
  provided to the argument c.t.Fields selector.

  Updated local mode counter implementation to be thread-safe.

  Updated c.t.h.i.MultiRecordReaderIterator to use an existing o.a.h.m.Reporter if present.

  Fixed issues in c.f.h.FlowPlatformTest which caused the test go into an endless loop. Also increased timeout to make
  tests more reliable on slower hardware.

  Fixed issue where c.t.Tuple#set( Fields declarator, Fields selector, Tuple tuple ) did not honor given type
  information.

  Fixed issue where c.t.TupleEntry#set( TupleEntry tupleEntry ) could cause an NPE if complete type information is
  not provided.

2.6.2

  Fixed issue where c.s.h.SequenceFile default ctor would throw an NPE.

  Updated c.u.Version to warn if multiple 'cascading/version.properties' files are present on the classpath.

  Fixed issue where a c.p.a.Coerce constructor would throw a j.l.IllegalArgumentException on a valid types argument.

  Fixed issue where c.t.TapPlatformTest was not preserving properties coming from the TestPlatform when creating a Flow
  causing remote test failures.

  Fixed issue in c.p.h.Hadoop2MR1Platform causing tests to not properly run on a remote cluster when configured to do
  so.

2.6.1

  Updated c.p.h.Hadoop2MR1Platform to enforce settings to make local mode behave the same across distributions.

  Fixed issues where a c.f.Flow instance could be marked stopped while transitioning to a started state when used in
  a c.c.Cascade.

  Fixed issue where c.t.h.i.TapOutputCollector did not honor the current task o.a.h.m.Reporter instance on the
  cluster side. This should improve the accuracy of Hadoop counters wrapped by c.t.h.PartitionTap.

  Updated c.t.Tuple#isUnmodifiable to be transient to prevent the value from being serialized and restored resulting in
  an unmodifiable Tuple from a data source.

  Updated c.s.h.HadoopStepStats to reduce memory pressure when fetching TaskReports and TaskCompletionEvents from
  Hadoop 2.x.

  Updated c.p.h.HadoopPlatform to set 'mapreduce.jobtracker.staging.root.dir' to a fully qualified path for non-cluster
  tests.

  Fixed issue where c.u.Version was leaking file descriptors.

  Fixed issue where c.t.h.Hfs would not properly ignore 'hidden' files starting with '.' or '_' when listing children
  in a directory.

2.6.0

  Updated c.p.a.AggregateBy and c.p.a.Unique to count cache flushes, hits, and misses. Previously only AggregateBy
  tracked cache flushes.

  Updated slf4j to 1.7.5.

  Added ability to customize trace data captured for debugging purposes.

  Added CONTRIBUTING.md.

  Updated c.t.h.DistCacheTap to support simple file globing as provided by c.t.h.Hfs.

  Fixed issue where c.p.a.UniqueBy was not honoring the c.t.Hasher interface.

  Added c.t.h.DistCacheTap a decorator for a c.t.h.Hfs instance that uses o.a.h.f.DistributedCache to read files
  transparently from local disk. This is useful for c.p.HashJoins.

  Added c.t.DecoratorTap class to simplify wrapping a given c.t.Tap instance with additional meta-data.

  Updated c.f.p.FlowPlanner to allow both intermediate temporary c.t.Tap or any c.p.Checkpoint tap to be decorated
  by a configured c.t.DecoratorTap class via new c.f.FlowConnectorProps properties.

  Fixed issue where c.p.a.AggregateBy was not honoring the c.t.Hasher interface.

  Fixed issues around c.o.e.ExpressionFunction and c.o.e.ExpressionFilter either accepting Fields.NONE as incoming
  arguments, or inheriting incoming type information from the resolved arguments.

  Added c.m.a.URISanitizer, an implementation of the c.m.a.Sanitizer interface, for sanitizing URIs of different
  resources (file, HTTP, HDFS, JDBC etc.). c.t.Tap and all subclasses use it for the identifier.

  Fixed issue in c.f.h.ProcessFlow where the flowStats object would try to mark a flow as "STOPPED" even if it was
  already "FINISHED" causing an IllegalStateException.

  Added a new c.t.TupleEntrySchemeIterator property to set certain exceptions to be caught, ignored, and logged during
  read. Commonly java.io.EOFException is thrown and can be safely ignored. By default no exception will be ignored.

  Fixed issue in c.f.h.p.HadoopStepGraph where Traps would be ignored if the Flow had no operation ("copy flows").

  Updated Janino to 2.7.5.

  Added ability to add more meta information about a c.f.Flow, which can be read and used by a c.m.DocumentService.

  Fixed null handling problem in c.p.a.MaxBy and c.p.a.MinBy.

  Added Java Annotations to c.m.annotation for marking and granting access of custom properties to c.m.DocumentService
  implementations like the Driven plug-in. Instrumented core Operations, SubAssemblies, Taps, and Schemes.

  Updated Apache Hadoop to 2.4.1 in cascading-hadoop2-mr1.

2.5.6

  Updated for Cascading Fluid compatibility.

2.5.5

  Added new c.t.p.BasePartitionTap property to control to control the behaviour in case of an Exception while closing a
  c.t.TupleEntryCollector. Setting "cascading.tap.partition.failonclose" to "true" will cause the Exception to be
  rethrown as a c.t.TapException. When set to "false", the default, it will log the error and continue.

  Added custom error reporting for Hadoop standalone mode. The o.a.h.mapred.LocalJobRunner does not return
  o.a.h.mapred.TaskReports which would cause the actual Exception to be lost. c.f.h.FlowMapper and c.f.h.FlowReducer
  will now report the Exception directly to c.f.h.p.HadoopFlowStepJob. This has no influence on Jobs running on a
  real cluster.

  Fixed issue where c.f.h.HadoopFlowStep would not set a o.a.h.mapred.Partitioner that supports custom c.t.Hasher
  implementations during partitioning. c.t.h.u.GroupingPartitioner has been renamed to
  c.t.h.u.GroupingSortingPartitioner and a new c.t.h.u.GroupingPartitioner has been introduced that uses the hashCode
  of the tuples while honoring custom hashers.

  Fixed issue where the ctor of c.t.Fields was not checking the given types for null values.

  Fixed issue where Hadoop credentials could be shared across job submissions and become corrupted
  causing j.i.EOFExceptions.

  Fixed issue where c.t.Fields#resolve() would lose type information with complex selectors.

  Added new c.f.h.p.HadoopPlanner property to disable adjacent tap removal optimization. Setting
  "cascading.multimapreduceplanner.collapseadjacentaps" to false will disable the optimization that is on by default.
  This optimization can in a few cases reduce the number of MR jobs, but without consistent type information, could
  result in a type mismatch errors during joins.

2.5.4

  Fixed an issue where c.t.h.Hfs#getChildIdentifiers() could throw an j.l.StringIndexOutOfBoundsException.

  Updated c.p.a.AggregateBy$CompositeFunction to not use the capacity in #equals or #hashCode.

  Fixed issue where a c.p.Merge could hide the streamed/accumulated nature of a stream when leading to a c.p.Group
  pipe. This could result in duplicate data passed to the c.p.GroupBy or c.p.CoGroup within a MapReduce job.

  Fixed issue where c.p.a.FirstBy only accepted a single field name.

  Updated c.t.p.PartitionCollector in c.t.p.BasePartitionTap to be public.

2.5.3

  Updated c.f.h.ProcessFlow to include missing status changes.

  Deprecated both c.t.l.TemplateTap and c.t.h.TemplateTap for the respective PartitionTap.

  Updated c.p.Pipe and c.p.SubAssembly to cache any resolved name as its own name to improve #hashCode() performance.

  Fixed issue where c.t.Fields#merge() did not honor underlying Fields type information properly.

  Fixed issue where c.t.Fields#getType() attempted to resolve position when there is no associated type information.

2.5.2

  Updated c.t.TupleEntryCollector javadoc to clarify re-use of c.t.Tuple instances.

  Updated c.t.h.Hfs to log a warning and disable o.a.h.m.l.CombineFileInputFormat (if enabled) if
  c.t.h.HfsProps#isCombineInputSafeMode is true but the current o.a.h.mapred.InputFormat is not
  a o.a.h.mapred.FileInputFormat.

  Updated c.p.h2.Hadoop2MR1Platform to return a name consistent with other resources and artifacts for Hadoop2 MR1.

  Fixed issue in c.o.f.Logic filter sub-classes where argumentFields was not properly set causing some nested
  c.o.Filter instances to fail.

2.5.1

  Updated c.t.h.Hfs to throw an exception if the o.a.h.m.l.CombineFileInputFormat is enabled but the wrapped
  o.a.h.mapred.InputFormat is not a o.a.h.mapred.FileInputFormat.

  Fixed issue in c.c.Cascade where a race condition during start/stop/complete could result in state exception.

  Updated Hadoop 1 platform tests to enable default num task retries.

2.5.0

  Updated c.f.BaseFlow to fail when deleting resources fails.

  Updated c.t.h.PartitionTap to append sequence numbers to part files to prevent filename collisions within a task.

  Added the c.f.FlowStepListener listener interface and subsequent listener support to c.f.FlowStep. @Ahmed--Mohsen

  Updated Hadoop 1 dependency to use Hadoop 1.2.1.

  Updated c.f.h.p.HadoopFlowStepJob to call kill only jobs on that are not complete. In theory calling kill on a
  completed job should have no effect, but resulting logs could be confusing during postmortem.

  Added c.t.l.PartitionTap and c.t.h.PartitionTap to replace c.t.l.TemplateTap and c.t.h.TemplateTap respectively. The
  PartitionTap can be used as both a sink and source and provides pluggable partitioning via c.t.p.Partition.

  Added c.p.j.BufferJoin as a convenience to flag to the planner the following c.o.Buffer implements a join strategy.

  Updated c.o.BufferCall to allow access to the current c.p.j.JoinerClosure to allow for more complex join operations
  to be built out within a c.o.Buffer implementation.

  Added support for Apache Hadoop 2 and YARN.

2.2.1

  Updated Hadoop platform to fail during planning if "mapred.job.tracker" is not set.

  Updated c.t.h.Hfs to improve duplicate identifier check performance. @gianm

  Fixed issue where resolved fields were not properly presented to c.t.MultiSinkTap child c.t.Tap and c.s.Scheme
  instances preventing header information from being written in the case of TextDelimited files.

  Fixed issue where the number of fields parsed by c.s.u.DelimitedParser were greater than those declared could cause
  an j.l.ArrayIndexOutOfBoundsException.

  Fixed issue where a race condition could cause a NPE between c.c.Cascade#start() and Cascade#stop().

2.2.0

  Fixed issue where c.p.CoGroup in local mode did not properly handle joins where the grouping j.u.Comparator
  did not treat null values as equal. SQL semantics expect null values to not be equivalent. c.p.HashJoin
  does not support non-equality between null and will issue a warning.

  Updated c.p.a.AggregateBy sub-classes to pass 0 as default capacity value to allow the system default value
  to be honored.

  Added c.o.a.MaxValue and c.o.a.MinValue c.o.Aggregator sub-classes to replace c.o.a.Max and c.o.a.Min classes
  respectively. MaxValue and MinValue rely on the values compared to be j.l.Comparable types resulting in a simpler
  implementation and support for max/min of non numeric types.

  Fixed issue where c.o.t.DateParser would drop incoming Tuples if the argument was null.

  Fixed issue where c.t.Hasher was not honored during grouping in local mode.

  Updated c.t.h.GlobHfs to use fewer resources when deriving member identifiers.

  Updated c.t.h.HadoopTapPlatformTest to skip the c.t.h.Dfs test if HDFS filesystem is unavailable on the current
  configuration.

  Fixed issue where c.t.h.Hfs#resourceExists() could fail is the identifier represented a file globing pattern.

  Changed regex j.u.r.Pattern builder methods on c.s.u.DelimitedParser from static to instance methods.

  Updated c.t.TupleEntry to issue a warning if an "unmodifiable" c.t.Tuple is set via #setTuple() on a "modifiable"
  TupleEntry instance. This typically is an indicator the Tuple instance is about to be cached and/or modified at a
  later point. Unmodifiable, system created, Tuples should never be cached.

  Added c.t.TupleEntry#selectInto() to provide a more efficient way to copy values from one c.t.Tuple into another.

  Added c.t.TupleEntry#selectTupleCopy() and #selectEntryCopy method to always provide a modifiable and cacheable
  instance.

  Fixed issue where c.t.TupleEntry#selectTuple() and #selectEntry() could return a unmodifiable or un-cacheable
  c.t.Tuple or TupleEntry depending on the given c.t.Fields selector.

  Fixed issue where c.t.MultiSourceTap could keep too many open resources if #openForRead() is called directly.

  Fixed issue where c.o.Buffer#flush() was never called.

  Fixed issue where an exception at #close() on step state reader could mask more prominent errors.

  Fixed issue where the c.t.TupleEntryCollector was not set to "null" on the c.o.OperationCall before
  c.o.Operation#cleanup() was called to prevent the method from emitting values during cleanup. See Operation#flush().
  Use "cascading.compatibility.retain.collector" to disable.

  Fixed issue where c.f.h.ProcessFlow would not honor c.f.FlowListener instances. Currently does not support
  the #onThrowable event.

  Updated c.p.a.Unique to use c.o.b.FirstNBuffer to improve performance.

  Added c.o.b.FirstNBuffer to provide a faster implementation of returning the first N tuples encountered in a grouping.

  Updated junit to version 4.11.

  Update default Apache Hadoop support to version 1.1.x. End support for 0.20.2.

  Updated c.f.FlowDef to accept classpath elements that allow for pipe assemblies to load additional resources
  from the current context j.l.ClassLoader.

  Updated error messages in c.t.Fields, delegate property initialization to c.f.Flow sub-classes. @fderose

  Removed Hadoop oro dependency from build and test runtime classpaths to stop transient build failures.

  Added ability to pass System level properties into platform level property sets to override defaults during testing.

  Fixed issue where c.t.l.FileTap#getFullIdentifier() was not returning the fully qualified path.

  Added c.t.h.HfsProps to localize optional Hadoop HDFS specific properties, specifically provides properties for
  enabling the combining of small files into larger splits.

  Updated c.t.h.Hfs to allow for smaller files to be combined into fewer splits, thus fewer map tasks. @sjlee

  Updated c.p.SubAssembly to support setting local and step properties via the c.p.ConfigDef.

  Updated c.o.Buffer to allow implementations to disable nulling of non-grouping fields after the arguments iterator
  has completed. This simplifies appending aggregated fields to the incoming tuple stream.

  Updated c.t.Fields to return appending value when calling Fields#append on Fields.NONE and optimized Fields#subtract
  when subtracting Fields.NONE.

  Added c.f.AssemblyPlanner interface to allow for platform independent generative c.f.Flow planning.

  Fixed issue in local mode where an OOME could cause a cascading set of additional OOMEs making the jvm unstable.

  Updated c.f.s.MemoryCoGroupGate and c.f.l.s.LocalGroupByGate to drain internal collections when pipelining
  tuples downstream in the pipeline.

  Added c.t.h.BigDecimalSerialization to allow Hadoop to serialize and deserialize j.m.BigDecimal instances.

  Update slf4j to version 1.7.2.

  Added coercion support for j.m.BigDecimal.

  Added c.p.PlatformSuite annotation allowing a c.PlatformTestCase sub-class to be marked as being a JUnit suite
  of tests accessible, by default, via a static "suite" method.

  Updated provided c.s.Scheme subclasses to honor field type information.

  Updated c.o.expression, c.o.aggregator, and c.p.assembly operations to honor field type information.

  Updated c.o.Identity and c.p.a.Coerce to uses field type information during coercion.

  Added c.t.t.CoercibleType interface to allow for customization of individual field data types and formats. Also
  added the c.t.t.DateType implementation for managing string formatted dates to and from a long timestamp.

  Updated c.p.Splice to fail during planning if grouping or merging fields do not share the same field types, unless
  the field in question has a j.u.Comparator to handle the incompatible comparisons.

  Fixed issue where a c.p.CoGroup join on Fields.NONE would fail during planning.

  Updated c.p.a.Unique to optionally filter out null values.

  Added c.o.e.ScriptFunction, ScriptTupleFunction, and c.o.e.ScriptFilter operations to allow for more expressive
  Java scripts.

  Added "test.platform.includes" system property so tests can be limited to specified platforms.

  Added c.p.a.MaxBy and c.p.a.MinBy c.p.a.AggregateBy sub-classes to perform max and min, respectively.

  Updated c.p.a.SumBy and c.p.a.AverageBy to honor result fields type declaration by coercing the result to the
  declared type.

  Updated c.p.a.CountBy to count all value occurrences, non-null values, or only null values, within a grouping. Using
  grouping Fields.NONE provides an efficient count for a set of columns. Counting distinct values is not supported.

  Updated c.t.Fields to accept type information and to propagate type values along with fields.

  Updated c.s.l.TextDelimited and c.s.h.TextDelimited to take c.s.u.DelimitedParser on the constructor to allow
  for overriding parsing behavior. DelimitedParser now takes a c.s.u.FieldTypeResolver to allow for field name
  permutations during source and sink, and type inference from field names.

2.1.6

  Updated c.p.SubAssembly to throw UnsupportedOperationException on #getConfigDef() and #getStepConfigDef() calls.

  Fixed issue where join field level c.t.Hasher instances were not honored during a c.p.HashJoin.

  Fixed issue where a j.l.StackOverflowError would be thrown if the Hadoop mapred.input.format.class property
  was not set.

  Updated c.t.Fields#size() to return Fields.NONE on size == 0, instead of failing.

  Fixed issue where Fields.REPLACE on an incoming Fields.UNKNOWN could result in a
  java.lang.ArrayIndexOutOfBoundsException during runtime.

  Updated c.s.h.HadoopStepStats counter caching strategy to make a final attempt even if max timeouts have been
  met. Added "cascading.step.counter.timeout" property to allow tuning of timeout period.

2.1.5

  Updated c.t.h.u.BytesComparator to implement c.t.Hasher as a convenience.

  Fixed issue where c.c.CascadeListener was receiving null as the c.c.Cascade parameter.

2.1.4

  Added ability to capture frameworks used in an application via c.p.AppProps.

  Restored platform test compatibility with Cascading 2.0.x via return of c.p.PlatformRunner.Platform annotation
  and deprecated c.t.LocalPlatform and c.t.HadoopPlatform platform implementations.

2.1.3

  Fix for extra trailing ']' in c.t.Tap#toString().

  Fix for c.f.FlowProcess#getNumProcessSlices() incorrectly returning zero in local mode, should be 1.

  Fix for c.p.a.AggregateBy not honoring the global system property capacity value if not overridden on the ctor.

  Fix for NPE if c.f.FlowProcess returns null config.

  Fixed issue where a c.f.FlowStep would attempt to detect if it should be skipped regardless of whether the "runID"
  had been set or not on the c.f.Flow enabling restartable flows.

2.1.2

  Fixed issue where c.f.FlowProcess#openForWrite on Hadoop would re-use the existing o.a.h.m.OutputCollector instance
  as that used in the current task.

  Fixed issue where fetching remote Hadoop counter values could block indefinitely. Fetching remote counters is now
  serialized across jobs to prevent deadlocks inside the Hadoop API and counter values are now cached with a final
  refresh on job completion.

  Fixed issue where NPE could be thrown by c.s.CascadingStats#getCounterValue if given counter had no value.

2.1.1

  Fixed issue where c.s.h.TextDelimited would not honor charsetName.

  Fixed issue where c.t.BaseTemplateTap would lose parent fields if they were declared as Fields.ALL.

  Fixed issue where c.t.Fields#append would not include current Fields instance when appending an array of Fields
  instances.

  Fixed issue where subsequent c.p.Merge pipes in a pipeline path would obscure prior Merges preventing a c.t.Tap
  insertion during planning resulting in a missing Tap configuration resource property.

  Fixed NPE with c.s.l.TextDelimited when line after header was null.

  Fix for c.s.u.DelimitedParser not fully honoring the default strict parsing policy. This resolution may cause
  some text delimited files to fail if they have arbitrary numbers of fields.

  Added quote and delimiter getters to c.s.l.TextDelimited and c.s.h.TextDelimited.

  Fixed issue where a c.f.FlowStep being skipped was not considered successful after 2.0.7 merge.

2.1.0

  Added c.t.t.FileType interface to mark specific platform c.t.Tap classes as representing a file like interface.

  Fixed issue where c.p.a.Coerce would coerce a null value to 0 if the coerce type was a j.l.Number
  instead of a numeric primitive, or false if the coerce type was j.l.Boolean instead of boolean.

  Fixed issue where c.s.u.DelimitedParser did not honor number of field found in a text delimited file header.

  Fixed issue where c.t.Tap#openForWrite did not honor the c.t.SinkMode#REPLACE setting.

  Added version update check to print out latest available release. Use system property cascading.update.skip=true
  to disable.

  Updated all tuple stream permutations to minimize new c.t.Tuple instantiations and maximize upstream Tuple reuse.

  Updated janino to version 2.6.1.

  Updated c.s.l.TextLine, c.s.l.TextDelimited, c.s.h.TextLine, and c.s.h.TextDelimited to encode/decode any supported
  j.n.c.Charset.

  Fixed issue where c.o.t.DateParser may throw an NPE if the value to be parsed was null.

  Added c.p.Props#buildProperties( Iterable<Map.Entry<String, String>> defaultProperties ) to allow for re-using
  and existing o.a.h.m.JobConf instances as default properties.

  Added c.p.a.FirstBy partial aggregator to allow for capturing first seen c.t.Tuple in a Tuple stream. Argument
  c.f.Fields j.u.Comparators are honored for secondary sorting.

  Updated c.p.a.AggregateBy to honor argumentField c.f.Fields j.u.Comparator instances for secondary sorting.

  Updated c.o.a.First to accumulate the first N seen c.t.Tuple instances.

  Added support for c.c.CascadeListener on c.c.Cascade instances.

  Updated c.p.j.InnerJoin.JoinIterator and sub-classes to re-use c.t.Tuple instances.

  Added support for restartable checkpoint c.f.Flow instances by providing a runID to identify run attempts.

  Updated build and tests to simplify development of alternative planners.

2.0.8

  Updated c.m.CascadingServices to more robustly load optional services. Service agent jar may now be optionally defined
  in a cascading-service.properties file from the CLASSPATH with the "cascading.management.service.jar" property.

2.0.7

  Fixed issue where c.t.Tap instances were not presented resolved c.t.Fields instances in local mode during planning.

  Fixed issue where Hadoop forgets past job completion status of a job during very long running c.f.Flows and
  throws a NPE when queried for the result.

2.0.6

  Added "cascading.step.display.id.truncate" property to allow simple truncation of flow and step ID values in
  the step display name.

  Fixed issue where attempting to iterate the left most side of a join more than once would silently fail on the
  Hadoop platform.

  Fixed issue where step state was not properly removed from the Hadoop distributed cache during cleanup.

  Fixed issue where c.f.Flow#writeStepsDot() would fail if a Flow c.f.FlowStep had multiple sinks.

  Fix for c.t.h.i.MultiInputFormat throwing j.l.java.lang.ArrayIndexOutOfBoundsException when there aren't any
  actual o.a.h.m.FileInputFormat input paths.

  Fix for c.t.h.i.MultiInputFormat throwing j.l.IllegalStateException on an empty child o.a.h.m.InputSplit array.

  Fix for j.l.IndexOutOfBoundsException thrown on an empty c.c.Cascade.

  Fix for c.t.c.SpillableProps#SPILL_COMPRESS not being honored if set to false.

2.0.5

  Updated c.f.p.ElementGraphException messages to name disconnected elements.

  Properly scope c.t.Tap properties to c.f.l.LocalFlowStep and then pass them to source/sink stages in
  c.f.l.s.LocalStepStreamGraph. @mrwalker

  Fix for c.s.u.DelimitedParser to support delimiter as last char in quoted field.

  Fix for c.o.f.UnGroup constructor failing against correct constructor values.

  Added missing setter methods on c.p.AppProps for application jar path and class values.

  Fix for possible NPE when debug logging is enabled during planning.

  Improved error message when Hadoop serializer for a given type cannot be found in some cases.

2.0.4

  Removed remnant log4j dependency in c.t.h.i.MultiInputSplit.

  Fixed issue where c.t.Tap may fail resolving outgoing fields.

  Added missing #equals() method to c.t.TupleEntry that will honor field j.u.Comparator instances.

  Fixed issue where c.f.s.SparseTupleComparator would not properly sort with re-ordered sort fields.

  Fixed issue where c.t.TupleEntryChainIterator#hasNext() would fail if called more than once.

  Updated c.t.h.Hfs internal methods call #getPath() instead of #getIdentifier() so sub-classes can override.

  Updated the #verify() methods on c.s.l.TextLine and c.s.h.TextLine to be protected.

2.0.3

  Fixed issue where the c.f.p.FlowPlanner would allow declared fields in a checkpoint c.t.Tap instance.

  Fixed issue where c.f.Flow#writeStepsDot() would fail if the Flow was planned by the local mode planner.

  Added c.f.h.u.ObjectSerializer to allow for custom state serializers. To override the default
  c.f.h.u.JavaObjectSerializer, specify the name of a class that implements ObjectSerializer (and optionally
  implements o.a.h.c.Configurable) via the "cascading.util.serializer" property. @sritchie

2.0.2

  Added cascading.version property to Hadoop job configuration.

  Removed tests for deprecated method c.t.Tuple#parse().

  Fixed error message in c.s.u.DelimitedParser where parsed value was not being reported.

  Updated c.s.h.TextLine and c.s.l.TextLine to ignore planner presented fields to allow instances to be re-used.

  Changed c.t.c.SpillableTupleList to use j.u.LinkedList to reduce memory footprint when backing a
  c.t.c.SpillableTupleMap.

  Fixed issue where c.p.Merge into the streamed side of a c.p.HashJoin would produce an incorrect plan.

  Fixed issue where c.p.CoGroup was not properly resolving fields from immediate prior c.p.Every pipes.

2.0.1

  Changed c.s.h.TextDelimited to use fully qualified path when reading headers so that the filesystem scheme
  will be inherited.

  Removed redundant property value kept by c.t.h.i.MultiInputSplit to reduce input split serialized size.

  Updated commit and rollback functionality in c.f.BaseFlow and c.f.p.BaseFlowStep to fail the c.f.Flow on a
  c.t.Tap#commitResource failure and to call Tap#rollbackResource on subsequent tap instances. Note this isn't
  intended to provide a 2PC type transactional functionality.

  Updated dependency to Hadoop 1.0.3

2.0.0

  Added c.p.Checkpoint pipe to force any supported planners to persist the tuple stream at that location. If bound to
  a checkpoint c.t.Tap via the c.f.FlowDef, this data will not be cleaned up after the c.f.Flow completes. This pipe
  is useful in conjunction with a c.p.HashJoin to minimize replicated data.

  Added c.t.l.TemplateTap for local mode. Refactored out c.t.BaseTemplateTap to simplify support for additional
  platforms.

  Added c.t.l.StdIn, StdOut, and StdErr local mode c.t.Tap types.

  Changed c.f.h.HadoopFlowStep to save step state to the Hadoop distributed cache if larger than Short.MAX_VALUE.

  Fixed issue where a null value was printed as "null" in c.o.r.RegexMatcher, c.o.r.RegexFilter, c.o.a.AssertGroupBase,
  and c.o.t.FieldJoiner.

  Updated dependency to Hadoop 1.0.2.

  Changed c.s.h.TextDelimited and c.s.l.TextDelimited to optionally read the field names from from the header during
  planning if skipHeaders or hasHeaders is set to true and if Fields.ALL or Fields.UNKNOWN is declared on the
  constructor.

  Changed the planner and added new methods to c.s.Scheme so that field names can be retrieved after a proper
  configuration has been built, but before the planner resolves fields internally. This is useful for reading field
  names from a header of a text file, or meta-data in a binary file. These methods are optional.

  Fixed issue where any c.p.Splice following a c.p.Merge may be unable to resolve the tuple stream branch.

  Added support for c.p.ConfigDef on c.p.Pipe and c.t.Tap classes to allow for process and pipe/tap level
  property values. Where process allows a Pipe or Tap to set c.f.FlowStep specific properties.

  Added c.p.Props base and sub-classes to simplify managing Cascading and Hadoop related properties.

  Added c.m.UnitOfWorkSpawnStrategy interface to allow for pluggable thread management services. Also added
  c.m.UnitOfWorkExecutorStrategy class as the default implementation.

  Added typed set and add methods to c.t.Tuple and c.t.TupleEntry.

  Changed packages for many internal types to simplify documentation.

  Changed c.f.Flow and c.f.FlowStep to interfaces to hide internal only methods.

  Added support for trapping actual raw input data as read by a c.s.Scheme during processing by allowing
  c.t.TupleException to accept a payload c.t.Tuple instance with the data to be trapped. Updated c.s.h.TextDelimited
  and c.s.l.TextDelimited to provide a proper payload when sourcing and parsing text.

  Fixed issue where a c.p.GroupBy following a c.p.Every could not see result Aggregator fields from the Every instance.

  Changed c.s.h.TextDelimited and c.s.l.TextDelimited to optionally write headers if writeHeaders or hasHeaders
  is set to true. If Fields.ALL or Fields.UNKNOWN is declared, during sinking the field names will be resolved
  at runtime.

  Added the c.t.TupleCollectionFactory and c.t.TupleMapFactory interfaces and relevant implementations to allow
  custom c.t.Spillable types to be plugged into a given execution. Spillable types are used to back in memory
  collections to disk to improve scalability of c.p.CoGroup and c.p.HashJoin pipes on different platforms.

  Fixed issue where a c.s.Scheme was not seeing properly resolved fields if they were not declared in the Scheme
  instance. This allows a Scheme declared to sink c.t.Fields#ALL to see the actual field names during the
  Scheme#sinkPrepare() and Scheme#sink() methods.

  Changed c.t.TupleEntrySchemeSelector#prepare method to protected and is now called lazily internally during
  the first add method. This should simplify custom c.t.Tap development and allows for lazily setting of resolved
  sink fields.

  Fixed issue where the grouping Tuple resulting from a c.p.CoGroup did not properly reflect all the current
  grouping keys and field names. This fix allows an c.o.Aggregator or c.o.Buffer see which fields are null, if at all,
  during an "outer" join type. resultGroupFields parameter now must reflect all joined fields as well.

  Fixed issue where a c.p.GroupBy merge of branches with the same names threw a NPE.

  Fixed issue where c.p.a.AggregateBy.AveragePartials functor was using fixed declared fields.

  Added the "cascading.aggregateby.capacity" property so that a default capacity can be set for the
  c.p.a.AggregateBy sub-assemblies.

  Added the c.m.UnitOfWork interface to give c.f.Flow and c.c.Cascade a common contract.

  Changed c.t.h.TupleSerialization#setSerializations() to force TupleSerialization and o.a.h.i.s.WritableSerialization
  are first in the "io.serializations" list.

  Added support for properties scoped at the pipe or process scope. Process scope properties will be inherited by
  the current job if any.

  Added c.t.SpillableTupleMap to allow durable groups during asymmetrical joins.

  Changed c.t.SpillableTupleList to implement c.u.Collection and c.t.Spillable interfaces.

  Renamed the c.p.Group class to c.p.Splice and created a c.p.Group interface. c.p.Groupby, CoGroup, Merge, and HashJoin
  are all c.p.Splice types. Only GroupBy and CoGroup are c.p.Group types.

  Moved all "joiners" to c.p.joiner package from c.p.cogroup as they are now shared with the c.p.HashJoin pipe.

  Added c.p.HashJoin pipe to join two or more streams by a common key value without blocking/accumulating the largest
  data stream. This differs from c.p.CoGroup in that there is no grouping or sorting, and on the MapReduce platform,
  no Reduce task. The is commonly known as an asymmetrical or replicated join.

  Changed c.t.h.TupleSerialization#setSerializations() to always include o.a.h.i.s.WritableSerialization as some
  Hadoop versions do not include it if omitted. WritableSerialization is required by c.t.h.MultiInputSplit.

  Added c.p.Merge pipe to create a union of multiple tuple streams. This differs from c.p.GroupBy in that there
  is no grouping or sorting, and on the MapReduce platform, no Reduce task.

  Added c.t.Tap#commitResource() && #rollbackResource() to allow the underlying resource to be notified write processing
  has successfully completed or has failed, respectively, so that any additional cleanup or processing may be completed.

  Added c.t.Hasher to allow any field level Comparators to have hashCode generation delegated to them for their
  respective c.t.Tuple element/field value.

  Added c.f.FlowStepStrategy interface to allow customization of c.f.p.FlowStep configuration information.

  Changed c.f.Flow to lazily test child source taps for modified time to reduce file meta-data queries.

  Changed c.t.CompositeTap#getChildTaps to return an j.u.Iterator to allow for lazy resolution of child tap instances.

  Added "cascading.default.comparator" property to allow for a default j.u.Comparator class to be set and used
  if no Comparator is returned by the c.t.Comparison interface or set on a c.t.Fields instance.
  See c.t.h.TupleSerialization for the static accessor.

  Changed planner to allow traps to be re-used across any branches. Prior planner would throw an error.

  Changed c.f.Flow to delete traps during the same conditions a sink will be deleted before execution.

  Fixed issue where the c.t.h.TemplateTap would not properly remove Hadoop temporary directories on completion.

  Changed the behavior of traps to capture operation argument values instead of all the incoming values so that it is
  simpler to identify the values causing the failure and reduce the data stored in the trap and log files, which
  record a truncated stringified version of the argument tuple.

  Updated c.f.h.MapReduceFlow to allow source/sink/trap create methods to be overridden by a sub-class in order
  to support path identifiers not compatible with the Hadoop FS.

  Changed c.f.FlowProcess increment methods to take a long instead of int type.

  Fixed issue where the c.t.h.TemplateTap would not properly handle pathFields value if set to c.f.Fields.ALL.

  Fixed issue where the c.p.a.AB.CompositeFunction was not getting flushed when planned into a reduce task.

  Renamed c.p.a.Shape to c.p.a.Retain, as it retains given fields, and created c.p.a.Discard to perform the opposite
  function or discarding given fields.

  Added c.o.NoOp operation to allow fields to be dropped from a stream when used with c.t.Fields.SWAP.

  Added c.T.Fields.NONE to denote no fields in a c.t.Tuple.

  Added shutdown hook for the c.c.Cascade class so during jvm shutdown #stop() will be called forcing proper state
  change.

  Changed #stop() to push from c.c.Cascade down through c.f.Flow and c.f.p.FlowStep instances.

  Added new JUnit runner for injecting platform dependencies into c.t.PlatformTestCase subclasses. Subclasses should
  use c.t.PlatformRunner.Platform Annotation to specify relevant c.t.TestPlatform instances.

  Changed test and assertion helper methods on c.t.CascadingTestCase static to remove subclassing requirement.

  Upgraded to support JUnit 4.8.x.

  Changed license from GPLv3 to APLv2.

  Changed c.f.Flow to prevent #complete() from returning while #stop() is executing. Should prevent certain kinds
  of race conditions when a shutdown hook is used, from a different thread, to stop running flows.

  Added support for gradle.

  Renamed c.f.FlowSkipIfSinkStale to FlowSkipIfSinkNotStale to match the semantics.

  Added support for c.f.Flow tags via the c.f.FlowDef class.

  Added c.f.FlowDef to allow for creating flow definitions via a fluent builder interface.

  Added STARTED and SUBMITTED status to c.s.CascadingStats to properly track when a job is submitted vs when it actually begins
  processing after being queued.

  Added management interfaces for capturing detailed statistics.

  Decoupled core from Apache Hadoop, removed stack based streaming model. Use c.f.h.HadoopFlowConnector to plan
  Hadoop specific flows.

  Implemented 'local' mode to support independent processing of complex processes in memory. Use
  c.f.l.LocalFlowConnector for local mode specific flows.

  Updated and simplified c.t.Tap and c.t.Scheme interfaces. Changes are not backwards compatible to 1.x releases.

  Implemented new pipelining infrastructure to support more complex streaming topologies.

1.2.6

  Fixed bug in TupleEntry#selectInteger() and marked it as deprecated.

1.2.5

  Removed accidental SLF4J dependencies.

  Fixed bug where ISE was thrown if c.f.Flow#stop() was called immediately after #start().

1.2.4

  Added info logging of current split input path with a task, if any.

  Fixed bug in c.o.f.And, c.o.f.Or, and c.o.f.Xor where the sub-select of arguments was not honored.

  Added info log message when writing "direct" to a filesystem, bypassing the temporary folder removing the need to
  rename the output file to its target location.

  Fixed bug where if all paths that match a glob pattern are empty, an exception is not thrown causing Hadoop to throw
  a java.lang.ArrayIndexOutOfBoundsException.

  Updated planner to issue an error message if a tail c.p.Pipe instance doesn't not properly bind to a c.t.Tap instance.

1.2.3

  Added c.f.Flow#setMaxConcurrentSteps to set the maximum number of steps that can be submitted concurrently.

  Fixed bug where NPE was thrown when c.c.CascadeConnector tried to unwind nested c.t.MultiSourceTap instances.

  Fixed bug where c.t.Fields#append() would fail when appending unordered selectors.

  Updated c.f.FlowProcess to include #isCounterStatusInitialized() to test if the underlying reporting framework
  is initialized.

  Updated c.f.FlowProcess#keepAlive() method to fail silently if the underlying reporting framework is not initialized.

  Updated error message thrown by c.f.FlowStep when unable to find c.t.Tap or c.p.Pipe instances in the flow plan due
  to a Class serialized field not implementing #hashCode() or #equals() and relying in the object identity.

  Added error message explaining the Hadoop mapred.jobtracker.completeuserjobs.maximum property needs to be increased
  when dealing with large numbers of jobs. Also caching success value to lower chance of failure.

  Fixed bug in c.t.GlobHfs where #equals() and #hashCode() were not consistent between calls.

1.2.2

  Fixed bug where OOME caught from within the source c.t.Tap was not being re-thrown properly.

  Added #getMapProgress() and #getReduceProgress() to c.f.h.HadoopStepStats.

  Fixed NPE with some invocations of c.t.TupleEntry ctor.

  Fixed bug where if an operation declared it returned Fields.ARGS and the argument selector used positions, the
  outgoing values may merge incorrectly.

1.2.1

  Changed info message to not announce ambiguous source trap if none has been set.

  Fixed bug where if the c.o.Function result c.t.Tuple was passed immediately to a c.p.Group, it may become modified.

  Fixed bug where c.t.TupleEntryIterator#hasNext() failed if called again after returning false.

  Fixed issue where reduce task may fail with a OOME during sorting.

1.2.0

  Added c.p.a.AverageBy sub-assembly for optimizing averaging processes.

  Added c.p.c.GroupClosure#getFlowProcess method to allow c.p.c.Joiner implementations access to current
  properties and counters.

  Added c.s.CascadingStats methods for accessing available counter groups and names.

  Added c.s.WritableSequenceFile as a convenience for reading/writing sequence files holding custom Hadoop
  Writable types in either they key, value, or key and value positions.

  Added retrieve/publish support to the Conjars repo via Ivy.

  Added the c.p.a.AggregateBy class to encapsulate parallel partial Function aggregations and their reduce
  side Aggregator. This is a superior alternative to so called MapReduce Combiners. See javadoc for details.

  Changed c.o.Debug to print the number of tuples encountered on #cleanup().

  Changed c.s.TextDelimited to always return the expected number of fields even if they are not parsed from
  the current line and strict is false, unless Fields.ALL or Fields.UNKNOWN is declared.

  Added c.p.a.SumBy sub-assembly for optimizing summing processes.

  Added c.p.a.CountBy sub-assembly for optimizing counting processes.

  Added c.s.CascadingStatus.Status.Skipped state so skipped c.f.Flow instances can be identified.

  Added c.f.Flow#setSubmitPriority() to allow for custom order of Flows.

  Fixed bug where c.t.MultiSourceTap#pathExists() would return true if one of the child paths was missing.

  Changed c.c.CascadeConnector to fail if it detects cycles in the set of given c.f.Flow instances to manage.

  Disable Hadoop warning about not using "options parser".

  Added #isSource() and #isSink() methods to c.s.Scheme so that some Scheme instances can report they are either
  sink or source only.

  Added c.t.Fields#merge() method to allow simple merging of Fields instances which discarding duplicate names and
  positions.

  Added convenience methods on c.c.CascadeConnector#connect() and c.f.FlowConnector#connect() to accept
  j.u.Collection<Flow> and j.u.Collection<Pipe> arguments, respectively.

  Added Riffle support via the new c.f.ProcessFlow wrapper class. Riffle allows for non-Cascading jobs and/or
  sets of iterative Flows to participate in a c.c.Cascade.

  Changed c.c.Cascade instances to disable parallel execution if more than one Flow is a local only job.

  Added c.c.Cascade#setMaxConcurrentFlows() property that limits the number of concurrently running Flows.

  Added c.c.Cascade#writeDOT method for visualizing the dependencies between flow instances.

  Added c.p.a.Unique sub-assembly for optimizing de-duping processes.

  Changed c.s.TextDelimited to accept Fields.ALL or Fields.UNKNOWN for arbitrarily sized or unknown records.

  Changed c.t.MultiSourceTap to support #openForRead().

  Added c.t.Comparison and c.t.StreamComparator interfaces which allow for custom types to be
  lazily deserialized during sort comparisons.

  Added support for lazy deserialization during c.t.Tuple comparisons while shuffle sorting.

1.1.3

  Added publishing of artifacts to the conjars.org jar repo via Ivy.

  Added method c.s.CascadingStats#getCurrentDuration to return the current execution duration whether or not the
  process/work is finished.

  Fixed issues where c.t.Fields#getIndex may return invalid results if accessed from multiple threads simultaneously.

  Fixed NPE when attempting to increment a counter before the first map/reduce invocation. Now throws a more
  informative ISE message.

  Fixed possible NPE when accessing counters via c.f.h.HadoopStepStats.

  Fixed bug in c.s.TextDelimited where some unquoted empty values would not be properly parsed.

  Added c.f.FlowStep#setName() method to allow override of MR job names. Use in conjunction with
  FlowStep#containsPipeNamed() to find appropriate steps.

  Fixed bug where c.f.MultiMapReducePlanner did not detect a split after a c.p.GroupBy or c.p.CoGroup where
  one or more of the immediate pipes is an c.p.Every instance. An Each split is allowed.

  Fixed c.t.TupleEntry#set method so that it may take a c.t.Fields instance for a field name.

  Fixed NPE in c.t.TempHfs when parent c.f.Flow is used in a Cascade under certain conditions.

  Fixed bug where mixed absolute and relative paths didn't not result in a proper topological sort when used
  in a c.c.Cascade.

  Fixed bug where a c.c.Cascading of c.f.Flow and c.f.MapReduceFlow instances did not properly sort topologically.

  Added c.c.Cascade#writeDOT method to simplify debugging Cascade instances.

1.1.2

  Fixed bug preventing c.s.TextDelimited schemes from being used with a c.t.TemplateTap.

  Updated c.t.Scheme base class to force Field.ALL source declaration to Fields.UNKNOWN, and to force Fields.UNKNOWN
  sink declaration to Fields.ALL.

  Fixed bug where if null was passed to c.s.TextLine sinkCompression, the behavior would be undefined.

  Added back c.t.Tuple#add( Comparable ) to remain backwards compatible with 1.0.

  Fixed bug preventing Fields.ALL selector in c.p.Every when incoming positions are used instead of field names
  and the given aggregator declares field names.

  Fixed bug that prevented the configured codecs from loading for co-group spills.

  Fixed bug where c.s.TextDelimited would fail on delimiters that are also regex special characters.

  Fixed random j.u.ConcurrentModificationException error when running in Hadoop local mode by synchronizing
  the c.f.s.StackElement#closeTraps method.

  Fixed missing property values when stored in a nested j.u.Properties object.

  Fixed NPE when counter group does not exist yet when querying c.s.FlowStats#getCounterValue.

1.1.1

  Fixed bug where some unsafe operations followed by named c.p.Pipe instances were not considered during planning.

  Removed imports for SLF4J and replaced with Apache LOG4j in c.s.TextDelimited.

  Fixed bug where c.t.Fields.SWAP did not properly resolve when following a c.p.Every pipe.

1.1.0

  Fixed bug where a c.t.Fields instance can be marked as ordered when modified via #set call.

  Changed c.p.CoGroup to detect self-joins and optimize for them.

  Changed trap handling to include failures from source and sink c.t.Tap instances. The source Tap will inherit
  the assembly head trap and the sink will inherit the assembly tail trap.

  Deprecated c.t.Tuple#parse(). It does not properly handle null values or types other than primitives.

  Changed c.f.s.StackElement to log a warning for each trap captured. This includes a truncated print of the offending
  c.t.TupleEntry and the thrown exception and stack trace. Traps being for exceptional cases, logging exceptions is a
  reasonable response.

  Changed map and reduce operation stack so that collected c.t.Tuple instances do not remain 'unmodifiable' after
  being collected via the c.t.TupleEntryCollector.

  Add #getArgumentFields() to c.o.OperationCall for all operations.

  Added support for custom EMR properties used for managing task attempt temporary path management for some filesystems.

  Changed c.t.TemplateTap to support an openTapsThreshold value. The default open taps is 300. After the capacity
  is met, 10% of the least recently used open taps will be closed.

  Changed c.t.Fields #setComparator fieldName argument to accept Fields instances as the fieldName argument.
  Only the first field name or position is considered.

  Changed c.t.TupleEntry 'get as type' accessors to now also accept c.t.Fields instances as the fieldName argument. Only
  the first field name or position is considered.

  Updated janino to 2.5.16.

  Updated jgrapht to 0.8.1.

  Changed c.f.s.FlowMapperStack to source key/value pairs once, instead of per branch.

  Changed c.f.FlowPlanner to fail if not all sources or sinks are bound to heads or tails, respectively.

  Changed c.t.TupleOutputStream to lookup tuple element writers by Class identity.

  Added j.b.ConstructorProperties annotation to relevant class constructors.

  Added new convenience method c.p.Pipe#names to return an array of all the pipe names in an assembly. This supports
  the dynamic creation of traps from opaque assemblies.

  Added new c.s.Scheme type c.s.TextDelimited to allow native support for delimited text files.

  Added optimization during CoGrouping where the most LHS pipe will not ever be accumulated, instead the values iterator
  will be used directly. This allows for the most dense values to be on the LHS, and the most sparse to be on the
  RHS of the join.

  Added new counters for tuple spills and reads. Also logs grouping after first spill.

  Added compression of object serialization and deserialization, on by default. This improves reliability
  of very large jobs with very large numbers of input files.

  Fixed bad cast of j.l.Error when caught in map/reduce pipeline stack.

  Added c.t.Fields#rename to simplify Fields instance manipulations.

  Added support for resultGroupFields in c.p.CoGroup. This allows the outgoing grouping fields to be set.

  Added c.t.h.BytesSerialization and c.t.h.BytesComparator to allow for c.t.Tuple instances
  to hold raw byte arrays (byte[]), and allow joining, grouping, and secondary sorting.

  Changed c.t.Tuple and underlying framework to support j.l.Object instead of j.l.Comparable. Note that
  Tuple#get() returns Comparable to maintain backwards compatibility.

  Added support for custom j.u.Comparator instances to control the grouping and sort orders in c.p.CoGroup and
  c.p.GroupBy via the c.t.Fields class.

  Added support for planner managed debugging levels via the c.o.DebugLevel enum. Now c.o.Debug operations
  can be planned out at runtime in the same manner as c.o.Assertion operations.

  Refactored xpath operations to re-use j.x.p.DocumentBuilder instances.

  Refactored fields resolver framework to emit consistent error messages across all field resolution types.

  Fixed bug where c.t.Tuples would fail when coercing non-standard java types or primitives.

  Fixed bug where c.t.Tap instances that returned true for #isWriteDirect() were not properly being initialized
  when used as a sink.

  Added guid like ID values to c.f.Flow and c.c.Cascade instances.

  Refactored reduce side grouping and co-grouping operations to remove redundant code calls.

  Added ability to capture Hadoop specific job details like task start and stop times, and all available counter values.

  Added accessor for increment counters on c.s.CascadingStats. This allows applications to pull aggregate counter
  values from c.c.Cascade, c.f.Flow, or c.f.FlowSteps.

  Added c.t.GlobHfs c.t.Tap type that accepts Hadoop style globbing syntax. This allows multiple files that match
  a given pattern to be used as the sources to a Flow.

  Added c.o.s.State and c.o.s.Counter helper operations that respectively set 'state' and increment counters.

  Added c.f.FlowProcess#setStatus method to allow for text status messages to be posted.

  Added c.o.a.AssertNotEquals assertion type.

  Removed planner restriction that traps must not cross map/reduce boundaries. This allows for a single c.t.Tap
  trap to be used across a whole branch, regardless of underlying topology.

  Added new c.t.Field field set type named Fields.SWAP. Can only be used as a result selector. Specifies operation
  results will replace the argument fields. The remaining input fields will remain intact.

  Deprecated c.t.SinkMode#APPEND and replaced with c.t.SinkMode#UPDATE.

  Added c.t.MultiSinkTap to allow for simultaneous writes to multiple unique locations.

  Added support for compression of c.t.SpillableTupleList by default in order to speed up c.p.CoGrouping operations
  where there are very large numbers of values per grouping key.

  Added c.o.f.SetValue function for setting values based on the result of a c.o.Filter instance.

  Added support for configuring polling interval of job status via c.f.h.MultiMapReducePlanner.

  Added c.f.h.MultiMapReducePlanner optimization to detect 'equivalent' adjacent c.t.Tap instances in a c.f.Flow.
  This can drastically reduce the number of jobs when there are intermediate sinks between pipe assemblies.
  If the taps are not compatible, a job will be inserted to convert the temp tap data to the sink format.

  Added support for 'safe' c.o.Operations. By default Operations are safe, that is, they have no side-effects, or
  if they do, they are idempotent. Non-safe operations are treated differently by the c.f.h.MultiMapReducePlanner.

  Added new c.t.Field field set type named Fields.REPLACE. Can only be used as a result selector. Specifies the
  operation results will replace values in fields with the same names. That is, inline values can be replaced in a
  single c.p.Each or c.p.Every. It is especially useful when used with Fields.ARGS as the operation field declaration.

  Fix for case where one side of a branch multiplexed in a mapper could step on c.t.Tuple values before being
  handed to the next branch. Previous fix was only for CoGroup, this support GroupBy merges.

1.0.18

  Changed c.t.Tuple#print to not quote null elements to distinguish between 'null' Strings and null values.

  Changed planner exception messages to quote head and tail names.

  Changed log messages to info when hdfs client finalizer hook cannot be found.

  Fix for NPE in c.t.h.MultiInputFormat during certain testing scenarios. Also changed proportioning to honor
  suggested numSplits value.

  Fix for temp files starting with underscores (_) causing them to be ignored.

  Fix for mixed types in properties object causing ClassCastExceptions.

  Fix for case where one side of a branch multiplexed in a mapper could step on c.t.Tuple values before being
  handed to the next branch.

  Fix for edge case where Cascading jars are stored in Hadoop classpath and deserialization of c.f.Flow fails.

  Fix for bad cast of j.l.Error when caught in map/reduce pipeline stack.

  Fix for bug when selecting positional Fields from positional Fields.

  Fix for case when an c.o.Aggregator#start is called when there are no values to iterate across in current grouping.

1.0.17

  Changed behavior when cleaning temp files that allows shutdown to continue even if an exception is thrown
  during temp file delete.

  Fix bug where c.f.FlowProcess#openTapForRead() included current input file values in iterator.

  Fix for intermediate temp files not being cleaned up on c.f.Flow#stop().

  Fixed bug where NPE is thrown if all hadoop default properties are not available.

1.0.16

  Fixed bug where in some instances o.a.h.m.JobConf hangs when instantiated during co-grouping.

  Fixed bug in c.CascadingTestCase#invokeBuffer where the output collector was not properly being set. Added
  new methods on #invokeBuffer and #invokeAggregator to take a groping c.t.TupleEntry.

1.0.15

  Fixed bug where c.t.Fields did not check for a null field name or position on the ctor.

  Fixed bug in c.u.Util#join() methods where if the first value was empty, the delimiter was not properly applied.

  Fixed issue in c.t.h.FSDigestOutputStream where seek() now must be implemented with modern versions of Hadoop.

1.0.14

  Fixed bug in planner where JGraphT sometimes returns null instead of an empty List.

  Fixed bug in c.o.x.XPathParser that prevented use of multiple xpath expressions.

  Added configuration propety allowing job polling interval to be configured per c.f.Flow via
  Flow#setJobPollingInterval().

  Updated ant build to not hard-code hadoop/lib sub-dir names.

1.0.13

  Fixed bug where non-String j.u.Property values where not being copied to the internal o.a.h.m.JobConf instance.

  Fixed bug where custom serializations where not recognized during co-grouping spills inside c.t.SpillableTupleList.

1.0.12

  Fixed bug where the c.f.FlowPlanner did not detect that tails were not bound to sinks, or that some tail references
  were missing.

  Fixed j.u.ConcurrentModificationException when using a c.c.CascadeConnector on c.f.Flows using a c.t.MultiSink
  c.t.Tap.

  Fixed bug where c.f.s.StackException was being wrapped preventing failures within sink c.t.Tap instances from
  causing the c.f.Flow to fail. This mainly affected Flows using traps.

1.0.11

  Added clearer error message when c.t.Tap is used as both source and sink in a given Flow.

  Demoted all DEBUG related c.t.Tuple#print() calls to TRACE.

  Fixed NPE when planner finds inconsistencies with c.t.Tap and c.p.Pipe names.

1.0.10

  Updated planner error messages when field name collisions detected.

  Fixed issue where temporary paths were not getting deleted consistently.

1.0.9

  Fixed issue where reverse ordering a c.p.GroupBy was not possible when sortFields were not given.

  Changed c.f.s.StackElement#close() behavior to close elements from the top of the stack.

1.0.8

  Fixed bug where Hadoop FS shutdown hooks prevented cleanup of c.f.Flow intermediate files.

  Fixed bug where c.t.MultiTap was not accounted for when planning a c.c.Cascade.

  Fixed bug where operations in the default package caused NPE when calculating the stacktrace.

  Added c.f.StepCounters enum and now increment the counters Tuples_Read, Tuples_Written, Tuples_Trapped.

  Fixes for instabilities when using traps in some instances.

  Workaround for bug in o.a.h.f.s.NativeS3FileSystem where a null is returned when getting a FileStatus array
  in some cases.

1.0.7

  Fixed bug where c.o.r.RegexSplitter did not consistently split incoming values if the value had blank
  fields between the split delimiter. This only occurs if the incoming tuple is declared Fields.UNKNOWN
  and won't affect any tuple with declared field names. Though this is an incompatible change, the bug
  breaks the contract of the splitter.

  Deprecated all S3 supporting classes, including c.t.S3fs. The s3n:// protocol is the preferred S3 interface.

  Fixed bug where c.t.Hfs caused a NPE from the NativeS3FileSytem when attempting to delete the root directory.
  Hfs now detects a delete is attempted on the root dir, and returns immediately.

1.0.6

  Fixed bug where a uri path to a s3n://bucket/ could cause an NPE when determining mod time on the path.

  Fixed bug where sink c.s.Scheme sink fields were not being consulted during planning. This fix may
  cause planner errors in existing applications where the sink fields are not actually available in the incoming
  tuple stream.

  Updated application jar discovery to provide more sane defaults supporting simple cases.

  Fixed bug where default properties in nested j.u.Properties object were not being copied.

1.0.5

  Added check if num reducers is zero, if so, assume #reduce() has no intention of being called and return silently.

1.0.4

  Updated split optimizer to perform a multipass optimization.

  Fixed bug where c.f.MultiMapReducePlanner was not properly handling splits on named Pipe instances.

  Added c.t.TemplateTap constructor arg that allows for independent tuple selection for use by template path.

  Fixed bug where unsafe filename characters were leaking into temporary filenames, didn't take the first time.

1.0.3

  Fixed bug in c.f.MultiMapReducePlanner where split and joins with the same source were not handled properly.

  Fixed bug in c.f.Flow#writeDOT caused by changes in 1.0.2.

  Fixed bug in c.o.t.DateFormatter and c.o.t.DateParser where the TimeZone value was not being properly set. This
  fix could affect existing applications.

1.0.2

  Added rules to verify no duplicate head or tail names exist in an assembly when calling c.f.FlowConnector#connect().
  Currently a WARNING will be issued via the logger, next major release this will be an exception. This is a change
  that was supported in prior releases, but turns out to allow error prone code. Two workarounds are availabe: bind
  the same tap to both names in the tap map, or split from a single named c.p.Pipe instance.

  Added support for c.o.e.ExpressionFunction to evaluate expressions with no input parameters.

  Reverted MR job naming to include sink c.t.Tap name. More verbose, but easier for degugging.

  Update c.c.Cascade to not delete c.f.Flow sinks if they are appendable before the Flow is executed.

  Updated error messages to warn when internal element graphs remove all place holders resulting in an empty graph
  usually due to missing linkages between pipe assemblies.

  Allowing Fields.UNKNOWN to propagate through pipes that do not declare argument selectors. This is a relaxation
  of the strict planning and seems very natural when assembling pipes to process unknown field sets. Reserving
  the right to revert this feature if it causes unforseen issues.

  Fixed bug in c.o.f.UnGroup where the num arg value was improperly calculated.

  Allow for white space in the serializations token property so it can be set in a config file simply.

  Added new log message if no serialization token is found for a class being serialized out.

  Fixed bug that allowed c.t.Field instances to be nested in new Fields instances.

  Updated many error messages to print the number of fields along with a list of the field names.

  Fixed bug preventing custom c.s.Scheme types from using a different key/value classes in some situations.

  Fixed bug preventing c.t.TemplateTap from being written to in Reducer.

1.0.1

  Improved error message for the case a Hadoop serializer/deserializer cannot be found.

  Changed c.s.Scheme sourceFields default to Fields.UKNOWN. sinkFields default remains Fields.ALL.

  Fixed bug where unsafe filename characters were leaking into temporary filenames.

  Changed SinkMode.APPEND support checks to be done in c.t.Hfs, instead of c.t.Tap.

1.0.0

  Updated copyright messages.

  Fixed bug where c.t.TuplePair threw a NPE during dubugging.

  Fixed bug where positional selectors failed against Fields.UNKNOWN.

  Changed all constructors on c.p.Group to be protected. Must now use subclasses to construct.

  Renamed c.t.Fields#minus to subtract.

0.10.0

  Changed c.p.CoGroup "repeat" parameter to numSelfJoins to respresent the actual number of self joins to be performed.
  Thus a value of 1, will cause a single self join of a pipe. Users will need to decrement the current value by 1.

  Changed c.p.CoGroup "repeat" parameter to numSelfJoins to respresent the actual number of self joins to be performed.
  Thus a value of 1, will cause a single self join of a pipe. Users will need to decrement the current value by 1.

  Fixed bug with temporary filename generation where path created was too long.

  Fixed Janino c.o.expression operations to require parameter names and types. Janino
  was returning guessed parameter names in an undeterministic order.

  Fixed boolean type c.t.Tuple serialization.

  Fixed c.p.GroupBy merging case where grouping field names were not properly resolved.

  Changed c.o.r.RegexParser to emit variable sized Tuples if a fieldDeclaration is not given. Also will emit group
  matches if they are any, otherwise the match is emitted.

  Removed deprecated classes; c.o.t.Texts, c.o.r.Regexes, c.p.EndPipe.

  Removed experimental c.p.EndPipe class.

  Changed c.t.Tap#isUseTapCollector to Tap#isWriteDirect.

  Changed c.t.Tap and c.f.Flow to return c.t.TupleEntryIterator instead of c.t.TupleIterator. This is more consistent
  and more useful.

  Added c.t.TemplateTap to support dynamically writing out c.t.Tuple values to unique directories.

  Changed Cascading to support null values returned from c.t.Tap#source() and subsequently c.t.Scheme#source().
  This allows for Schemes to skip records returned by an internal Hadoop InputFormat without having to implement
  a custom Hadoop InputFormat or instrument a pipe assembly with a c.o.Filter.

0.9.0

  Updated c.o.Debug to allow for printing field names and tuple values in intervals.

  Changed planner to fail if traps are not contained within single Map or Reduce tasks. This prevents the chance of
  multiple tasks writing to the same output location. Hadoop only partially supports appends, so it is not currently
  possible to append subsequent jobs to existing trap files. Naming sections of a pipe assembly allows traps to be
  bound to smaller sections of assemblies.

  c.o.f.Sample and c.o.f.Limit Filters. Sample allows a given percentage of Tuples to pass. Limit only allows the
  specified number of Tuples to pass.

  c.p.Pipe instances now capture line numbers and classnames where they are instantiated so this information
  can be printed out during planner failures.

  Added c.f.FlowSkipStrategy interface to allow for pluggable rules for when to skip executing a c.f.Flow participating
  in a c.c.Cascade. The default implementation is c.f.FlowSkipIfSinkStale, with an optional c.f.FlowSkipIfSinkExists.
  Setting a skip strategy on a Cascade overrides all Flow instance strategies.

  Fixed bug with c.t.Tuple#remove() method not correctly removing values from Tuple.

  Updated c.t.Tap api to support c.t.SinkMode enums. This opens up ability to support appends in the near future.

  Added support for Hadoop 0.19.x. This release skips Hadoop 0.18.x.

  Changed project structure so that XML functions live in their own sub-project. This includes renaming the base
  Cascading tree and jars to 'core'.

  Fixed bug that prevented Fields.UNKNOWN input sources from begin fed into a c.p.CoGroup for joining.

  Changed all operations so that incoming c.t.Tuple and c.t.TupleEntry instances are unmodifiable. An
  UnsupportedOperationException will be thrown on any attempt to modify argument tuples within an operation.
  This enforces the rule argument tuples should not be modified to protect against concurrent modification in
  parallel threads.

  Updated c.o.r.RegexMatcher base class to use j.u.r.Matcher#find() instead of #matches(). This is more consistent
  with default behaviors of popular languages. Matcher is now also initialized in prepare() and reset() in
  the operation to reduce overhead.

  Added new lifecycle methods to c.o.Operation, prepare and cleanup. These methods are called so that an Operation
  instance can initialize and destroy any resources. They may be called more than once before the instance is
  garbage collected.

  Added a new operation called c.o.Buffer. Buffers are similiar to Reduce in MapReduce. They are given an Iterator
  of input arguments and can emit any number of result c.t.Tuple instances. For many problems, this is more
  efficient than using an c.o.Aggregator operation. Only one c.p.Every pipe with a Buffer operation may
  follow a GroupBy or CoGroup.

  Fixed dot file writing so GraphViz can properly load.

  Upgraded jgrapht library, requires JDK 1.6.

  Fixed bug where selecting postions from a c.t.Fields.UNKNOWN declaration would return the first position, not
  the specified position.

  Renamed c.t.Fields.KEYS to c.t.Fields.GROUP to be consistent with the Cascading model.

  Fixed bug where c.t.Tap may inappropriately delete a sink from a task.

  Changed c.o.Aggregator to no longer use a Map for the context. Users can now specify custom types by returning
  either a new instance from start() or recycling an instance passed into start(). This change will break all existing
  implementations of Aggregator. Note, simply setting a new Map<Object,Object> on the call instance in start()
  should be sufficient.

  Changed all c.o.Function, c.o.Filter, c.o.Aggregator, c.o.ValueAssertion, and c.o.GroupAssertions to accept
  a c.f.FlowProcess object on all relevant methods. FlowProcess provides call-backs into the underyling system
  to get configuration properties, fire a "keep alive" ping, or increment a custom counter. This change will
  break all existing implemenations of the above interfaces.

  Added ability to set serialization tokens via the cascading.serialization.tokens property. This compliments the
  c.t.h.SerializationToken annotation.

  Optimized co-grouping operation by using c.t.IndexTuple instead of a nested c.t.Tuple.

  Changed c.t.Tap and c.s.Scheme sink methods to take a c.t.TupleEntry, instead of c.t.Fields and c.t.Tuple
  individually.

  Added the c.t.h.SerializationToken Java Annotation. This allows for an int value to be written during serialization
  instead of a Class name for custom objects nested in c.t.Tuple instances. This feature should dramatically reduce
  the size of Tuples saved in SequenceFiles, and improve the general performance during 'shuffling' between Map and
  Reduce stages.

  Added c.t.h.TupleSerialization, a Hadoop Serialization implementation. Tuple is no longer Hadoop Writable
  and now relies on TupleSerialization for serialization support. Subequently nested objects in c.t.Tuple
  only need to be c.l.Comparable. So they can be serialized properly, a Serialization implementation must be
  registered with Hadoop. Note all primitive types are handled directly by Tuple, but custom types must
  have a Serialization implementation, or must be Hadoop WritableComparable so that the default WritableSerialization
  implementation will write them out.

0.8.3

  Fix for c.p.CoGroup declared fields being generated out of order.

0.8.2

  Added new properties via c.f.FlowConnector.setJarClass and c.f.FlowConnector.setJarPath for
  setting the application jar file.

  Fixed bug where job jar was not being inherited by subsequent MapReduce jobs when the first job was executed
  in local mode.

  Fixed bug where unserializable Operations were being squashed internally. c.f.Flow instances will now
  fail immediately and be marked as 'failed'.

0.8.1

  Fixed bug where c.t.Lfs did not force local mode for current MapReduce step.

  Fixed bug where writing to a c.t.TupleCollector would fail if using a c.s.SequenceFile in some cases.

  Added a few minor improvements to reduce stray object creations, and speedup c.t.Tuple serialization.

0.8.0

  Updated c.o.x.TagSoupParser to accept 'features', use these features to recover past behaviors.

  Updated janino and tagsoup libraries to 2.5.15 and 1.2, respectively. Note that tagsoup, in theory, is not
  backwards compatible by default. See their release notes: http://home.ccil.org/~cowan/XML/tagsoup/#1.2

  Added some forward compatible changes for supporting Hadoop 0.18 at the API level. Currently there are other
  issues preventing some tests from passing on Hadoop 0.18.

  Changed c.f.FlowException to return the parent c.f.Flow name.

  Changed behavior of c.f.MultiMapReducePlanner to use c.t.h.MultiInputFormat to allow single Mappers
  to support many different Hadoop InputFormat types simultaneously. This deprecates the need to normalize
  sources to a map and reduces the number of jobs in a c.f.Flow in some cases.

  Changed behavior of Cascading to allow for multiple paths from the same c.t.Tap source to be co-grouped on
  via c.p.CoGroup. This allows for a kind of self-join where each stream is processed by a different operation
  path within the Mapper.

  Added c.o.f.And, c.o.f.Or, c.o.f.Xor, and c.o.f.Not logic operator c.o.Filter implementations. They should be used
  to compose more complex filters from existing implementations.

  Changed the behavior of c.o.BaseOperation to properly initialize itself if it is a c.o.Filter instance. This
  removes the requirement that Filter implementations must set declaredFields to Fields.ALL, as it makes no
  sense for a Filter to declare fields.

  Added c.f.PlannerException, a subclass of c.f.FlowException, and updated c.f.MultiMapReducePlanner to throw
  it on failures. Functionality of writing DOT files has been moved from FlowException to PlannerException.

  Added c.o.f.FilterNotNull and c.o.f.FilterNull filter classes.

  Changed c.f.MultiMapReducePlanner to fail if it encounters an c.p.Each to c.p.Every chain. In these cases, a
  c.p.Group type must be between them.

  Deleted c.o.Cut class as it was effectively a duplicate of c.o.Identity.

  Changed c.f.MultiMapReducePlanner to fail if a c.p.GroupAssertion is not accompanied by another c.o.Aggregator
  operation. This is required so that the GroupAssertion does not change the passing tuple stream if it is planned out.

  Changed c.f.MultiMapReducePlanner to no longer insert new c.p.Each( ..., new Identity(), ... ) as a place holder.

  Renamed c.p.PipeAssembly to c.p.SubAssembly to better reflect its purpose, which is to encapuslate reusable
  pipe assemblies in the same manner as a sub-process or sub-routine. A temporary c.p.PipeAssembly class has been
  provided for backwards compatibility.

  Fixed bug where c.t.TapCollector would throw an NPE if a custom Tap was not using paths.

  Changed behavior of c.f.Flow where if a c.f.FlowListener throws an exception, the Flow instance receiving the
  exception will stop (by calling Flow.stop()). Listeners will continue to fire as expected and Flow.complete()
  will re-throw the thrown exception (as was the original behavior).

  Added ability to set a Cascading specific temporary directory path for use by intermediate taps created
  within c.f.Flow instances. Use c.t.Hfs.setTemporaryDirectory() to configure.

  Fixed bug where the 'mapred.jar' property was begin stepped on if previously set by the calling application.

  Changed c.t.Tap and c.f.Flow to return c.t.TupleIterator and c.t.TupleCollector instead of c.t.TapIterator and
  c.t.TapCollector, respectively.

  Added c.t.Tap.flowInit( c.f.Flow flow ) to allow a given tap to know what flows it is participating in. It is called
  immediately after the Flow instance is initailized.

  Fixed bug with nested c.p.PipeAssembly instances where some nested assemblies threw an internal error from
  the planner.

  Changed c.o.Debug to accept a prefix text string that will be prefixed to every message.

  Fixed bug where c.f.MultiMapReducePlanner would fail when normalizing inputs to a group where the inputs
  passed through one or more splits.

  Fixed bug where c.g.CoGroup silently stepped on input pipes with the same input name.

0.7.1

  Fixed bug in c.f.MultiMapReducePlanner where a source used on more than one c.p.Group would cause an internal
  error during planning.

  Changed c.f.MultiMapReducePlanner to normalize heterogeneous sinks.

  Changed c.f.MultiMapReducePlanner to keep a splitting c.p.Each on the previous step, instead of being duplicated
  on each branch. If the Each is preceeded by a source c.t.Tap, it will be duplicated across branches to reduce
  the number of step in the Flow.

  Fixed bug in c.f.MultiMapReducePlanner where too many temp tap instances were being inserted while normalizing
  the flow sources.

  Changed c.t.Fields to fail if given duplicate field names.

  Changed behavior if Hadoop FileInputSplit is not used and property "map.input.file" is not set. If there is one
  source, it will returned as the source for the mapper stack, otherwise an exception is thrown. Subsequently joins
  and merges of non-file sources is not supported until a discriminator can be passed to the mapper.

  Fixed bug in c.t.Tuple where NPE was thrown under certain compareTo operations.

  Fixed bug that prevented CoGrouping or Merging on the same source even though it was one or more Groupings away.

0.7.0

  Changes project structure, removed 'examples' sub-project.

  Updated to support Hadoop 0.17.x. This version is not API compatible with any Hadoop version less than 0.17.0.

  Added ability to stop all c.f.Flows executing within a c.c.Cascade instance via the stop() method.

  Changed c.f.FlowConnector to only take a Map of properties. These properties are passed downstream to various
  subsystems. This removes the Hadoop JobConf constructor, but it still can be passed as a property value. Also
  properties will be pushed into a defaul JobConf, bypassing any direct JobConf coupling in applications.

  Changed c.f.Flow to automatically register a shutdown hook killing remote jobs on vm exit.

  Changed c.f.Flow.stop() to immediately stop all running jobs.

  Changed c.o.Operation to an interface and introduced c.o.BaseOperation. This makes creating custom Operation types
  more flexible and intuitive. c.o.Filter, c.o.Function, c.o.Aggregator, and c.o.Assertion now extend c.o.Operation.

  Added c.p.c.OuterJoin, c.p.c.MixedJoin, c.p.c.LeftJoin, and c.p.c.RightJoin c.p.c.CoGrouper classes. They
  compliment the default c.p.c.InnerJoin CoGrouper class.

  Added support for passing an intermediateSchemeClass to the underlying planner to be used as the default c.s.Scheme
  for intermediate c.t.Tap instances internal to a given c.f.Flow.

  Fixed bug where c.p.Group is immediately followed by another c.p.Group (or their sub-classes) and fields could not
  be resolved between them.

  Added support for c.t.Tap instances implementing c.f.FlowListener. If implemented, they will automatically be
  added to the Flow event listeners collection and will receive Flow events.

  Fixed case where multiple source c.t.Tap instances return true for the containsFile method. Now verifies only one
  Tap contains the file, and fails otherwise.

  Changed c.s.TextLine to not set numSinkParts to 1 by default. Now uses the natural number of parts.

  Changed MapReduce planner to force an intermediate file between branches with Hadoop incompatible source Taps
  on joins/merges. If the taps are compatible (have same Scheme), all branches will be processed in same Mapper
  before the c.p.Group.

  Added merge capabilities in c.p.GroupBy. This allows multiple input branches to be grouped as if a single stream.

  Fixed bug in c.t.TapCollector where writing to a Sequence file threw a NPE.

  Added c.f.MapReduceFlow to support custom MapReduce jobs, allowing them to participate in a Cascade job.

0.6.1

  Changed thrown c.f.FlowException instances to include cause message.

  Fixed bug where empty sink or source map was not detected.

0.6.0

  Changed default argument selector for c.p.Every to be Fields.ALL, to be consistent with the default value of c.p.Each.

  Added support for assembly traps. If an exception is thrown from inside an c.o.Operation, the offending Tuple
  can be saved to a file for later processing, allowing the job to complete.

  Added support for stream assertions. STRICT and VALID assertions can be built into a pipe assembly, and optionally
  planned out during runtime. Assertions will throw exceptions if they fail.

  Changed c.o.a.First, Last, Min, and Max to optionally ignore specified values. Useful if you do not wish
  for a 'default' value to be considered first, or last in a set.

  Changed c.o.a.Sum to take a Class for coercion of the result value.

  Changes c.o.Max and Min to use infinity as initial values so zero is bigger than a really small number
  for Max, and zero is smaller than a really big number for Min.

  Changed order of JobConf initialization. c.f.FlowStep now is added to the JobConf last in order to catch
  all lazily configured values.

  Changed compile to include debug info by default.

  Fixed bug in c.t.MultiTap where super scheme was not returned if available.

0.5.0

  Added skipIfSinkExists property to c.f.Flow. Set to true if the c.c.Cascade should skip the Flow instance even
  if the sink is stale and not set to be deleted on initialization.

  Fixed bug in c.t.h.HttpFileSystem that URL escaped the ? prefixing the query string.

  Fixed bug where a join with duplicate taps was not recognized during job planning. Now an appropriate error
  message is displayed, instead of jobs completing with only one instance of the resource stream.

  Fixed c.t.h.HttpFileSystem to remember authority information in the url and prefix it when missing.

  Changed c.s.TextLine to accept either on or two source fields. If one, only the 'line' value
  is sourced from the value, discarding the 'offset' value.

  Added c.o.r.RegexSplitGenerator to support splitting single tuple values into multiple tuples based on a regex
  delimiter. Includes new tests.

  Added c.s.CascadeStats and c.s.FlowStats to provide access to current state and statistics of particular
  Cascade, Flow, or the child Flows of a Cascade.

  Added ability to sort grouping values with sort argument on c.p.GroupBy. Sorts can be reversed.

  Added c.o.e.ExpressionFilter, the c.o.Filter analog to c.o.e.ExpressionFunction.

0.4.1

  Fixed path normalization regex in c.u.Util where it munged any path starting with file:///.

0.4.0

  Changed c.p.GroupBy default grouping fields to c.t.Fields.ALL from Fields.FIRST. This change provides a simple
  way to sort a tuple stream based on the order of the tuple fields.

  Changed c.f.FlowConnector to create c.f.Flow instances that will bypass the reducer if no c.p.Group is participating
  in the assembly. Previoiusly Group instances were inserted if missing. This allows a chain of c.p.Every instances
  to be used to process/filter a tuple stream without the invoking the reducer needlessly (if a sort isn't required).
  This change also supports bypassing the default Hadoop OutputCollector in the mapper via the sink c.t.Tap instance.

  Changed c.f.FlowStep behavior to run in 'local' mode if either the sink or source tap is a c.t.Lfs instance. This
  allows for c.f.Flow instances to run mixed if configured to execute on a particular cluster by default. This behavior
  supports complex import/export processes against the HDFS or other supported remote filesystem.

  Changed behavior of c.t.Dfs to force use of HDFS. Previously Dfs would default to the local FileSystem
  if the job was run in 'local'mode. Now a Dfs instance will cause failures if it cannot connect to a HDFS cluster.
  Using c.t.Hfs will provide previous Dfs behavior. Hfs will use the 'default' filesystem if a scheme is not present
  in the 'stringPath' (i.e. hdfs://host:port/some/path).

  Added c.stats package to allow for collecting statics of Cascades, Flows, and FlowSteps.

  Updated c.f.Flow and c.c.Cascade log messages to be easier to follow when executing many flow instances
  simultaneously.

  Added compression flag to c.s.TextLine. Can now toggle compression (Hadoop style compression) per Tap instance.
  This prevents clusters with compression enabled by default to export text files with a .deflate extension.

  Added support for bypassing Hadoop OutputCollector via Tap.setUseTapCollector() method. Setting to true will force
  Cascading to use the c.t.TapCollector instead. This bypasses bugs in Hadoop with custom FileSystem types. This will
  always be true for http(s) and s3tp filesystems when using a c.t.Hfs Tap type (atleast until HADOOP-3021 is resolved).

  Added c.t.TupleCollector, complementing c.t.TupleIterator, for directly writing Tuple instances out via a c.t.Tap
  instance.

  Added c.f.FlowListener so that c.f.Flow instances can fire events on starting, completed, and throwable.

  Changed c.t.h.S3HttpFileSystem so it can now create files remotely.

  Renamed cascading.spill.capacity to cascading.cogroup.spill.capacity, so there is less a chance of collision.

  Made numerous optimizations to improve overall performance. Namely split and merge of key/value tuples to remove
  redundancy in the stream between the mapper and reducer.

  Changed c.p.Operators to push c.o.Operation results directly through to next operation without intermediate
  collection. This should improve pipelining of large result streams and lower runtime memory footprint.

  Changed c.c.Cascade so it now runs Flows in parallel if Hadoop is clustered, and there are no dependencies between the
  Flows.

  Moved c.Cascade and related classed to c.cascade package. Wanted to preempt any future ugliness.

  Added support in c.t.h.S3HttpFileSystem for these properties: fs.s3tp.awsAccessKeyId and fs.s3tp.awsSecretAccessKey

0.3.0

  Added ability to push Log4j logger properties to mapper/reducer via JobConf.
  Use jobConf.set("log4j.logger","logger1=LEVEL,logger2=LEVEL")

  Added missing equals() and hashCode() in c.t.MultiTap.

  Added c.t.h.ZipInputFormat (and ZipSplit) to support zip files. c.s.TextLine supports transparent
  reading of zip files if the filename ends with .zip, but cannot write to them. This code is
  loosely based on HADOOP-1824. If the underlying filesystem is hdfs or file, splits will be created
  for each ZipEntry. Otherwise ZipEntries are iterated over to be more stream friendly. Progress status is
  supported.

  Added http, https, and s3tp read-only file systems to Hadoop. Use these URLs, respectively:
  http://, https://, and s3tp://AWS_ACCESS_KEY_ID:AWS_SECRET_ACCESS_KEY@bucket-name/key

  Added c.o.t.DateFormatter supporting text formatting of time stamps created by c.o.t.DateParser.

  Fixed bug where in complex assemblies, some Scopes were not resolved.

  Fixed bug where tap instances were not being inserted before some CoGroup joins if there was a previous Group in the
  assembly.

  Upgraded JGraphT to 0.7.3

  Changed c.t.SpillableTupleList allows for iteration across entries.

  Changed c.f.FlowException to optionally allow for printing of underlying pipe graph for debugging.

  Added c.o.t.FieldFormatter function to format Tuples into complex strings using j.u.Formatter formatting.

  Added c.o.a.Last aggregator to find the last value encountered in a group.

  Changed c.o.a.Max and c.o.a.Min to maintain original value type. Will return null if no values are encountered.

  Changed c.o.a.First to use Fields.ARG by default. Removed Fields constructor.

  Added c.t.Fields.join(Fields...) method to allow for joining multiple Fields instances into a new instance.

  Can retrieve Tuple values by field name through the TupleEntry class via the get(String) method.

  Added c.t.TupleCollector interface to simplify the operation interfaces.

  Added a Debug filter that will print to either stderr or stdout. Useful for debugging stream transformations.

  Added CascadingTestCase base test class

  Added Insert Function that allows for literal values to be inserted into the Tuple stream.

0.2.0

  CoGroup will now spill to disk on extremely large co-groupings. Configurable via "cascading.spill.capacity".
  Defaults to 10k elements.

  java.util.Properties instances can be used to set defauls for FlowConnectors.

  Fix for InnerJoin, the default join for CoGroup.

  Introduced MultiTap to support concatenation of files into a pipe assembly.

  RegexParser now fails on a failed match. Prevents it being used or behaving as a filter.

  Fixed bug with PipeAssembly instances not properly being assimiliated into the pipeGraph.

  Fixed assertion error thrown by JGraphT.

  Renamed Tap method deleteOnInit to deleteOnSinkInit.


0.1.0

  First release.<|MERGE_RESOLUTION|>--- conflicted
+++ resolved
@@ -1,6 +1,5 @@
 Cascading Change Log
 
-<<<<<<< HEAD
 3.0.0 [unreleased]
 
   Updated c.f.h.ProcessFlow and related classes to be independent of the Hadoop platforms. The class has been moved to
@@ -60,8 +59,6 @@
   Updated c.f.p.FlowPlanner to use generalized isomorphic sub-graph matching rules to apply platform specific plan
   assertions, transforms, and step partitioning.
 
-2.7.0 [unreleased]
-=======
 2.7.0
 
   Updated Riffle to 1.0.0.
@@ -80,7 +77,6 @@
 
   Fixed issue where a failure to open or write a trap would pass the throwable up to the prior trap. Failures on trap
   io will now result in a c.f.Flow failure.
->>>>>>> f4ee1f4e
 
   Fixed issue where c.t.TupleEntry#setTuple( Tuple tuple ) and c.t.TupleEntry#setCanonicalTuple( Tuple tuple ) would
   cause an NPE if given an null argument.
