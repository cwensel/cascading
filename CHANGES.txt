--- conflicted
+++ resolved
@@ -1,6 +1,5 @@
 Cascading Change Log
 
-<<<<<<< HEAD
 3.2.0 [unreleased]
 
   Added new planner rule for Apache Hadoop MapReduce and Apache Tez that will decorate any Tap instances on the
@@ -11,11 +10,10 @@
 
   Added c.f.h.MultiMapReduceFlow to provide support for a single c.f.Flow instance with many interrelated
   predefined c.a.h.m.JobConf instances that can be executed at once or added incrementally.
-=======
+
 3.1.1
 
   Fixed issue with the MapReduce planner where a c.p.Checkpoint after a c.p.GroupBy merge would fail the planner.
->>>>>>> f518308d
 
 3.1.0
 
