Cascading Change Log

<<<<<<< HEAD
4.1 [unreleased]

  Added support for aggregating child elements in a collection of objects, e.g. given a JSON list of People objects,
  calculate the average age in the list.

  Added jmh in order baseline and evaluate changes.

4.0.1 [unreleased]
=======
4.0.1
>>>>>>> 64d9ae16

  Updated c.t.h.u.Hadoop18TapUtil to not create temporary folders when writing 'direct' to a filesystem.

  Updated c.f.StepCounters to include process level metrics.

4.0.0

  Added support for publishing final releases to Maven Central.

  Added support for publishing wip releases to GitHub Packages.

  Update Apache Hadoop to version 2.10.1.

  Updated janino to version 3.1.3.

  Added c.p.a.AggregateByLocally, c.p.a.SumByLocally, c.p.a.CountByLocally, c.p.a.MinByLocally, c.p.a.MaxByLocally,
  and c.p.a.AverageByLocally classes to provide aggregations against locally ordered unique keys.

  Added c.o.CompositeFunction to allow for local or partial aggregation within a pipe assembly without a c.p.GroupBy
  operation.

  Fixed issue where c.t.t.DateType would return null instead of 0 when coercing to a primitive long.

  Fixed issue where c.o.e.ScriptOperation did not catch the underlying j.l.IllegalArgumentException and rethrow with
  sufficient diagnostic information.

  Upgrade Riffle to version 1.1.0 so that all dependencies on Conjars are removed. Riffle is now hosted in Jcenter.

  Added c.t.p.NamedPartition providing support for key=value partition paths commonly found on Apache Hadoop.

  Fixed issue where underlying coercion to a c.t.t.CoercibleType from a primitive type was not honored. This resolves
  issues with c.o.Identity and c.p.a.Coerce not properly coercing custom types.

  Updated c.f.Flow stopping logic to allow the #complete method to finish when stopping from a shutdown hook.

  Added c.f.StepCounters Read_Duration and Write_Duration counters to the Flow metrics.

  Added c.o.f.Stop, a c.o.Filter sub-class, that allows for nesting of other Filter instances, but when the child filter
  specifies a c.t.Tuple should be removed from the stream, a c.f.s.StopDataNotificationException is thrown.

  Added c.f.s.StopDataNotificationException to support notification by c.o.Operation instances that data should stop
  being read but read data should continue to be handled downstream. Only works reliably in Cascading local-mode.

  Added c.o.h.Base64HashFunction, c.o.h.Base64URLHashFunction, and c.o.h.Base10HashFunction functions to provide
  cryptographic digest based hashing. The default algorithm is SHA-1.

  Updated all jars to include the Automatic-Module-Name property.

  Added c.t.t.TapWith interface to provide fluent factories for creating new immutable instance of the current
  c.t.Tap type. This allows Tap instances to be their own factory type.

  Updated c.t.p.BasePartitionTap to implements c.t.t.FileType so that it may be used with a c.t.FileAdaptorTap.
  Specifically the Hadoop c.t.h.PartitionTap can be used with the c.t.l.h.LocalHfsAdaptor class.

  Fixed issue with c.t.h.i.TapOutputCollector where _temporary folders would be deleted prematurely under some
  conditions.

  Added support for collections to c.n.j.JSONCoercibleType.

  Added c.t.l.h.LocalHfsAdaptor, a c.t.FileAdaptorTap implementation, to provide Apache HDFS access, via c.t.h.Hfs
  and existing Apache Hadoop c.s.Scheme implementations, to local mode c.f.Flow instances.

  Added c.t.AdaptorTap and c.t.FileAdaptorTap implementations to ease adapting a c.t.Tap implementation from its
  original intended target platform for execution on another.

  Added c.s.l.CompressorScheme base class providing compression support to c.s.l.TextLine, c.s.l.TextDelimited,
  c.n.j.l.JSONTextLine and any sub-classes in local mode.

  Added c.n.j.JSONCreateFunction to compliment c.n.j.JSONSetFunction for creating new JSON objects.

  Added c.n.j.h.JSONTextLine and c.n.j.l.JSONTextLine c.s.Scheme classes for native JSON text file support.

  Added c.t.t.SerializableType annotation to allow for discovery of serialization providers for supported platforms.

  Updated project to use JGrapht version 1.1.0.

  Added sub-projects cascading-nested and cascading-nested-json providing base support for nested data types and
  direct support for JSON data processing.

  Removed cascading-xml sub-project.

  Updated c.s.l.TextDelimited to detect if data is being appended to an existing file before writing the header.

  Fixed issue where the local mode runner would not gracefully shutdown threads and clean up resources on
  c.f.Flow#stop() and JVM shutdown conditions.

  Updated c.t.p.DelimitedPartition to support arbitrary postfix values so that static filenames and paths can be
  applied.

  Updated all c.o.regex functions to honor declared field types, if any. THe functions will now coerce parsed String
  values into declared primitive or custom canonical types.

  Fixed issue where in some cases a c.t.Tuple operation result would get marked as unmodifiable.

  Updated c.o.t.DateFormatter and c.o.t.DateParser to honor declared field types, if any. Both operations will now
  coerce formatted/parsed String values into declared primitive or custom canonical types.

  Updated c.o.OperationCall interface to provide the resolved declared fields for the current c.o.Operation.

  Fixed minor issue where a Fields.ARGS field declaration would inherit a argument selector not converted to a
  declaration.

  Updated c.s.SourceCall and c.s.SinkCall to allow the parent c.s.Scheme access to the parent c.t.Tap instance.

  Added c.t.l.DirTap to allow for sourcing and sinking local directory trees. DirTap can be used as a replacement for
  c.t.l.FileTap.

  Updated c.t.Tap and c.f.Flow to provide Java 8 Stream instances on sink and source Tap instances. See the new
  c.t.TupleEntryStream and c.t.TupleStream helper classes.

  Update project to use JDK 1.8.

  Removed support for all Apache Hadoop 1.x and prior releases, subsequently removing all sub-project interdependencies
  via symlinks.

3.3.0

  Fixed issue where planning with a c.p.Merge of two or more c.p.HashJoins would fail. Currently unresolved for the
  Apache Tez planner.

  Fixed issue where c.t.h.PartitionTap could not initialize with more than a few thousand input partitions in a
  reasonable time frame. Fix supports PartitionTap initialization in under 10sec w/ 1 million paths.

  Added c.f.h.FailOnMissingSuccessFlowListener c.f.FlowListener implementation that will prevent a c.f.Flow from
  executing if any source c.t.Tap that is a directory does not have a _SUCCESS marker.

  Updated c.t.h.PartitionTap to write a _SUCCESS marker in the root path on completion.

  Fixed issue with c.t.MultiSourceTap that prevented it from aggregating c.t.h.PartitionTap instances reliably.

  Updated c.t.l.PartitionTap to support recursive deletes when calling c.t.Tap#deleteResource().

  Fixed issue where c.t.h.Hfs did not clear the file status cache after locally modifying a resource.

  Updated Apache Hadoop 2 based sub-projects to 2.7.3.

  Updated c.f.Flow for all platforms to fail if any sink is c.t.SinkMode#KEEP, and the resource exists. Prior it has
  been the responsibility of any given platform (Hadoop MR or Tez) to determine if the resource existed and to fail
  if true. This firms the c.t.*.PartitionTap contract preventing overwrites of the parent Tap.

  Fixed issue where local mode did not honor c.t.SinkMode#KEEP, allowing a c.f.Flow to overwrite existing data.

3.2.1

  Fixed issue when using a c.p.ConfigDef on a sink c.t.Tap could cause a j.l.ClassCastException.

  Added Apache Tez to output comparison tests.

  Added new convenience methods to c.t.Fields.

3.2.0

  Updated c.s.Scheme with optional #sourceRePrepare() method allowing the Scheme instance to be notified on Input
  instances changes. c.t.TupleEntrySchemeIterator currently allows for an Iterator of Input instances, this method
  allows Scheme to be notified as the Iterator is traversed.

  Fixed issue on Apache Hadoop MapReduce where a c.t.Tap used in both accumulated and streamed roles within a single
  step, but having distinct roles in different pipelines, could not be successfully planned and executed.

  Fixed issue where a triangle of split through a c.p.HashJoin into a c.p.Merge on Apache Tez would fail
  during planning.

  Fixed issue where a triangle of split and joins on Apache Hadoop MapReduce would fail during planning.

  Fixed issue where trivial pipe assemblies that reduced to assemblies with multiple edges between two elements would
  fail, e.g. merging a file with itself.

  Added new planner rule for Apache Hadoop MapReduce and Apache Tez that will decorate any Tap instances on the
  accumulated side of a c.p.HashJoin with a platform specific version of the c.t.h.DistCacheTap.

  Added c.u.NullSafeComparator to replace all uses of j.u.Collections#reverseOrder() in tuple sorting/grouping
  code paths.

  Added c.f.h.MultiMapReduceFlow to provide support for a single c.f.Flow instance with many interrelated
  predefined c.a.h.m.JobConf instances that can be executed at once or added incrementally.

3.1.2

  Fixed issue on MapReduce that prevented counters from registering if incremented on a pipe assembly branch feeding the
  accumulated side of a c.p.HashJoin.

3.1.1

  Fixed issue with the MapReduce planner where a c.p.Checkpoint after a c.p.GroupBy merge would fail the planner.

3.1.0

  Fixed issue where Hadoop throws an NPE when polling for the current job state making the state polling loop unstable.

  Prevent c.t.h.Hfs and c.t.h.Lfs from setting the current configuration into stand-alone mode when running
  cluster-side and Hfs or Lfs are used to read/write data from within an operation or internally. This has historically
  had no other effect than emitting a confusing log message on the cluster slaves.

  Updated Apache Hadoop 2 based sub-projects to 2.7.2.

  Updated Apache Tez to 0.8.2.

  Updated jgrapht to 0.9.2.

  Fixed an issue on Apache MapReduce 1.x where an NPE will be thrown when fetching slice level counters on a map only
  job and the c.a.h.m.TaskCompletionEvent falsely identifies itself as a reducer task event.

  Fixed issue where c.m.a.URISanitizer would fail parsing Windows path names.

  Fixed issue where local mode could deadlock across multiple c.p.HashJoin or c.p.CoGroup instances in some situations.

  Fixed issue on Apache MapReduce platform that caused planner failures when merging the results of two c.p.GroupBy
  pipes via a single c.p.Merge pipe.

  Fixed issue on Apache Tez platform that prevented additional clean up of Hadoop created meta-data files on c.f.Flow
  completion.

  Updated c.m.a.URISanitizer to treat opaque URIs differently than hierarchical URIs by hiding the scheme specific
  parts in PUBLIC and PROTECTED visibility and storing the full URI for PRIVATE.

  Updated c.t.p.BasePartitionTap and subsequent PartitionTap sub-classes to allow for partition filters by providing
  one or more c.t.Fields argument selector and c.o.Filter instance pairs.

  Fixed issue on Apache Tez that did not create a proper vertex edge on a split in the pipe assembly under some
  circumstances.

  Updated c.m.a.PropertyAnnotation to have default #visibility() of PUBLIC, and added an #optional() property that
  defaults to true.

  Fix for NPE when attempting to set null values on underlying config instance.

  Created cascading-hadoop2-tez-stats sub-project to isolate Tez/YARN timeline server dependencies.

  Fixed issue on Apache Tez where multiple prior splits and subsequent splicing back into a c.p.HashJoin could create an
  invalid plan.

  Added new c.f.FlowStep#getFlowStepDescriptor and c.f.FlowStepDescriptors to store additional metadata on c.f.FlowStep
  instances.

  Updated c.f.t.p.r.t.BoundaryBalanceGroupSplitHashJoinTransformer to insert After and not AfterEachEdge.

  Fixed c.f.p.i.t.InsertionGraphTransformer to properly place insertions.

  Created cascading-expression sub-project to isolate all 'expression' operations based on Janino and it isolate
  the Janino dependency. A dependency to cascading-expression must be added to projects that depend on the isolated
  classes.

  Created cascading-hadoop2-io sub-project to isolate Hadoop 2.x HDFS and serialization dependencies and updated
  cascading-hadoop2-mr1 and cascading-hadoop2-tez to depend on cascading-hadoop2-io.

  Updated c.t.Fields to provide a constructor accepting type information, and a method #applyFields() to update
  field names.

  Added support for configuring split combining across supported platforms through the c.f.FlowRuntimeProps
  "cascading.flow.runtime.splits.combine" property. If enabled, will induce c.t.h.Hfs to enable combined files
  support on the MapReduce platforms.

  Updated Hadoop, Hadoop2, and Tez serialization and comparator frameworks to fully leverage declared field type
  information to reduce serialized data and perform bitwise equality comparisons. See c.t.h.TupleSerializationProps to
  disable bitwise comparisons.

3.0.4

  Fixed issue where c.m.a.URISanitizer would fail parsing glob expressions containing curly braces.

  Fixed issue where a c.f.FlowStep attempts to determine if it should be skipped but throws an Exception preventing
  the c.s.FlowStepStats from advancing to the 'started' state from 'pending'.

3.0.3

  Fixed issues with c.t.Fields#applyType() and c.t.Fields#resolve().

  Fixed issue with the Hadoop MapReduce planner that created a malformed plan for a single source split and join pipe
  assembly.

3.0.2

  Updated Apache Tez to 0.6.2 to prevent deadlocks in complex DAGs. Note this release is incompatible with Tez 0.6.1.

  Fixed issue where platform information was not consistently retrieved and reported where possible.

  Fixed issue in c.p.AppProps where getApplicationJarPath would return null when used with a j.u.Properties instance.

  Fixed issue that prevented o.a.h.m.OutputCollector sub-classes from properly flushing.

  Fixed issue on Apache Tez where diagnostic failure data would not propagate.

  Fixed issue where c.f.h.MapReduceFlow could throw a NPE.

  Updated c.f.h.MapReduceFlow to accept properties and c.f.FlowDescriptors values map.

  Fixed issue when resolving Fields through a Boundary when immediately following grouping operations.

  Fixed issues concerning detailed stats retrieval robustness for both MapReduce and Tez platforms.

  Fixed issue where child stats detail retrieval may not fetch final state of children.

  Fixed issue where c.s.FlowNodeStats node kind could be mislabeled.

  Fixed issue where c.u.ShutdownUtil could log a NPE if a hook is removed during JVM shutdown.

  Updated build to exclude jgrapht-ext, further isolation of jgrapht apis to support reliable shading.

  Fixed issue where c.f.p.ProcessFlow would not propagate the application name, version, tags, etc to the management
  services.

  Fixed issue where c.s.FlowStepStats#getProcessStatusURL() always returned null for Apache MapReduce and Tez platforms.

  Fixed issue with c.t.u.TupleHasher#ObjectHasher not being serializable.

  Fixed issue where an unreachable YARN timeline server could cause the application to fail.

  Fixed issue with NPE when retrieving Tez task status from timeline server.

3.0.1

  Fixed issue in c.f.t.p.Hadoop2TezFlowStepJob where the LocalResources were not passed to the AppMaster correctly
  causing ClassNotFoundException during split calculation for custom InputFormats.

3.0.0

  Updated Apache Hadoop 2 based sub-projects to 2.6.0.

  Updated c.f.h.ProcessFlow and related classes to be independent of the Hadoop platforms. The class has been moved to
  c.f.p.ProcessFlow.

  Added ability to specify counters to be logged cluster side when a slice has completed executing. See the
  c.f.FlowRuntimeProps class.

  Update build to support Gradle 2.3 by removing use of deprecated 1.x features/apis.

  Updated jgrapht to 0.9.1 so that all internal graphs can be backed by a j.u.IdentityHashMap.

  Added support for node level c.p.ConfigDef properties on both c.p.Pipe and c.t.Tap instances. Only the Tez platform
  is supported as there are no Map/Reduce independent node configurations on the MR platforms.

  Updated c.c.Cascade and c.f.Flow implementations to fire c.f.FlowListener and c.f.FlowStepListener when a c.f.Flow
  or c.f.FlowStep are marked skipped.

  Updated HashFunction in c.t.u.TupleHasher to pass null values to implementations of c.t.Hasher. All custom
  implementations must be null safe as of now.

  Update c.o.r.RegexMatcher and sub-classes to honor type coercions, allows for custom value delimiter.

  Fixed issue where the Hadoop o.a.h.m.OutputFormat would be ignored during job configuration as configured by a custom
  c.s.Scheme that was not a o.a.h.m.FileOutputFormat sub-class. In such cases a o.a.h.m.l.NullOutputFormat would be
  erroneously set and passed to c.t.Tap#openForWrite().

  Fixed issue where c.f.t.Hadoop2TezFlowStep was setting 'mapred.output.path' for non file based o.a.h.m.OutputFormat
  implementations.

  Fixed issue where local mode could deadlock during a c.p.HashJoin on the same source in some situations.

  Removed the deprecated c.t.PlatformRunner, c.t.HadoopPlatform, and c.t.LocalPlatform. See c.p.PlatformRunner,
  c.p.h.HadoopPlatform, and c.p.l.LocalPlatform as alternatives.

  Removed the deprecated c.f.h.HadoopFlowConnector from the cascading-hadoop2-mr1 sub-project.

  Removed all deprecated methods, constructors, enums, and constants.

  Removed the deprecated c.o.a.Max, c.o.a.Min, and c.o.a.ExtremaBase classes. See c.o.a.MaxValue and c.o.a.MinValue
  classes as alternatives.

  Removed the deprecated c.t.h.TemplateTap, c.t.l.TemplateTap, and c.t.BaseTemplateTap classes and associated tests.

  Fixed issue where a start/stop race condition in c.c.Cascade could allow a downstream c.f.Flow to start when a
  predecessor fails.

  Update janino to 2.7.6.

  Added support for Apache Tez. See README for details.

  Added c.f.FlowRuntimeProps to allow for setting cluster side specific properties per c.f.Flow instance in a platform
  independent manner.

  Changed planner to disallow duplicate c.p.Pipe head and tail names.

  Updated c.f.p.FlowPlanner to use generalized isomorphic sub-graph matching rules to apply platform specific plan
  assertions, transforms, and step partitioning.

2.7.1

  Fixed issue where c.p.GroupBy or c.p.CoGroup would fail if attempting to group or join incoming Fields.UNKNOWN
  tuple streams using relative positions in the grouping fields selectors.

  Fixed issue where c.u.ShutdownUtil could log a NPE if a hook is removed during JVM shutdown.

2.7.0

  Updated Riffle to 1.0.0.

  Deprecated c.f.h.ProcessFlow and related classes, which will be moved to a different package in Cascading 3.0.

  Fixed issue where trap c.t.Tap#commitResource() would not get called if c.f.Flow#complete() was not called.

  Added support for o.a.h.m.l.CombineFileInputFormat in the Hadoop specific c.t.h.PartitionTap implementation.

  Fixed issue where c.f.h.HadoopFlowStep was setting 'mapred.output.path' for non file based o.a.h.m.OutputFormat
  implementations (backport from wip-3.0 at 5e0493a).

  Added c.t.Tap#prepareResourceForRead() and c.t.Tap#prepareResourceForWrite() methods to allow for client side tap
  resource initialization.

  Fixed issue where a failure to open or write a trap would pass the throwable up to the prior trap. Failures on trap
  io will now result in a c.f.Flow failure.

  Fixed issue where c.t.TupleEntry#setTuple( Tuple tuple ) and c.t.TupleEntry#setCanonicalTuple( Tuple tuple ) would
  cause an NPE if given an null argument.

  Updated trap handling to capture diagnostic information within a trap when configured via a c.t.TrapProps instance.

  Added the c.t.TrapProp class to provide fine grained configuration over c.t.Tap traps per c.f.Flow or per
  c.t.Tap instances.

  Updated c.t.u.TupleHasher to use MurmurHash3 32bit for hashCode calculation. Users relying on the old hashCode
  implementation for partitioning can set "cascading.tuple.hadoop.util.hasherpartitioner.uselegacyhash" to true.

  Updated c.f.h.HadoopPlanner and c.f.h2.Hadoop2MR1Planner to log a warning if a flow is being run on the wrong version
  of Hadoop.

  Fixed issue where c.m.a.URISanitizer would fail parsing glob expressions.

  Added ability to provide a custom cache to be used in c.p.a.AggregateBy and c.p.a.Unique.

  Added ability to use custom properties in the various invoke methods in c.CascadingTestCase to simplify testing of
  functions, filters, buffers and aggregators.

  Updated c.f.h.ProcessFlow to support optional counters provided by Riffle based flows.

  Updated c.p.AppProps and c.p.UnitOfWorkDef to log a warning if a tag contains whitespace characters.

  Fixed issue where c.c.CascadeDef was allowing multiple flows with the same sink to be part of a Cascade.

  Updated c.f.h.MapReduceFlow to support both the org.apache.hadoop.mapred.* and org.apache.hadoop.mapreduce.* APIs.

  Fixed issue where c.t.TupleEntrySchemeIterator was not behaving correctly if #hasNext() is called multiple times
  without calling #next().

  Fixed issue where c.f.h.ProcessFlow would not report Exceptions to registered FlowListeners.

  Fixed issue where a start/stop race condition in c.c.Cascade could allow a downstream c.f.Flow to start when a
  predecessor fails.

2.6.3

  Updated c.p.Splice to throw an IllegalArgumentException if performing a self c.p.Merge on a split with no intermediate
  c.o.Operations after the split.

  Fixed issue where c.p.a.FirstBy would perform a comparison on the aggregating values when no j.u.Comparator was
  provided to the argument c.t.Fields selector.

  Updated local mode counter implementation to be thread-safe.

  Updated c.t.h.i.MultiRecordReaderIterator to use an existing o.a.h.m.Reporter if present.

  Fixed issues in c.f.h.FlowPlatformTest which caused the test go into an endless loop. Also increased timeout to make
  tests more reliable on slower hardware.

  Fixed issue where c.t.Tuple#set( Fields declarator, Fields selector, Tuple tuple ) did not honor given type
  information.

  Fixed issue where c.t.TupleEntry#set( TupleEntry tupleEntry ) could cause an NPE if complete type information is
  not provided.

2.6.2

  Fixed issue where c.s.h.SequenceFile default ctor would throw an NPE.

  Updated c.u.Version to warn if multiple 'cascading/version.properties' files are present on the classpath.

  Fixed issue where a c.p.a.Coerce constructor would throw a j.l.IllegalArgumentException on a valid types argument.

  Fixed issue where c.t.TapPlatformTest was not preserving properties coming from the TestPlatform when creating a Flow
  causing remote test failures.

  Fixed issue in c.p.h.Hadoop2MR1Platform causing tests to not properly run on a remote cluster when configured to do
  so.

2.6.1

  Updated c.p.h.Hadoop2MR1Platform to enforce settings to make local mode behave the same across distributions.

  Fixed issues where a c.f.Flow instance could be marked stopped while transitioning to a started state when used in
  a c.c.Cascade.

  Fixed issue where c.t.h.i.TapOutputCollector did not honor the current task o.a.h.m.Reporter instance on the
  cluster side. This should improve the accuracy of Hadoop counters wrapped by c.t.h.PartitionTap.

  Updated c.t.Tuple#isUnmodifiable to be transient to prevent the value from being serialized and restored resulting in
  an unmodifiable Tuple from a data source.

  Updated c.s.h.HadoopStepStats to reduce memory pressure when fetching TaskReports and TaskCompletionEvents from
  Hadoop 2.x.

  Updated c.p.h.HadoopPlatform to set 'mapreduce.jobtracker.staging.root.dir' to a fully qualified path for non-cluster
  tests.

  Fixed issue where c.u.Version was leaking file descriptors.

  Fixed issue where c.t.h.Hfs would not properly ignore 'hidden' files starting with '.' or '_' when listing children
  in a directory.

2.6.0

  Updated c.p.a.AggregateBy and c.p.a.Unique to count cache flushes, hits, and misses. Previously only AggregateBy
  tracked cache flushes.

  Updated slf4j to 1.7.5.

  Added ability to customize trace data captured for debugging purposes.

  Added CONTRIBUTING.md.

  Updated c.t.h.DistCacheTap to support simple file globing as provided by c.t.h.Hfs.

  Fixed issue where c.p.a.UniqueBy was not honoring the c.t.Hasher interface.

  Added c.t.h.DistCacheTap a decorator for a c.t.h.Hfs instance that uses o.a.h.f.DistributedCache to read files
  transparently from local disk. This is useful for c.p.HashJoins.

  Added c.t.DecoratorTap class to simplify wrapping a given c.t.Tap instance with additional meta-data.

  Updated c.f.p.FlowPlanner to allow both intermediate temporary c.t.Tap or any c.p.Checkpoint tap to be decorated
  by a configured c.t.DecoratorTap class via new c.f.FlowConnectorProps properties.

  Fixed issue where c.p.a.AggregateBy was not honoring the c.t.Hasher interface.

  Fixed issues around c.o.e.ExpressionFunction and c.o.e.ExpressionFilter either accepting Fields.NONE as incoming
  arguments, or inheriting incoming type information from the resolved arguments.

  Added c.m.a.URISanitizer, an implementation of the c.m.a.Sanitizer interface, for sanitizing URIs of different
  resources (file, HTTP, HDFS, JDBC etc.). c.t.Tap and all subclasses use it for the identifier.

  Fixed issue in c.f.h.ProcessFlow where the flowStats object would try to mark a flow as "STOPPED" even if it was
  already "FINISHED" causing an IllegalStateException.

  Added a new c.t.TupleEntrySchemeIterator property to set certain exceptions to be caught, ignored, and logged during
  read. Commonly java.io.EOFException is thrown and can be safely ignored. By default no exception will be ignored.

  Fixed issue in c.f.h.p.HadoopStepGraph where Traps would be ignored if the Flow had no operation ("copy flows").

  Updated Janino to 2.7.5.

  Added ability to add more meta information about a c.f.Flow, which can be read and used by a c.m.DocumentService.

  Fixed null handling problem in c.p.a.MaxBy and c.p.a.MinBy.

  Added Java Annotations to c.m.annotation for marking and granting access of custom properties to c.m.DocumentService
  implementations like the Driven plug-in. Instrumented core Operations, SubAssemblies, Taps, and Schemes.

  Updated Apache Hadoop to 2.4.1 in cascading-hadoop2-mr1.

2.5.6

  Updated for Cascading Fluid compatibility.

2.5.5

  Added new c.t.p.BasePartitionTap property to control to control the behaviour in case of an Exception while closing a
  c.t.TupleEntryCollector. Setting "cascading.tap.partition.failonclose" to "true" will cause the Exception to be
  rethrown as a c.t.TapException. When set to "false", the default, it will log the error and continue.

  Added custom error reporting for Hadoop standalone mode. The o.a.h.mapred.LocalJobRunner does not return
  o.a.h.mapred.TaskReports which would cause the actual Exception to be lost. c.f.h.FlowMapper and c.f.h.FlowReducer
  will now report the Exception directly to c.f.h.p.HadoopFlowStepJob. This has no influence on Jobs running on a
  real cluster.

  Fixed issue where c.f.h.HadoopFlowStep would not set a o.a.h.mapred.Partitioner that supports custom c.t.Hasher
  implementations during partitioning. c.t.h.u.GroupingPartitioner has been renamed to
  c.t.h.u.GroupingSortingPartitioner and a new c.t.h.u.GroupingPartitioner has been introduced that uses the hashCode
  of the tuples while honoring custom hashers.

  Fixed issue where the ctor of c.t.Fields was not checking the given types for null values.

  Fixed issue where Hadoop credentials could be shared across job submissions and become corrupted
  causing j.i.EOFExceptions.

  Fixed issue where c.t.Fields#resolve() would lose type information with complex selectors.

  Added new c.f.h.p.HadoopPlanner property to disable adjacent tap removal optimization. Setting
  "cascading.multimapreduceplanner.collapseadjacentaps" to false will disable the optimization that is on by default.
  This optimization can in a few cases reduce the number of MR jobs, but without consistent type information, could
  result in a type mismatch errors during joins.

2.5.4

  Fixed an issue where c.t.h.Hfs#getChildIdentifiers() could throw an j.l.StringIndexOutOfBoundsException.

  Updated c.p.a.AggregateBy$CompositeFunction to not use the capacity in #equals or #hashCode.

  Fixed issue where a c.p.Merge could hide the streamed/accumulated nature of a stream when leading to a c.p.Group
  pipe. This could result in duplicate data passed to the c.p.GroupBy or c.p.CoGroup within a MapReduce job.

  Fixed issue where c.p.a.FirstBy only accepted a single field name.

  Updated c.t.p.PartitionCollector in c.t.p.BasePartitionTap to be public.

2.5.3

  Updated c.f.h.ProcessFlow to include missing status changes.

  Deprecated both c.t.l.TemplateTap and c.t.h.TemplateTap for the respective PartitionTap.

  Updated c.p.Pipe and c.p.SubAssembly to cache any resolved name as its own name to improve #hashCode() performance.

  Fixed issue where c.t.Fields#merge() did not honor underlying Fields type information properly.

  Fixed issue where c.t.Fields#getType() attempted to resolve position when there is no associated type information.

2.5.2

  Updated c.t.TupleEntryCollector javadoc to clarify re-use of c.t.Tuple instances.

  Updated c.t.h.Hfs to log a warning and disable o.a.h.m.l.CombineFileInputFormat (if enabled) if
  c.t.h.HfsProps#isCombineInputSafeMode is true but the current o.a.h.mapred.InputFormat is not
  a o.a.h.mapred.FileInputFormat.

  Updated c.p.h2.Hadoop2MR1Platform to return a name consistent with other resources and artifacts for Hadoop2 MR1.

  Fixed issue in c.o.f.Logic filter sub-classes where argumentFields was not properly set causing some nested
  c.o.Filter instances to fail.

2.5.1

  Updated c.t.h.Hfs to throw an exception if the o.a.h.m.l.CombineFileInputFormat is enabled but the wrapped
  o.a.h.mapred.InputFormat is not a o.a.h.mapred.FileInputFormat.

  Fixed issue in c.c.Cascade where a race condition during start/stop/complete could result in state exception.

  Updated Hadoop 1 platform tests to enable default num task retries.

2.5.0

  Updated c.f.BaseFlow to fail when deleting resources fails.

  Updated c.t.h.PartitionTap to append sequence numbers to part files to prevent filename collisions within a task.

  Added the c.f.FlowStepListener listener interface and subsequent listener support to c.f.FlowStep. @Ahmed--Mohsen

  Updated Hadoop 1 dependency to use Hadoop 1.2.1.

  Updated c.f.h.p.HadoopFlowStepJob to call kill only jobs on that are not complete. In theory calling kill on a
  completed job should have no effect, but resulting logs could be confusing during postmortem.

  Added c.t.l.PartitionTap and c.t.h.PartitionTap to replace c.t.l.TemplateTap and c.t.h.TemplateTap respectively. The
  PartitionTap can be used as both a sink and source and provides pluggable partitioning via c.t.p.Partition.

  Added c.p.j.BufferJoin as a convenience to flag to the planner the following c.o.Buffer implements a join strategy.

  Updated c.o.BufferCall to allow access to the current c.p.j.JoinerClosure to allow for more complex join operations
  to be built out within a c.o.Buffer implementation.

  Added support for Apache Hadoop 2 and YARN.

2.2.1

  Updated Hadoop platform to fail during planning if "mapred.job.tracker" is not set.

  Updated c.t.h.Hfs to improve duplicate identifier check performance. @gianm

  Fixed issue where resolved fields were not properly presented to c.t.MultiSinkTap child c.t.Tap and c.s.Scheme
  instances preventing header information from being written in the case of TextDelimited files.

  Fixed issue where the number of fields parsed by c.s.u.DelimitedParser were greater than those declared could cause
  an j.l.ArrayIndexOutOfBoundsException.

  Fixed issue where a race condition could cause a NPE between c.c.Cascade#start() and Cascade#stop().

2.2.0

  Fixed issue where c.p.CoGroup in local mode did not properly handle joins where the grouping j.u.Comparator
  did not treat null values as equal. SQL semantics expect null values to not be equivalent. c.p.HashJoin
  does not support non-equality between null and will issue a warning.

  Updated c.p.a.AggregateBy sub-classes to pass 0 as default capacity value to allow the system default value
  to be honored.

  Added c.o.a.MaxValue and c.o.a.MinValue c.o.Aggregator sub-classes to replace c.o.a.Max and c.o.a.Min classes
  respectively. MaxValue and MinValue rely on the values compared to be j.l.Comparable types resulting in a simpler
  implementation and support for max/min of non numeric types.

  Fixed issue where c.o.t.DateParser would drop incoming Tuples if the argument was null.

  Fixed issue where c.t.Hasher was not honored during grouping in local mode.

  Updated c.t.h.GlobHfs to use fewer resources when deriving member identifiers.

  Updated c.t.h.HadoopTapPlatformTest to skip the c.t.h.Dfs test if HDFS filesystem is unavailable on the current
  configuration.

  Fixed issue where c.t.h.Hfs#resourceExists() could fail is the identifier represented a file globing pattern.

  Changed regex j.u.r.Pattern builder methods on c.s.u.DelimitedParser from static to instance methods.

  Updated c.t.TupleEntry to issue a warning if an "unmodifiable" c.t.Tuple is set via #setTuple() on a "modifiable"
  TupleEntry instance. This typically is an indicator the Tuple instance is about to be cached and/or modified at a
  later point. Unmodifiable, system created, Tuples should never be cached.

  Added c.t.TupleEntry#selectInto() to provide a more efficient way to copy values from one c.t.Tuple into another.

  Added c.t.TupleEntry#selectTupleCopy() and #selectEntryCopy method to always provide a modifiable and cacheable
  instance.

  Fixed issue where c.t.TupleEntry#selectTuple() and #selectEntry() could return a unmodifiable or un-cacheable
  c.t.Tuple or TupleEntry depending on the given c.t.Fields selector.

  Fixed issue where c.t.MultiSourceTap could keep too many open resources if #openForRead() is called directly.

  Fixed issue where c.o.Buffer#flush() was never called.

  Fixed issue where an exception at #close() on step state reader could mask more prominent errors.

  Fixed issue where the c.t.TupleEntryCollector was not set to "null" on the c.o.OperationCall before
  c.o.Operation#cleanup() was called to prevent the method from emitting values during cleanup. See Operation#flush().
  Use "cascading.compatibility.retain.collector" to disable.

  Fixed issue where c.f.h.ProcessFlow would not honor c.f.FlowListener instances. Currently does not support
  the #onThrowable event.

  Updated c.p.a.Unique to use c.o.b.FirstNBuffer to improve performance.

  Added c.o.b.FirstNBuffer to provide a faster implementation of returning the first N tuples encountered in a grouping.

  Updated junit to version 4.11.

  Update default Apache Hadoop support to version 1.1.x. End support for 0.20.2.

  Updated c.f.FlowDef to accept classpath elements that allow for pipe assemblies to load additional resources
  from the current context j.l.ClassLoader.

  Updated error messages in c.t.Fields, delegate property initialization to c.f.Flow sub-classes. @fderose

  Removed Hadoop oro dependency from build and test runtime classpaths to stop transient build failures.

  Added ability to pass System level properties into platform level property sets to override defaults during testing.

  Fixed issue where c.t.l.FileTap#getFullIdentifier() was not returning the fully qualified path.

  Added c.t.h.HfsProps to localize optional Hadoop HDFS specific properties, specifically provides properties for
  enabling the combining of small files into larger splits.

  Updated c.t.h.Hfs to allow for smaller files to be combined into fewer splits, thus fewer map tasks. @sjlee

  Updated c.p.SubAssembly to support setting local and step properties via the c.p.ConfigDef.

  Updated c.o.Buffer to allow implementations to disable nulling of non-grouping fields after the arguments iterator
  has completed. This simplifies appending aggregated fields to the incoming tuple stream.

  Updated c.t.Fields to return appending value when calling Fields#append on Fields.NONE and optimized Fields#subtract
  when subtracting Fields.NONE.

  Added c.f.AssemblyPlanner interface to allow for platform independent generative c.f.Flow planning.

  Fixed issue in local mode where an OOME could cause a cascading set of additional OOMEs making the jvm unstable.

  Updated c.f.s.MemoryCoGroupGate and c.f.l.s.LocalGroupByGate to drain internal collections when pipelining
  tuples downstream in the pipeline.

  Added c.t.h.BigDecimalSerialization to allow Hadoop to serialize and deserialize j.m.BigDecimal instances.

  Update slf4j to version 1.7.2.

  Added coercion support for j.m.BigDecimal.

  Added c.p.PlatformSuite annotation allowing a c.PlatformTestCase sub-class to be marked as being a JUnit suite
  of tests accessible, by default, via a static "suite" method.

  Updated provided c.s.Scheme subclasses to honor field type information.

  Updated c.o.expression, c.o.aggregator, and c.p.assembly operations to honor field type information.

  Updated c.o.Identity and c.p.a.Coerce to uses field type information during coercion.

  Added c.t.t.CoercibleType interface to allow for customization of individual field data types and formats. Also
  added the c.t.t.DateType implementation for managing string formatted dates to and from a long timestamp.

  Updated c.p.Splice to fail during planning if grouping or merging fields do not share the same field types, unless
  the field in question has a j.u.Comparator to handle the incompatible comparisons.

  Fixed issue where a c.p.CoGroup join on Fields.NONE would fail during planning.

  Updated c.p.a.Unique to optionally filter out null values.

  Added c.o.e.ScriptFunction, ScriptTupleFunction, and c.o.e.ScriptFilter operations to allow for more expressive
  Java scripts.

  Added "test.platform.includes" system property so tests can be limited to specified platforms.

  Added c.p.a.MaxBy and c.p.a.MinBy c.p.a.AggregateBy sub-classes to perform max and min, respectively.

  Updated c.p.a.SumBy and c.p.a.AverageBy to honor result fields type declaration by coercing the result to the
  declared type.

  Updated c.p.a.CountBy to count all value occurrences, non-null values, or only null values, within a grouping. Using
  grouping Fields.NONE provides an efficient count for a set of columns. Counting distinct values is not supported.

  Updated c.t.Fields to accept type information and to propagate type values along with fields.

  Updated c.s.l.TextDelimited and c.s.h.TextDelimited to take c.s.u.DelimitedParser on the constructor to allow
  for overriding parsing behavior. DelimitedParser now takes a c.s.u.FieldTypeResolver to allow for field name
  permutations during source and sink, and type inference from field names.

2.1.6

  Updated c.p.SubAssembly to throw UnsupportedOperationException on #getConfigDef() and #getStepConfigDef() calls.

  Fixed issue where join field level c.t.Hasher instances were not honored during a c.p.HashJoin.

  Fixed issue where a j.l.StackOverflowError would be thrown if the Hadoop mapred.input.format.class property
  was not set.

  Updated c.t.Fields#size() to return Fields.NONE on size == 0, instead of failing.

  Fixed issue where Fields.REPLACE on an incoming Fields.UNKNOWN could result in a
  java.lang.ArrayIndexOutOfBoundsException during runtime.

  Updated c.s.h.HadoopStepStats counter caching strategy to make a final attempt even if max timeouts have been
  met. Added "cascading.step.counter.timeout" property to allow tuning of timeout period.

2.1.5

  Updated c.t.h.u.BytesComparator to implement c.t.Hasher as a convenience.

  Fixed issue where c.c.CascadeListener was receiving null as the c.c.Cascade parameter.

2.1.4

  Added ability to capture frameworks used in an application via c.p.AppProps.

  Restored platform test compatibility with Cascading 2.0.x via return of c.p.PlatformRunner.Platform annotation
  and deprecated c.t.LocalPlatform and c.t.HadoopPlatform platform implementations.

2.1.3

  Fix for extra trailing ']' in c.t.Tap#toString().

  Fix for c.f.FlowProcess#getNumProcessSlices() incorrectly returning zero in local mode, should be 1.

  Fix for c.p.a.AggregateBy not honoring the global system property capacity value if not overridden on the ctor.

  Fix for NPE if c.f.FlowProcess returns null config.

  Fixed issue where a c.f.FlowStep would attempt to detect if it should be skipped regardless of whether the "runID"
  had been set or not on the c.f.Flow enabling restartable flows.

2.1.2

  Fixed issue where c.f.FlowProcess#openForWrite on Hadoop would re-use the existing o.a.h.m.OutputCollector instance
  as that used in the current task.

  Fixed issue where fetching remote Hadoop counter values could block indefinitely. Fetching remote counters is now
  serialized across jobs to prevent deadlocks inside the Hadoop API and counter values are now cached with a final
  refresh on job completion.

  Fixed issue where NPE could be thrown by c.s.CascadingStats#getCounterValue if given counter had no value.

2.1.1

  Fixed issue where c.s.h.TextDelimited would not honor charsetName.

  Fixed issue where c.t.BaseTemplateTap would lose parent fields if they were declared as Fields.ALL.

  Fixed issue where c.t.Fields#append would not include current Fields instance when appending an array of Fields
  instances.

  Fixed issue where subsequent c.p.Merge pipes in a pipeline path would obscure prior Merges preventing a c.t.Tap
  insertion during planning resulting in a missing Tap configuration resource property.

  Fixed NPE with c.s.l.TextDelimited when line after header was null.

  Fix for c.s.u.DelimitedParser not fully honoring the default strict parsing policy. This resolution may cause
  some text delimited files to fail if they have arbitrary numbers of fields.

  Added quote and delimiter getters to c.s.l.TextDelimited and c.s.h.TextDelimited.

  Fixed issue where a c.f.FlowStep being skipped was not considered successful after 2.0.7 merge.

2.1.0

  Added c.t.t.FileType interface to mark specific platform c.t.Tap classes as representing a file like interface.

  Fixed issue where c.p.a.Coerce would coerce a null value to 0 if the coerce type was a j.l.Number
  instead of a numeric primitive, or false if the coerce type was j.l.Boolean instead of boolean.

  Fixed issue where c.s.u.DelimitedParser did not honor number of field found in a text delimited file header.

  Fixed issue where c.t.Tap#openForWrite did not honor the c.t.SinkMode#REPLACE setting.

  Added version update check to print out latest available release. Use system property cascading.update.skip=true
  to disable.

  Updated all tuple stream permutations to minimize new c.t.Tuple instantiations and maximize upstream Tuple reuse.

  Updated janino to version 2.6.1.

  Updated c.s.l.TextLine, c.s.l.TextDelimited, c.s.h.TextLine, and c.s.h.TextDelimited to encode/decode any supported
  j.n.c.Charset.

  Fixed issue where c.o.t.DateParser may throw an NPE if the value to be parsed was null.

  Added c.p.Props#buildProperties( Iterable<Map.Entry<String, String>> defaultProperties ) to allow for re-using
  and existing o.a.h.m.JobConf instances as default properties.

  Added c.p.a.FirstBy partial aggregator to allow for capturing first seen c.t.Tuple in a Tuple stream. Argument
  c.f.Fields j.u.Comparators are honored for secondary sorting.

  Updated c.p.a.AggregateBy to honor argumentField c.f.Fields j.u.Comparator instances for secondary sorting.

  Updated c.o.a.First to accumulate the first N seen c.t.Tuple instances.

  Added support for c.c.CascadeListener on c.c.Cascade instances.

  Updated c.p.j.InnerJoin.JoinIterator and sub-classes to re-use c.t.Tuple instances.

  Added support for restartable checkpoint c.f.Flow instances by providing a runID to identify run attempts.

  Updated build and tests to simplify development of alternative planners.

2.0.8

  Updated c.m.CascadingServices to more robustly load optional services. Service agent jar may now be optionally defined
  in a cascading-service.properties file from the CLASSPATH with the "cascading.management.service.jar" property.

2.0.7

  Fixed issue where c.t.Tap instances were not presented resolved c.t.Fields instances in local mode during planning.

  Fixed issue where Hadoop forgets past job completion status of a job during very long running c.f.Flows and
  throws a NPE when queried for the result.

2.0.6

  Added "cascading.step.display.id.truncate" property to allow simple truncation of flow and step ID values in
  the step display name.

  Fixed issue where attempting to iterate the left most side of a join more than once would silently fail on the
  Hadoop platform.

  Fixed issue where step state was not properly removed from the Hadoop distributed cache during cleanup.

  Fixed issue where c.f.Flow#writeStepsDot() would fail if a Flow c.f.FlowStep had multiple sinks.

  Fix for c.t.h.i.MultiInputFormat throwing j.l.java.lang.ArrayIndexOutOfBoundsException when there aren't any
  actual o.a.h.m.FileInputFormat input paths.

  Fix for c.t.h.i.MultiInputFormat throwing j.l.IllegalStateException on an empty child o.a.h.m.InputSplit array.

  Fix for j.l.IndexOutOfBoundsException thrown on an empty c.c.Cascade.

  Fix for c.t.c.SpillableProps#SPILL_COMPRESS not being honored if set to false.

2.0.5

  Updated c.f.p.ElementGraphException messages to name disconnected elements.

  Properly scope c.t.Tap properties to c.f.l.LocalFlowStep and then pass them to source/sink stages in
  c.f.l.s.LocalStepStreamGraph. @mrwalker

  Fix for c.s.u.DelimitedParser to support delimiter as last char in quoted field.

  Fix for c.o.f.UnGroup constructor failing against correct constructor values.

  Added missing setter methods on c.p.AppProps for application jar path and class values.

  Fix for possible NPE when debug logging is enabled during planning.

  Improved error message when Hadoop serializer for a given type cannot be found in some cases.

2.0.4

  Removed remnant log4j dependency in c.t.h.i.MultiInputSplit.

  Fixed issue where c.t.Tap may fail resolving outgoing fields.

  Added missing #equals() method to c.t.TupleEntry that will honor field j.u.Comparator instances.

  Fixed issue where c.f.s.SparseTupleComparator would not properly sort with re-ordered sort fields.

  Fixed issue where c.t.TupleEntryChainIterator#hasNext() would fail if called more than once.

  Updated c.t.h.Hfs internal methods call #getPath() instead of #getIdentifier() so sub-classes can override.

  Updated the #verify() methods on c.s.l.TextLine and c.s.h.TextLine to be protected.

2.0.3

  Fixed issue where the c.f.p.FlowPlanner would allow declared fields in a checkpoint c.t.Tap instance.

  Fixed issue where c.f.Flow#writeStepsDot() would fail if the Flow was planned by the local mode planner.

  Added c.f.h.u.ObjectSerializer to allow for custom state serializers. To override the default
  c.f.h.u.JavaObjectSerializer, specify the name of a class that implements ObjectSerializer (and optionally
  implements o.a.h.c.Configurable) via the "cascading.util.serializer" property. @sritchie

2.0.2

  Added cascading.version property to Hadoop job configuration.

  Removed tests for deprecated method c.t.Tuple#parse().

  Fixed error message in c.s.u.DelimitedParser where parsed value was not being reported.

  Updated c.s.h.TextLine and c.s.l.TextLine to ignore planner presented fields to allow instances to be re-used.

  Changed c.t.c.SpillableTupleList to use j.u.LinkedList to reduce memory footprint when backing a
  c.t.c.SpillableTupleMap.

  Fixed issue where c.p.Merge into the streamed side of a c.p.HashJoin would produce an incorrect plan.

  Fixed issue where c.p.CoGroup was not properly resolving fields from immediate prior c.p.Every pipes.

2.0.1

  Changed c.s.h.TextDelimited to use fully qualified path when reading headers so that the filesystem scheme
  will be inherited.

  Removed redundant property value kept by c.t.h.i.MultiInputSplit to reduce input split serialized size.

  Updated commit and rollback functionality in c.f.BaseFlow and c.f.p.BaseFlowStep to fail the c.f.Flow on a
  c.t.Tap#commitResource failure and to call Tap#rollbackResource on subsequent tap instances. Note this isn't
  intended to provide a 2PC type transactional functionality.

  Updated dependency to Hadoop 1.0.3

2.0.0

  Added c.p.Checkpoint pipe to force any supported planners to persist the tuple stream at that location. If bound to
  a checkpoint c.t.Tap via the c.f.FlowDef, this data will not be cleaned up after the c.f.Flow completes. This pipe
  is useful in conjunction with a c.p.HashJoin to minimize replicated data.

  Added c.t.l.TemplateTap for local mode. Refactored out c.t.BaseTemplateTap to simplify support for additional
  platforms.

  Added c.t.l.StdIn, StdOut, and StdErr local mode c.t.Tap types.

  Changed c.f.h.HadoopFlowStep to save step state to the Hadoop distributed cache if larger than Short.MAX_VALUE.

  Fixed issue where a null value was printed as "null" in c.o.r.RegexMatcher, c.o.r.RegexFilter, c.o.a.AssertGroupBase,
  and c.o.t.FieldJoiner.

  Updated dependency to Hadoop 1.0.2.

  Changed c.s.h.TextDelimited and c.s.l.TextDelimited to optionally read the field names from from the header during
  planning if skipHeaders or hasHeaders is set to true and if Fields.ALL or Fields.UNKNOWN is declared on the
  constructor.

  Changed the planner and added new methods to c.s.Scheme so that field names can be retrieved after a proper
  configuration has been built, but before the planner resolves fields internally. This is useful for reading field
  names from a header of a text file, or meta-data in a binary file. These methods are optional.

  Fixed issue where any c.p.Splice following a c.p.Merge may be unable to resolve the tuple stream branch.

  Added support for c.p.ConfigDef on c.p.Pipe and c.t.Tap classes to allow for process and pipe/tap level
  property values. Where process allows a Pipe or Tap to set c.f.FlowStep specific properties.

  Added c.p.Props base and sub-classes to simplify managing Cascading and Hadoop related properties.

  Added c.m.UnitOfWorkSpawnStrategy interface to allow for pluggable thread management services. Also added
  c.m.UnitOfWorkExecutorStrategy class as the default implementation.

  Added typed set and add methods to c.t.Tuple and c.t.TupleEntry.

  Changed packages for many internal types to simplify documentation.

  Changed c.f.Flow and c.f.FlowStep to interfaces to hide internal only methods.

  Added support for trapping actual raw input data as read by a c.s.Scheme during processing by allowing
  c.t.TupleException to accept a payload c.t.Tuple instance with the data to be trapped. Updated c.s.h.TextDelimited
  and c.s.l.TextDelimited to provide a proper payload when sourcing and parsing text.

  Fixed issue where a c.p.GroupBy following a c.p.Every could not see result Aggregator fields from the Every instance.

  Changed c.s.h.TextDelimited and c.s.l.TextDelimited to optionally write headers if writeHeaders or hasHeaders
  is set to true. If Fields.ALL or Fields.UNKNOWN is declared, during sinking the field names will be resolved
  at runtime.

  Added the c.t.TupleCollectionFactory and c.t.TupleMapFactory interfaces and relevant implementations to allow
  custom c.t.Spillable types to be plugged into a given execution. Spillable types are used to back in memory
  collections to disk to improve scalability of c.p.CoGroup and c.p.HashJoin pipes on different platforms.

  Fixed issue where a c.s.Scheme was not seeing properly resolved fields if they were not declared in the Scheme
  instance. This allows a Scheme declared to sink c.t.Fields#ALL to see the actual field names during the
  Scheme#sinkPrepare() and Scheme#sink() methods.

  Changed c.t.TupleEntrySchemeSelector#prepare method to protected and is now called lazily internally during
  the first add method. This should simplify custom c.t.Tap development and allows for lazily setting of resolved
  sink fields.

  Fixed issue where the grouping Tuple resulting from a c.p.CoGroup did not properly reflect all the current
  grouping keys and field names. This fix allows an c.o.Aggregator or c.o.Buffer see which fields are null, if at all,
  during an "outer" join type. resultGroupFields parameter now must reflect all joined fields as well.

  Fixed issue where a c.p.GroupBy merge of branches with the same names threw a NPE.

  Fixed issue where c.p.a.AggregateBy.AveragePartials functor was using fixed declared fields.

  Added the "cascading.aggregateby.capacity" property so that a default capacity can be set for the
  c.p.a.AggregateBy sub-assemblies.

  Added the c.m.UnitOfWork interface to give c.f.Flow and c.c.Cascade a common contract.

  Changed c.t.h.TupleSerialization#setSerializations() to force TupleSerialization and o.a.h.i.s.WritableSerialization
  are first in the "io.serializations" list.

  Added support for properties scoped at the pipe or process scope. Process scope properties will be inherited by
  the current job if any.

  Added c.t.SpillableTupleMap to allow durable groups during asymmetrical joins.

  Changed c.t.SpillableTupleList to implement c.u.Collection and c.t.Spillable interfaces.

  Renamed the c.p.Group class to c.p.Splice and created a c.p.Group interface. c.p.Groupby, CoGroup, Merge, and HashJoin
  are all c.p.Splice types. Only GroupBy and CoGroup are c.p.Group types.

  Moved all "joiners" to c.p.joiner package from c.p.cogroup as they are now shared with the c.p.HashJoin pipe.

  Added c.p.HashJoin pipe to join two or more streams by a common key value without blocking/accumulating the largest
  data stream. This differs from c.p.CoGroup in that there is no grouping or sorting, and on the MapReduce platform,
  no Reduce task. The is commonly known as an asymmetrical or replicated join.

  Changed c.t.h.TupleSerialization#setSerializations() to always include o.a.h.i.s.WritableSerialization as some
  Hadoop versions do not include it if omitted. WritableSerialization is required by c.t.h.MultiInputSplit.

  Added c.p.Merge pipe to create a union of multiple tuple streams. This differs from c.p.GroupBy in that there
  is no grouping or sorting, and on the MapReduce platform, no Reduce task.

  Added c.t.Tap#commitResource() && #rollbackResource() to allow the underlying resource to be notified write processing
  has successfully completed or has failed, respectively, so that any additional cleanup or processing may be completed.

  Added c.t.Hasher to allow any field level Comparators to have hashCode generation delegated to them for their
  respective c.t.Tuple element/field value.

  Added c.f.FlowStepStrategy interface to allow customization of c.f.p.FlowStep configuration information.

  Changed c.f.Flow to lazily test child source taps for modified time to reduce file meta-data queries.

  Changed c.t.CompositeTap#getChildTaps to return an j.u.Iterator to allow for lazy resolution of child tap instances.

  Added "cascading.default.comparator" property to allow for a default j.u.Comparator class to be set and used
  if no Comparator is returned by the c.t.Comparison interface or set on a c.t.Fields instance.
  See c.t.h.TupleSerialization for the static accessor.

  Changed planner to allow traps to be re-used across any branches. Prior planner would throw an error.

  Changed c.f.Flow to delete traps during the same conditions a sink will be deleted before execution.

  Fixed issue where the c.t.h.TemplateTap would not properly remove Hadoop temporary directories on completion.

  Changed the behavior of traps to capture operation argument values instead of all the incoming values so that it is
  simpler to identify the values causing the failure and reduce the data stored in the trap and log files, which
  record a truncated stringified version of the argument tuple.

  Updated c.f.h.MapReduceFlow to allow source/sink/trap create methods to be overridden by a sub-class in order
  to support path identifiers not compatible with the Hadoop FS.

  Changed c.f.FlowProcess increment methods to take a long instead of int type.

  Fixed issue where the c.t.h.TemplateTap would not properly handle pathFields value if set to c.f.Fields.ALL.

  Fixed issue where the c.p.a.AB.CompositeFunction was not getting flushed when planned into a reduce task.

  Renamed c.p.a.Shape to c.p.a.Retain, as it retains given fields, and created c.p.a.Discard to perform the opposite
  function or discarding given fields.

  Added c.o.NoOp operation to allow fields to be dropped from a stream when used with c.t.Fields.SWAP.

  Added c.T.Fields.NONE to denote no fields in a c.t.Tuple.

  Added shutdown hook for the c.c.Cascade class so during jvm shutdown #stop() will be called forcing proper state
  change.

  Changed #stop() to push from c.c.Cascade down through c.f.Flow and c.f.p.FlowStep instances.

  Added new JUnit runner for injecting platform dependencies into c.t.PlatformTestCase subclasses. Subclasses should
  use c.t.PlatformRunner.Platform Annotation to specify relevant c.t.TestPlatform instances.

  Changed test and assertion helper methods on c.t.CascadingTestCase static to remove subclassing requirement.

  Upgraded to support JUnit 4.8.x.

  Changed license from GPLv3 to APLv2.

  Changed c.f.Flow to prevent #complete() from returning while #stop() is executing. Should prevent certain kinds
  of race conditions when a shutdown hook is used, from a different thread, to stop running flows.

  Added support for gradle.

  Renamed c.f.FlowSkipIfSinkStale to FlowSkipIfSinkNotStale to match the semantics.

  Added support for c.f.Flow tags via the c.f.FlowDef class.

  Added c.f.FlowDef to allow for creating flow definitions via a fluent builder interface.

  Added STARTED and SUBMITTED status to c.s.CascadingStats to properly track when a job is submitted vs when it actually begins
  processing after being queued.

  Added management interfaces for capturing detailed statistics.

  Decoupled core from Apache Hadoop, removed stack based streaming model. Use c.f.h.HadoopFlowConnector to plan
  Hadoop specific flows.

  Implemented 'local' mode to support independent processing of complex processes in memory. Use
  c.f.l.LocalFlowConnector for local mode specific flows.

  Updated and simplified c.t.Tap and c.t.Scheme interfaces. Changes are not backwards compatible to 1.x releases.

  Implemented new pipelining infrastructure to support more complex streaming topologies.

1.2.6

  Fixed bug in TupleEntry#selectInteger() and marked it as deprecated.

1.2.5

  Removed accidental SLF4J dependencies.

  Fixed bug where ISE was thrown if c.f.Flow#stop() was called immediately after #start().

1.2.4

  Added info logging of current split input path with a task, if any.

  Fixed bug in c.o.f.And, c.o.f.Or, and c.o.f.Xor where the sub-select of arguments was not honored.

  Added info log message when writing "direct" to a filesystem, bypassing the temporary folder removing the need to
  rename the output file to its target location.

  Fixed bug where if all paths that match a glob pattern are empty, an exception is not thrown causing Hadoop to throw
  a java.lang.ArrayIndexOutOfBoundsException.

  Updated planner to issue an error message if a tail c.p.Pipe instance doesn't not properly bind to a c.t.Tap instance.

1.2.3

  Added c.f.Flow#setMaxConcurrentSteps to set the maximum number of steps that can be submitted concurrently.

  Fixed bug where NPE was thrown when c.c.CascadeConnector tried to unwind nested c.t.MultiSourceTap instances.

  Fixed bug where c.t.Fields#append() would fail when appending unordered selectors.

  Updated c.f.FlowProcess to include #isCounterStatusInitialized() to test if the underlying reporting framework
  is initialized.

  Updated c.f.FlowProcess#keepAlive() method to fail silently if the underlying reporting framework is not initialized.

  Updated error message thrown by c.f.FlowStep when unable to find c.t.Tap or c.p.Pipe instances in the flow plan due
  to a Class serialized field not implementing #hashCode() or #equals() and relying in the object identity.

  Added error message explaining the Hadoop mapred.jobtracker.completeuserjobs.maximum property needs to be increased
  when dealing with large numbers of jobs. Also caching success value to lower chance of failure.

  Fixed bug in c.t.GlobHfs where #equals() and #hashCode() were not consistent between calls.

1.2.2

  Fixed bug where OOME caught from within the source c.t.Tap was not being re-thrown properly.

  Added #getMapProgress() and #getReduceProgress() to c.f.h.HadoopStepStats.

  Fixed NPE with some invocations of c.t.TupleEntry ctor.

  Fixed bug where if an operation declared it returned Fields.ARGS and the argument selector used positions, the
  outgoing values may merge incorrectly.

1.2.1

  Changed info message to not announce ambiguous source trap if none has been set.

  Fixed bug where if the c.o.Function result c.t.Tuple was passed immediately to a c.p.Group, it may become modified.

  Fixed bug where c.t.TupleEntryIterator#hasNext() failed if called again after returning false.

  Fixed issue where reduce task may fail with a OOME during sorting.

1.2.0

  Added c.p.a.AverageBy sub-assembly for optimizing averaging processes.

  Added c.p.c.GroupClosure#getFlowProcess method to allow c.p.c.Joiner implementations access to current
  properties and counters.

  Added c.s.CascadingStats methods for accessing available counter groups and names.

  Added c.s.WritableSequenceFile as a convenience for reading/writing sequence files holding custom Hadoop
  Writable types in either they key, value, or key and value positions.

  Added retrieve/publish support to the Conjars repo via Ivy.

  Added the c.p.a.AggregateBy class to encapsulate parallel partial Function aggregations and their reduce
  side Aggregator. This is a superior alternative to so called MapReduce Combiners. See javadoc for details.

  Changed c.o.Debug to print the number of tuples encountered on #cleanup().

  Changed c.s.TextDelimited to always return the expected number of fields even if they are not parsed from
  the current line and strict is false, unless Fields.ALL or Fields.UNKNOWN is declared.

  Added c.p.a.SumBy sub-assembly for optimizing summing processes.

  Added c.p.a.CountBy sub-assembly for optimizing counting processes.

  Added c.s.CascadingStatus.Status.Skipped state so skipped c.f.Flow instances can be identified.

  Added c.f.Flow#setSubmitPriority() to allow for custom order of Flows.

  Fixed bug where c.t.MultiSourceTap#pathExists() would return true if one of the child paths was missing.

  Changed c.c.CascadeConnector to fail if it detects cycles in the set of given c.f.Flow instances to manage.

  Disable Hadoop warning about not using "options parser".

  Added #isSource() and #isSink() methods to c.s.Scheme so that some Scheme instances can report they are either
  sink or source only.

  Added c.t.Fields#merge() method to allow simple merging of Fields instances which discarding duplicate names and
  positions.

  Added convenience methods on c.c.CascadeConnector#connect() and c.f.FlowConnector#connect() to accept
  j.u.Collection<Flow> and j.u.Collection<Pipe> arguments, respectively.

  Added Riffle support via the new c.f.ProcessFlow wrapper class. Riffle allows for non-Cascading jobs and/or
  sets of iterative Flows to participate in a c.c.Cascade.

  Changed c.c.Cascade instances to disable parallel execution if more than one Flow is a local only job.

  Added c.c.Cascade#setMaxConcurrentFlows() property that limits the number of concurrently running Flows.

  Added c.c.Cascade#writeDOT method for visualizing the dependencies between flow instances.

  Added c.p.a.Unique sub-assembly for optimizing de-duping processes.

  Changed c.s.TextDelimited to accept Fields.ALL or Fields.UNKNOWN for arbitrarily sized or unknown records.

  Changed c.t.MultiSourceTap to support #openForRead().

  Added c.t.Comparison and c.t.StreamComparator interfaces which allow for custom types to be
  lazily deserialized during sort comparisons.

  Added support for lazy deserialization during c.t.Tuple comparisons while shuffle sorting.

1.1.3

  Added publishing of artifacts to the conjars.org jar repo via Ivy.

  Added method c.s.CascadingStats#getCurrentDuration to return the current execution duration whether or not the
  process/work is finished.

  Fixed issues where c.t.Fields#getIndex may return invalid results if accessed from multiple threads simultaneously.

  Fixed NPE when attempting to increment a counter before the first map/reduce invocation. Now throws a more
  informative ISE message.

  Fixed possible NPE when accessing counters via c.f.h.HadoopStepStats.

  Fixed bug in c.s.TextDelimited where some unquoted empty values would not be properly parsed.

  Added c.f.FlowStep#setName() method to allow override of MR job names. Use in conjunction with
  FlowStep#containsPipeNamed() to find appropriate steps.

  Fixed bug where c.f.MultiMapReducePlanner did not detect a split after a c.p.GroupBy or c.p.CoGroup where
  one or more of the immediate pipes is an c.p.Every instance. An Each split is allowed.

  Fixed c.t.TupleEntry#set method so that it may take a c.t.Fields instance for a field name.

  Fixed NPE in c.t.TempHfs when parent c.f.Flow is used in a Cascade under certain conditions.

  Fixed bug where mixed absolute and relative paths didn't not result in a proper topological sort when used
  in a c.c.Cascade.

  Fixed bug where a c.c.Cascading of c.f.Flow and c.f.MapReduceFlow instances did not properly sort topologically.

  Added c.c.Cascade#writeDOT method to simplify debugging Cascade instances.

1.1.2

  Fixed bug preventing c.s.TextDelimited schemes from being used with a c.t.TemplateTap.

  Updated c.t.Scheme base class to force Field.ALL source declaration to Fields.UNKNOWN, and to force Fields.UNKNOWN
  sink declaration to Fields.ALL.

  Fixed bug where if null was passed to c.s.TextLine sinkCompression, the behavior would be undefined.

  Added back c.t.Tuple#add( Comparable ) to remain backwards compatible with 1.0.

  Fixed bug preventing Fields.ALL selector in c.p.Every when incoming positions are used instead of field names
  and the given aggregator declares field names.

  Fixed bug that prevented the configured codecs from loading for co-group spills.

  Fixed bug where c.s.TextDelimited would fail on delimiters that are also regex special characters.

  Fixed random j.u.ConcurrentModificationException error when running in Hadoop local mode by synchronizing
  the c.f.s.StackElement#closeTraps method.

  Fixed missing property values when stored in a nested j.u.Properties object.

  Fixed NPE when counter group does not exist yet when querying c.s.FlowStats#getCounterValue.

1.1.1

  Fixed bug where some unsafe operations followed by named c.p.Pipe instances were not considered during planning.

  Removed imports for SLF4J and replaced with Apache LOG4j in c.s.TextDelimited.

  Fixed bug where c.t.Fields.SWAP did not properly resolve when following a c.p.Every pipe.

1.1.0

  Fixed bug where a c.t.Fields instance can be marked as ordered when modified via #set call.

  Changed c.p.CoGroup to detect self-joins and optimize for them.

  Changed trap handling to include failures from source and sink c.t.Tap instances. The source Tap will inherit
  the assembly head trap and the sink will inherit the assembly tail trap.

  Deprecated c.t.Tuple#parse(). It does not properly handle null values or types other than primitives.

  Changed c.f.s.StackElement to log a warning for each trap captured. This includes a truncated print of the offending
  c.t.TupleEntry and the thrown exception and stack trace. Traps being for exceptional cases, logging exceptions is a
  reasonable response.

  Changed map and reduce operation stack so that collected c.t.Tuple instances do not remain 'unmodifiable' after
  being collected via the c.t.TupleEntryCollector.

  Add #getArgumentFields() to c.o.OperationCall for all operations.

  Added support for custom EMR properties used for managing task attempt temporary path management for some filesystems.

  Changed c.t.TemplateTap to support an openTapsThreshold value. The default open taps is 300. After the capacity
  is met, 10% of the least recently used open taps will be closed.

  Changed c.t.Fields #setComparator fieldName argument to accept Fields instances as the fieldName argument.
  Only the first field name or position is considered.

  Changed c.t.TupleEntry 'get as type' accessors to now also accept c.t.Fields instances as the fieldName argument. Only
  the first field name or position is considered.

  Updated janino to 2.5.16.

  Updated jgrapht to 0.8.1.

  Changed c.f.s.FlowMapperStack to source key/value pairs once, instead of per branch.

  Changed c.f.FlowPlanner to fail if not all sources or sinks are bound to heads or tails, respectively.

  Changed c.t.TupleOutputStream to lookup tuple element writers by Class identity.

  Added j.b.ConstructorProperties annotation to relevant class constructors.

  Added new convenience method c.p.Pipe#names to return an array of all the pipe names in an assembly. This supports
  the dynamic creation of traps from opaque assemblies.

  Added new c.s.Scheme type c.s.TextDelimited to allow native support for delimited text files.

  Added optimization during CoGrouping where the most LHS pipe will not ever be accumulated, instead the values iterator
  will be used directly. This allows for the most dense values to be on the LHS, and the most sparse to be on the
  RHS of the join.

  Added new counters for tuple spills and reads. Also logs grouping after first spill.

  Added compression of object serialization and deserialization, on by default. This improves reliability
  of very large jobs with very large numbers of input files.

  Fixed bad cast of j.l.Error when caught in map/reduce pipeline stack.

  Added c.t.Fields#rename to simplify Fields instance manipulations.

  Added support for resultGroupFields in c.p.CoGroup. This allows the outgoing grouping fields to be set.

  Added c.t.h.BytesSerialization and c.t.h.BytesComparator to allow for c.t.Tuple instances
  to hold raw byte arrays (byte[]), and allow joining, grouping, and secondary sorting.

  Changed c.t.Tuple and underlying framework to support j.l.Object instead of j.l.Comparable. Note that
  Tuple#get() returns Comparable to maintain backwards compatibility.

  Added support for custom j.u.Comparator instances to control the grouping and sort orders in c.p.CoGroup and
  c.p.GroupBy via the c.t.Fields class.

  Added support for planner managed debugging levels via the c.o.DebugLevel enum. Now c.o.Debug operations
  can be planned out at runtime in the same manner as c.o.Assertion operations.

  Refactored xpath operations to re-use j.x.p.DocumentBuilder instances.

  Refactored fields resolver framework to emit consistent error messages across all field resolution types.

  Fixed bug where c.t.Tuples would fail when coercing non-standard java types or primitives.

  Fixed bug where c.t.Tap instances that returned true for #isWriteDirect() were not properly being initialized
  when used as a sink.

  Added guid like ID values to c.f.Flow and c.c.Cascade instances.

  Refactored reduce side grouping and co-grouping operations to remove redundant code calls.

  Added ability to capture Hadoop specific job details like task start and stop times, and all available counter values.

  Added accessor for increment counters on c.s.CascadingStats. This allows applications to pull aggregate counter
  values from c.c.Cascade, c.f.Flow, or c.f.FlowSteps.

  Added c.t.GlobHfs c.t.Tap type that accepts Hadoop style globbing syntax. This allows multiple files that match
  a given pattern to be used as the sources to a Flow.

  Added c.o.s.State and c.o.s.Counter helper operations that respectively set 'state' and increment counters.

  Added c.f.FlowProcess#setStatus method to allow for text status messages to be posted.

  Added c.o.a.AssertNotEquals assertion type.

  Removed planner restriction that traps must not cross map/reduce boundaries. This allows for a single c.t.Tap
  trap to be used across a whole branch, regardless of underlying topology.

  Added new c.t.Field field set type named Fields.SWAP. Can only be used as a result selector. Specifies operation
  results will replace the argument fields. The remaining input fields will remain intact.

  Deprecated c.t.SinkMode#APPEND and replaced with c.t.SinkMode#UPDATE.

  Added c.t.MultiSinkTap to allow for simultaneous writes to multiple unique locations.

  Added support for compression of c.t.SpillableTupleList by default in order to speed up c.p.CoGrouping operations
  where there are very large numbers of values per grouping key.

  Added c.o.f.SetValue function for setting values based on the result of a c.o.Filter instance.

  Added support for configuring polling interval of job status via c.f.h.MultiMapReducePlanner.

  Added c.f.h.MultiMapReducePlanner optimization to detect 'equivalent' adjacent c.t.Tap instances in a c.f.Flow.
  This can drastically reduce the number of jobs when there are intermediate sinks between pipe assemblies.
  If the taps are not compatible, a job will be inserted to convert the temp tap data to the sink format.

  Added support for 'safe' c.o.Operations. By default Operations are safe, that is, they have no side-effects, or
  if they do, they are idempotent. Non-safe operations are treated differently by the c.f.h.MultiMapReducePlanner.

  Added new c.t.Field field set type named Fields.REPLACE. Can only be used as a result selector. Specifies the
  operation results will replace values in fields with the same names. That is, inline values can be replaced in a
  single c.p.Each or c.p.Every. It is especially useful when used with Fields.ARGS as the operation field declaration.

  Fix for case where one side of a branch multiplexed in a mapper could step on c.t.Tuple values before being
  handed to the next branch. Previous fix was only for CoGroup, this support GroupBy merges.

1.0.18

  Changed c.t.Tuple#print to not quote null elements to distinguish between 'null' Strings and null values.

  Changed planner exception messages to quote head and tail names.

  Changed log messages to info when hdfs client finalizer hook cannot be found.

  Fix for NPE in c.t.h.MultiInputFormat during certain testing scenarios. Also changed proportioning to honor
  suggested numSplits value.

  Fix for temp files starting with underscores (_) causing them to be ignored.

  Fix for mixed types in properties object causing ClassCastExceptions.

  Fix for case where one side of a branch multiplexed in a mapper could step on c.t.Tuple values before being
  handed to the next branch.

  Fix for edge case where Cascading jars are stored in Hadoop classpath and deserialization of c.f.Flow fails.

  Fix for bad cast of j.l.Error when caught in map/reduce pipeline stack.

  Fix for bug when selecting positional Fields from positional Fields.

  Fix for case when an c.o.Aggregator#start is called when there are no values to iterate across in current grouping.

1.0.17

  Changed behavior when cleaning temp files that allows shutdown to continue even if an exception is thrown
  during temp file delete.

  Fix bug where c.f.FlowProcess#openTapForRead() included current input file values in iterator.

  Fix for intermediate temp files not being cleaned up on c.f.Flow#stop().

  Fixed bug where NPE is thrown if all hadoop default properties are not available.

1.0.16

  Fixed bug where in some instances o.a.h.m.JobConf hangs when instantiated during co-grouping.

  Fixed bug in c.CascadingTestCase#invokeBuffer where the output collector was not properly being set. Added
  new methods on #invokeBuffer and #invokeAggregator to take a groping c.t.TupleEntry.

1.0.15

  Fixed bug where c.t.Fields did not check for a null field name or position on the ctor.

  Fixed bug in c.u.Util#join() methods where if the first value was empty, the delimiter was not properly applied.

  Fixed issue in c.t.h.FSDigestOutputStream where seek() now must be implemented with modern versions of Hadoop.

1.0.14

  Fixed bug in planner where JGraphT sometimes returns null instead of an empty List.

  Fixed bug in c.o.x.XPathParser that prevented use of multiple xpath expressions.

  Added configuration propety allowing job polling interval to be configured per c.f.Flow via
  Flow#setJobPollingInterval().

  Updated ant build to not hard-code hadoop/lib sub-dir names.

1.0.13

  Fixed bug where non-String j.u.Property values where not being copied to the internal o.a.h.m.JobConf instance.

  Fixed bug where custom serializations where not recognized during co-grouping spills inside c.t.SpillableTupleList.

1.0.12

  Fixed bug where the c.f.FlowPlanner did not detect that tails were not bound to sinks, or that some tail references
  were missing.

  Fixed j.u.ConcurrentModificationException when using a c.c.CascadeConnector on c.f.Flows using a c.t.MultiSink
  c.t.Tap.

  Fixed bug where c.f.s.StackException was being wrapped preventing failures within sink c.t.Tap instances from
  causing the c.f.Flow to fail. This mainly affected Flows using traps.

1.0.11

  Added clearer error message when c.t.Tap is used as both source and sink in a given Flow.

  Demoted all DEBUG related c.t.Tuple#print() calls to TRACE.

  Fixed NPE when planner finds inconsistencies with c.t.Tap and c.p.Pipe names.

1.0.10

  Updated planner error messages when field name collisions detected.

  Fixed issue where temporary paths were not getting deleted consistently.

1.0.9

  Fixed issue where reverse ordering a c.p.GroupBy was not possible when sortFields were not given.

  Changed c.f.s.StackElement#close() behavior to close elements from the top of the stack.

1.0.8

  Fixed bug where Hadoop FS shutdown hooks prevented cleanup of c.f.Flow intermediate files.

  Fixed bug where c.t.MultiTap was not accounted for when planning a c.c.Cascade.

  Fixed bug where operations in the default package caused NPE when calculating the stacktrace.

  Added c.f.StepCounters enum and now increment the counters Tuples_Read, Tuples_Written, Tuples_Trapped.

  Fixes for instabilities when using traps in some instances.

  Workaround for bug in o.a.h.f.s.NativeS3FileSystem where a null is returned when getting a FileStatus array
  in some cases.

1.0.7

  Fixed bug where c.o.r.RegexSplitter did not consistently split incoming values if the value had blank
  fields between the split delimiter. This only occurs if the incoming tuple is declared Fields.UNKNOWN
  and won't affect any tuple with declared field names. Though this is an incompatible change, the bug
  breaks the contract of the splitter.

  Deprecated all S3 supporting classes, including c.t.S3fs. The s3n:// protocol is the preferred S3 interface.

  Fixed bug where c.t.Hfs caused a NPE from the NativeS3FileSytem when attempting to delete the root directory.
  Hfs now detects a delete is attempted on the root dir, and returns immediately.

1.0.6

  Fixed bug where a uri path to a s3n://bucket/ could cause an NPE when determining mod time on the path.

  Fixed bug where sink c.s.Scheme sink fields were not being consulted during planning. This fix may
  cause planner errors in existing applications where the sink fields are not actually available in the incoming
  tuple stream.

  Updated application jar discovery to provide more sane defaults supporting simple cases.

  Fixed bug where default properties in nested j.u.Properties object were not being copied.

1.0.5

  Added check if num reducers is zero, if so, assume #reduce() has no intention of being called and return silently.

1.0.4

  Updated split optimizer to perform a multipass optimization.

  Fixed bug where c.f.MultiMapReducePlanner was not properly handling splits on named Pipe instances.

  Added c.t.TemplateTap constructor arg that allows for independent tuple selection for use by template path.

  Fixed bug where unsafe filename characters were leaking into temporary filenames, didn't take the first time.

1.0.3

  Fixed bug in c.f.MultiMapReducePlanner where split and joins with the same source were not handled properly.

  Fixed bug in c.f.Flow#writeDOT caused by changes in 1.0.2.

  Fixed bug in c.o.t.DateFormatter and c.o.t.DateParser where the TimeZone value was not being properly set. This
  fix could affect existing applications.

1.0.2

  Added rules to verify no duplicate head or tail names exist in an assembly when calling c.f.FlowConnector#connect().
  Currently a WARNING will be issued via the logger, next major release this will be an exception. This is a change
  that was supported in prior releases, but turns out to allow error prone code. Two workarounds are availabe: bind
  the same tap to both names in the tap map, or split from a single named c.p.Pipe instance.

  Added support for c.o.e.ExpressionFunction to evaluate expressions with no input parameters.

  Reverted MR job naming to include sink c.t.Tap name. More verbose, but easier for degugging.

  Update c.c.Cascade to not delete c.f.Flow sinks if they are appendable before the Flow is executed.

  Updated error messages to warn when internal element graphs remove all place holders resulting in an empty graph
  usually due to missing linkages between pipe assemblies.

  Allowing Fields.UNKNOWN to propagate through pipes that do not declare argument selectors. This is a relaxation
  of the strict planning and seems very natural when assembling pipes to process unknown field sets. Reserving
  the right to revert this feature if it causes unforseen issues.

  Fixed bug in c.o.f.UnGroup where the num arg value was improperly calculated.

  Allow for white space in the serializations token property so it can be set in a config file simply.

  Added new log message if no serialization token is found for a class being serialized out.

  Fixed bug that allowed c.t.Field instances to be nested in new Fields instances.

  Updated many error messages to print the number of fields along with a list of the field names.

  Fixed bug preventing custom c.s.Scheme types from using a different key/value classes in some situations.

  Fixed bug preventing c.t.TemplateTap from being written to in Reducer.

1.0.1

  Improved error message for the case a Hadoop serializer/deserializer cannot be found.

  Changed c.s.Scheme sourceFields default to Fields.UKNOWN. sinkFields default remains Fields.ALL.

  Fixed bug where unsafe filename characters were leaking into temporary filenames.

  Changed SinkMode.APPEND support checks to be done in c.t.Hfs, instead of c.t.Tap.

1.0.0

  Updated copyright messages.

  Fixed bug where c.t.TuplePair threw a NPE during dubugging.

  Fixed bug where positional selectors failed against Fields.UNKNOWN.

  Changed all constructors on c.p.Group to be protected. Must now use subclasses to construct.

  Renamed c.t.Fields#minus to subtract.

0.10.0

  Changed c.p.CoGroup "repeat" parameter to numSelfJoins to respresent the actual number of self joins to be performed.
  Thus a value of 1, will cause a single self join of a pipe. Users will need to decrement the current value by 1.

  Changed c.p.CoGroup "repeat" parameter to numSelfJoins to respresent the actual number of self joins to be performed.
  Thus a value of 1, will cause a single self join of a pipe. Users will need to decrement the current value by 1.

  Fixed bug with temporary filename generation where path created was too long.

  Fixed Janino c.o.expression operations to require parameter names and types. Janino
  was returning guessed parameter names in an undeterministic order.

  Fixed boolean type c.t.Tuple serialization.

  Fixed c.p.GroupBy merging case where grouping field names were not properly resolved.

  Changed c.o.r.RegexParser to emit variable sized Tuples if a fieldDeclaration is not given. Also will emit group
  matches if they are any, otherwise the match is emitted.

  Removed deprecated classes; c.o.t.Texts, c.o.r.Regexes, c.p.EndPipe.

  Removed experimental c.p.EndPipe class.

  Changed c.t.Tap#isUseTapCollector to Tap#isWriteDirect.

  Changed c.t.Tap and c.f.Flow to return c.t.TupleEntryIterator instead of c.t.TupleIterator. This is more consistent
  and more useful.

  Added c.t.TemplateTap to support dynamically writing out c.t.Tuple values to unique directories.

  Changed Cascading to support null values returned from c.t.Tap#source() and subsequently c.t.Scheme#source().
  This allows for Schemes to skip records returned by an internal Hadoop InputFormat without having to implement
  a custom Hadoop InputFormat or instrument a pipe assembly with a c.o.Filter.

0.9.0

  Updated c.o.Debug to allow for printing field names and tuple values in intervals.

  Changed planner to fail if traps are not contained within single Map or Reduce tasks. This prevents the chance of
  multiple tasks writing to the same output location. Hadoop only partially supports appends, so it is not currently
  possible to append subsequent jobs to existing trap files. Naming sections of a pipe assembly allows traps to be
  bound to smaller sections of assemblies.

  c.o.f.Sample and c.o.f.Limit Filters. Sample allows a given percentage of Tuples to pass. Limit only allows the
  specified number of Tuples to pass.

  c.p.Pipe instances now capture line numbers and classnames where they are instantiated so this information
  can be printed out during planner failures.

  Added c.f.FlowSkipStrategy interface to allow for pluggable rules for when to skip executing a c.f.Flow participating
  in a c.c.Cascade. The default implementation is c.f.FlowSkipIfSinkStale, with an optional c.f.FlowSkipIfSinkExists.
  Setting a skip strategy on a Cascade overrides all Flow instance strategies.

  Fixed bug with c.t.Tuple#remove() method not correctly removing values from Tuple.

  Updated c.t.Tap api to support c.t.SinkMode enums. This opens up ability to support appends in the near future.

  Added support for Hadoop 0.19.x. This release skips Hadoop 0.18.x.

  Changed project structure so that XML functions live in their own sub-project. This includes renaming the base
  Cascading tree and jars to 'core'.

  Fixed bug that prevented Fields.UNKNOWN input sources from begin fed into a c.p.CoGroup for joining.

  Changed all operations so that incoming c.t.Tuple and c.t.TupleEntry instances are unmodifiable. An
  UnsupportedOperationException will be thrown on any attempt to modify argument tuples within an operation.
  This enforces the rule argument tuples should not be modified to protect against concurrent modification in
  parallel threads.

  Updated c.o.r.RegexMatcher base class to use j.u.r.Matcher#find() instead of #matches(). This is more consistent
  with default behaviors of popular languages. Matcher is now also initialized in prepare() and reset() in
  the operation to reduce overhead.

  Added new lifecycle methods to c.o.Operation, prepare and cleanup. These methods are called so that an Operation
  instance can initialize and destroy any resources. They may be called more than once before the instance is
  garbage collected.

  Added a new operation called c.o.Buffer. Buffers are similiar to Reduce in MapReduce. They are given an Iterator
  of input arguments and can emit any number of result c.t.Tuple instances. For many problems, this is more
  efficient than using an c.o.Aggregator operation. Only one c.p.Every pipe with a Buffer operation may
  follow a GroupBy or CoGroup.

  Fixed dot file writing so GraphViz can properly load.

  Upgraded jgrapht library, requires JDK 1.6.

  Fixed bug where selecting postions from a c.t.Fields.UNKNOWN declaration would return the first position, not
  the specified position.

  Renamed c.t.Fields.KEYS to c.t.Fields.GROUP to be consistent with the Cascading model.

  Fixed bug where c.t.Tap may inappropriately delete a sink from a task.

  Changed c.o.Aggregator to no longer use a Map for the context. Users can now specify custom types by returning
  either a new instance from start() or recycling an instance passed into start(). This change will break all existing
  implementations of Aggregator. Note, simply setting a new Map<Object,Object> on the call instance in start()
  should be sufficient.

  Changed all c.o.Function, c.o.Filter, c.o.Aggregator, c.o.ValueAssertion, and c.o.GroupAssertions to accept
  a c.f.FlowProcess object on all relevant methods. FlowProcess provides call-backs into the underyling system
  to get configuration properties, fire a "keep alive" ping, or increment a custom counter. This change will
  break all existing implemenations of the above interfaces.

  Added ability to set serialization tokens via the cascading.serialization.tokens property. This compliments the
  c.t.h.SerializationToken annotation.

  Optimized co-grouping operation by using c.t.IndexTuple instead of a nested c.t.Tuple.

  Changed c.t.Tap and c.s.Scheme sink methods to take a c.t.TupleEntry, instead of c.t.Fields and c.t.Tuple
  individually.

  Added the c.t.h.SerializationToken Java Annotation. This allows for an int value to be written during serialization
  instead of a Class name for custom objects nested in c.t.Tuple instances. This feature should dramatically reduce
  the size of Tuples saved in SequenceFiles, and improve the general performance during 'shuffling' between Map and
  Reduce stages.

  Added c.t.h.TupleSerialization, a Hadoop Serialization implementation. Tuple is no longer Hadoop Writable
  and now relies on TupleSerialization for serialization support. Subequently nested objects in c.t.Tuple
  only need to be c.l.Comparable. So they can be serialized properly, a Serialization implementation must be
  registered with Hadoop. Note all primitive types are handled directly by Tuple, but custom types must
  have a Serialization implementation, or must be Hadoop WritableComparable so that the default WritableSerialization
  implementation will write them out.

0.8.3

  Fix for c.p.CoGroup declared fields being generated out of order.

0.8.2

  Added new properties via c.f.FlowConnector.setJarClass and c.f.FlowConnector.setJarPath for
  setting the application jar file.

  Fixed bug where job jar was not being inherited by subsequent MapReduce jobs when the first job was executed
  in local mode.

  Fixed bug where unserializable Operations were being squashed internally. c.f.Flow instances will now
  fail immediately and be marked as 'failed'.

0.8.1

  Fixed bug where c.t.Lfs did not force local mode for current MapReduce step.

  Fixed bug where writing to a c.t.TupleCollector would fail if using a c.s.SequenceFile in some cases.

  Added a few minor improvements to reduce stray object creations, and speedup c.t.Tuple serialization.

0.8.0

  Updated c.o.x.TagSoupParser to accept 'features', use these features to recover past behaviors.

  Updated janino and tagsoup libraries to 2.5.15 and 1.2, respectively. Note that tagsoup, in theory, is not
  backwards compatible by default. See their release notes: http://home.ccil.org/~cowan/XML/tagsoup/#1.2

  Added some forward compatible changes for supporting Hadoop 0.18 at the API level. Currently there are other
  issues preventing some tests from passing on Hadoop 0.18.

  Changed c.f.FlowException to return the parent c.f.Flow name.

  Changed behavior of c.f.MultiMapReducePlanner to use c.t.h.MultiInputFormat to allow single Mappers
  to support many different Hadoop InputFormat types simultaneously. This deprecates the need to normalize
  sources to a map and reduces the number of jobs in a c.f.Flow in some cases.

  Changed behavior of Cascading to allow for multiple paths from the same c.t.Tap source to be co-grouped on
  via c.p.CoGroup. This allows for a kind of self-join where each stream is processed by a different operation
  path within the Mapper.

  Added c.o.f.And, c.o.f.Or, c.o.f.Xor, and c.o.f.Not logic operator c.o.Filter implementations. They should be used
  to compose more complex filters from existing implementations.

  Changed the behavior of c.o.BaseOperation to properly initialize itself if it is a c.o.Filter instance. This
  removes the requirement that Filter implementations must set declaredFields to Fields.ALL, as it makes no
  sense for a Filter to declare fields.

  Added c.f.PlannerException, a subclass of c.f.FlowException, and updated c.f.MultiMapReducePlanner to throw
  it on failures. Functionality of writing DOT files has been moved from FlowException to PlannerException.

  Added c.o.f.FilterNotNull and c.o.f.FilterNull filter classes.

  Changed c.f.MultiMapReducePlanner to fail if it encounters an c.p.Each to c.p.Every chain. In these cases, a
  c.p.Group type must be between them.

  Deleted c.o.Cut class as it was effectively a duplicate of c.o.Identity.

  Changed c.f.MultiMapReducePlanner to fail if a c.p.GroupAssertion is not accompanied by another c.o.Aggregator
  operation. This is required so that the GroupAssertion does not change the passing tuple stream if it is planned out.

  Changed c.f.MultiMapReducePlanner to no longer insert new c.p.Each( ..., new Identity(), ... ) as a place holder.

  Renamed c.p.PipeAssembly to c.p.SubAssembly to better reflect its purpose, which is to encapuslate reusable
  pipe assemblies in the same manner as a sub-process or sub-routine. A temporary c.p.PipeAssembly class has been
  provided for backwards compatibility.

  Fixed bug where c.t.TapCollector would throw an NPE if a custom Tap was not using paths.

  Changed behavior of c.f.Flow where if a c.f.FlowListener throws an exception, the Flow instance receiving the
  exception will stop (by calling Flow.stop()). Listeners will continue to fire as expected and Flow.complete()
  will re-throw the thrown exception (as was the original behavior).

  Added ability to set a Cascading specific temporary directory path for use by intermediate taps created
  within c.f.Flow instances. Use c.t.Hfs.setTemporaryDirectory() to configure.

  Fixed bug where the 'mapred.jar' property was begin stepped on if previously set by the calling application.

  Changed c.t.Tap and c.f.Flow to return c.t.TupleIterator and c.t.TupleCollector instead of c.t.TapIterator and
  c.t.TapCollector, respectively.

  Added c.t.Tap.flowInit( c.f.Flow flow ) to allow a given tap to know what flows it is participating in. It is called
  immediately after the Flow instance is initailized.

  Fixed bug with nested c.p.PipeAssembly instances where some nested assemblies threw an internal error from
  the planner.

  Changed c.o.Debug to accept a prefix text string that will be prefixed to every message.

  Fixed bug where c.f.MultiMapReducePlanner would fail when normalizing inputs to a group where the inputs
  passed through one or more splits.

  Fixed bug where c.g.CoGroup silently stepped on input pipes with the same input name.

0.7.1

  Fixed bug in c.f.MultiMapReducePlanner where a source used on more than one c.p.Group would cause an internal
  error during planning.

  Changed c.f.MultiMapReducePlanner to normalize heterogeneous sinks.

  Changed c.f.MultiMapReducePlanner to keep a splitting c.p.Each on the previous step, instead of being duplicated
  on each branch. If the Each is preceeded by a source c.t.Tap, it will be duplicated across branches to reduce
  the number of step in the Flow.

  Fixed bug in c.f.MultiMapReducePlanner where too many temp tap instances were being inserted while normalizing
  the flow sources.

  Changed c.t.Fields to fail if given duplicate field names.

  Changed behavior if Hadoop FileInputSplit is not used and property "map.input.file" is not set. If there is one
  source, it will returned as the source for the mapper stack, otherwise an exception is thrown. Subsequently joins
  and merges of non-file sources is not supported until a discriminator can be passed to the mapper.

  Fixed bug in c.t.Tuple where NPE was thrown under certain compareTo operations.

  Fixed bug that prevented CoGrouping or Merging on the same source even though it was one or more Groupings away.

0.7.0

  Changes project structure, removed 'examples' sub-project.

  Updated to support Hadoop 0.17.x. This version is not API compatible with any Hadoop version less than 0.17.0.

  Added ability to stop all c.f.Flows executing within a c.c.Cascade instance via the stop() method.

  Changed c.f.FlowConnector to only take a Map of properties. These properties are passed downstream to various
  subsystems. This removes the Hadoop JobConf constructor, but it still can be passed as a property value. Also
  properties will be pushed into a defaul JobConf, bypassing any direct JobConf coupling in applications.

  Changed c.f.Flow to automatically register a shutdown hook killing remote jobs on vm exit.

  Changed c.f.Flow.stop() to immediately stop all running jobs.

  Changed c.o.Operation to an interface and introduced c.o.BaseOperation. This makes creating custom Operation types
  more flexible and intuitive. c.o.Filter, c.o.Function, c.o.Aggregator, and c.o.Assertion now extend c.o.Operation.

  Added c.p.c.OuterJoin, c.p.c.MixedJoin, c.p.c.LeftJoin, and c.p.c.RightJoin c.p.c.CoGrouper classes. They
  compliment the default c.p.c.InnerJoin CoGrouper class.

  Added support for passing an intermediateSchemeClass to the underlying planner to be used as the default c.s.Scheme
  for intermediate c.t.Tap instances internal to a given c.f.Flow.

  Fixed bug where c.p.Group is immediately followed by another c.p.Group (or their sub-classes) and fields could not
  be resolved between them.

  Added support for c.t.Tap instances implementing c.f.FlowListener. If implemented, they will automatically be
  added to the Flow event listeners collection and will receive Flow events.

  Fixed case where multiple source c.t.Tap instances return true for the containsFile method. Now verifies only one
  Tap contains the file, and fails otherwise.

  Changed c.s.TextLine to not set numSinkParts to 1 by default. Now uses the natural number of parts.

  Changed MapReduce planner to force an intermediate file between branches with Hadoop incompatible source Taps
  on joins/merges. If the taps are compatible (have same Scheme), all branches will be processed in same Mapper
  before the c.p.Group.

  Added merge capabilities in c.p.GroupBy. This allows multiple input branches to be grouped as if a single stream.

  Fixed bug in c.t.TapCollector where writing to a Sequence file threw a NPE.

  Added c.f.MapReduceFlow to support custom MapReduce jobs, allowing them to participate in a Cascade job.

0.6.1

  Changed thrown c.f.FlowException instances to include cause message.

  Fixed bug where empty sink or source map was not detected.

0.6.0

  Changed default argument selector for c.p.Every to be Fields.ALL, to be consistent with the default value of c.p.Each.

  Added support for assembly traps. If an exception is thrown from inside an c.o.Operation, the offending Tuple
  can be saved to a file for later processing, allowing the job to complete.

  Added support for stream assertions. STRICT and VALID assertions can be built into a pipe assembly, and optionally
  planned out during runtime. Assertions will throw exceptions if they fail.

  Changed c.o.a.First, Last, Min, and Max to optionally ignore specified values. Useful if you do not wish
  for a 'default' value to be considered first, or last in a set.

  Changed c.o.a.Sum to take a Class for coercion of the result value.

  Changes c.o.Max and Min to use infinity as initial values so zero is bigger than a really small number
  for Max, and zero is smaller than a really big number for Min.

  Changed order of JobConf initialization. c.f.FlowStep now is added to the JobConf last in order to catch
  all lazily configured values.

  Changed compile to include debug info by default.

  Fixed bug in c.t.MultiTap where super scheme was not returned if available.

0.5.0

  Added skipIfSinkExists property to c.f.Flow. Set to true if the c.c.Cascade should skip the Flow instance even
  if the sink is stale and not set to be deleted on initialization.

  Fixed bug in c.t.h.HttpFileSystem that URL escaped the ? prefixing the query string.

  Fixed bug where a join with duplicate taps was not recognized during job planning. Now an appropriate error
  message is displayed, instead of jobs completing with only one instance of the resource stream.

  Fixed c.t.h.HttpFileSystem to remember authority information in the url and prefix it when missing.

  Changed c.s.TextLine to accept either on or two source fields. If one, only the 'line' value
  is sourced from the value, discarding the 'offset' value.

  Added c.o.r.RegexSplitGenerator to support splitting single tuple values into multiple tuples based on a regex
  delimiter. Includes new tests.

  Added c.s.CascadeStats and c.s.FlowStats to provide access to current state and statistics of particular
  Cascade, Flow, or the child Flows of a Cascade.

  Added ability to sort grouping values with sort argument on c.p.GroupBy. Sorts can be reversed.

  Added c.o.e.ExpressionFilter, the c.o.Filter analog to c.o.e.ExpressionFunction.

0.4.1

  Fixed path normalization regex in c.u.Util where it munged any path starting with file:///.

0.4.0

  Changed c.p.GroupBy default grouping fields to c.t.Fields.ALL from Fields.FIRST. This change provides a simple
  way to sort a tuple stream based on the order of the tuple fields.

  Changed c.f.FlowConnector to create c.f.Flow instances that will bypass the reducer if no c.p.Group is participating
  in the assembly. Previoiusly Group instances were inserted if missing. This allows a chain of c.p.Every instances
  to be used to process/filter a tuple stream without the invoking the reducer needlessly (if a sort isn't required).
  This change also supports bypassing the default Hadoop OutputCollector in the mapper via the sink c.t.Tap instance.

  Changed c.f.FlowStep behavior to run in 'local' mode if either the sink or source tap is a c.t.Lfs instance. This
  allows for c.f.Flow instances to run mixed if configured to execute on a particular cluster by default. This behavior
  supports complex import/export processes against the HDFS or other supported remote filesystem.

  Changed behavior of c.t.Dfs to force use of HDFS. Previously Dfs would default to the local FileSystem
  if the job was run in 'local'mode. Now a Dfs instance will cause failures if it cannot connect to a HDFS cluster.
  Using c.t.Hfs will provide previous Dfs behavior. Hfs will use the 'default' filesystem if a scheme is not present
  in the 'stringPath' (i.e. hdfs://host:port/some/path).

  Added c.stats package to allow for collecting statics of Cascades, Flows, and FlowSteps.

  Updated c.f.Flow and c.c.Cascade log messages to be easier to follow when executing many flow instances
  simultaneously.

  Added compression flag to c.s.TextLine. Can now toggle compression (Hadoop style compression) per Tap instance.
  This prevents clusters with compression enabled by default to export text files with a .deflate extension.

  Added support for bypassing Hadoop OutputCollector via Tap.setUseTapCollector() method. Setting to true will force
  Cascading to use the c.t.TapCollector instead. This bypasses bugs in Hadoop with custom FileSystem types. This will
  always be true for http(s) and s3tp filesystems when using a c.t.Hfs Tap type (atleast until HADOOP-3021 is resolved).

  Added c.t.TupleCollector, complementing c.t.TupleIterator, for directly writing Tuple instances out via a c.t.Tap
  instance.

  Added c.f.FlowListener so that c.f.Flow instances can fire events on starting, completed, and throwable.

  Changed c.t.h.S3HttpFileSystem so it can now create files remotely.

  Renamed cascading.spill.capacity to cascading.cogroup.spill.capacity, so there is less a chance of collision.

  Made numerous optimizations to improve overall performance. Namely split and merge of key/value tuples to remove
  redundancy in the stream between the mapper and reducer.

  Changed c.p.Operators to push c.o.Operation results directly through to next operation without intermediate
  collection. This should improve pipelining of large result streams and lower runtime memory footprint.

  Changed c.c.Cascade so it now runs Flows in parallel if Hadoop is clustered, and there are no dependencies between the
  Flows.

  Moved c.Cascade and related classed to c.cascade package. Wanted to preempt any future ugliness.

  Added support in c.t.h.S3HttpFileSystem for these properties: fs.s3tp.awsAccessKeyId and fs.s3tp.awsSecretAccessKey

0.3.0

  Added ability to push Log4j logger properties to mapper/reducer via JobConf.
  Use jobConf.set("log4j.logger","logger1=LEVEL,logger2=LEVEL")

  Added missing equals() and hashCode() in c.t.MultiTap.

  Added c.t.h.ZipInputFormat (and ZipSplit) to support zip files. c.s.TextLine supports transparent
  reading of zip files if the filename ends with .zip, but cannot write to them. This code is
  loosely based on HADOOP-1824. If the underlying filesystem is hdfs or file, splits will be created
  for each ZipEntry. Otherwise ZipEntries are iterated over to be more stream friendly. Progress status is
  supported.

  Added http, https, and s3tp read-only file systems to Hadoop. Use these URLs, respectively:
  http://, https://, and s3tp://AWS_ACCESS_KEY_ID:AWS_SECRET_ACCESS_KEY@bucket-name/key

  Added c.o.t.DateFormatter supporting text formatting of time stamps created by c.o.t.DateParser.

  Fixed bug where in complex assemblies, some Scopes were not resolved.

  Fixed bug where tap instances were not being inserted before some CoGroup joins if there was a previous Group in the
  assembly.

  Upgraded JGraphT to 0.7.3

  Changed c.t.SpillableTupleList allows for iteration across entries.

  Changed c.f.FlowException to optionally allow for printing of underlying pipe graph for debugging.

  Added c.o.t.FieldFormatter function to format Tuples into complex strings using j.u.Formatter formatting.

  Added c.o.a.Last aggregator to find the last value encountered in a group.

  Changed c.o.a.Max and c.o.a.Min to maintain original value type. Will return null if no values are encountered.

  Changed c.o.a.First to use Fields.ARG by default. Removed Fields constructor.

  Added c.t.Fields.join(Fields...) method to allow for joining multiple Fields instances into a new instance.

  Can retrieve Tuple values by field name through the TupleEntry class via the get(String) method.

  Added c.t.TupleCollector interface to simplify the operation interfaces.

  Added a Debug filter that will print to either stderr or stdout. Useful for debugging stream transformations.

  Added CascadingTestCase base test class

  Added Insert Function that allows for literal values to be inserted into the Tuple stream.

0.2.0

  CoGroup will now spill to disk on extremely large co-groupings. Configurable via "cascading.spill.capacity".
  Defaults to 10k elements.

  java.util.Properties instances can be used to set defauls for FlowConnectors.

  Fix for InnerJoin, the default join for CoGroup.

  Introduced MultiTap to support concatenation of files into a pipe assembly.

  RegexParser now fails on a failed match. Prevents it being used or behaving as a filter.

  Fixed bug with PipeAssembly instances not properly being assimiliated into the pipeGraph.

  Fixed assertion error thrown by JGraphT.

  Renamed Tap method deleteOnInit to deleteOnSinkInit.


0.1.0

  First release.<|MERGE_RESOLUTION|>--- conflicted
+++ resolved
@@ -1,6 +1,5 @@
 Cascading Change Log
 
-<<<<<<< HEAD
 4.1 [unreleased]
 
   Added support for aggregating child elements in a collection of objects, e.g. given a JSON list of People objects,
@@ -8,10 +7,7 @@
 
   Added jmh in order baseline and evaluate changes.
 
-4.0.1 [unreleased]
-=======
 4.0.1
->>>>>>> 64d9ae16
 
   Updated c.t.h.u.Hadoop18TapUtil to not create temporary folders when writing 'direct' to a filesystem.
 
