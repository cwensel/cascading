--- conflicted
+++ resolved
@@ -1,6 +1,5 @@
 Cascading Change Log
 
-<<<<<<< HEAD
 4.0 [unreleased]
 
   Added c.n.j.JSONCreateFunction to compliment c.n.j.JSONSetFunction for creating new JSON objects.
@@ -51,7 +50,7 @@
 
   Removed support for all Apache Hadoop 1.x and prior releases, subsequently removing all sub-project interdependencies
   via symlinks.
-=======
+
 3.3.0 [unreleased]
 
   Updated c.t.l.PartitionTap to support recursive deletes when calling c.t.Tap#deleteResource().
@@ -67,7 +66,6 @@
   if true. This firms the c.t.*.PartitionTap contract preventing overwrites of the parent Tap.
 
   Fixed issue where local mode did not honor c.t.SinkMode#KEEP, allowing a c.f.Flow to overwrite existing data.
->>>>>>> cca2de3e
 
 3.2.1
 
