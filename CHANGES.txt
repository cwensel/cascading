--- conflicted
+++ resolved
@@ -1,6 +1,5 @@
 Cascading Change Log
 
-<<<<<<< HEAD
 4.0 [unreleased]
 
   Added c.t.t.TapWith interface to provide fluent factories for creating new immutable instance of the current
@@ -72,13 +71,10 @@
   Removed support for all Apache Hadoop 1.x and prior releases, subsequently removing all sub-project interdependencies
   via symlinks.
 
-3.3.0 [unreleased]
-=======
 3.3.0
 
   Fixed issue where planning with a c.p.Merge of two or more c.p.HashJoins would fail. Currently unresolved for the
   Apache Tez planner.
->>>>>>> 2b7346e4
 
   Fixed issue where c.t.h.PartitionTap could not initialize with more than a few thousand input partitions in a
   reasonable time frame. Fix supports PartitionTap initialization in under 10sec w/ 1 million paths.
