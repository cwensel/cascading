Cascading Change Log

<<<<<<< HEAD
3.0.0 [unreleased]

  Update c.s.h.HadoopStepStats to reduce memory pressure when fetching TaskReports and TaskCompletionEvents from
  Hadoop 2.x.

  Fixed issue where a start/stop race condition in c.c.Cascade could allow a downstream c.f.Flow to start when a
  predecessor fails.

  Update janino to 2.7.6.

  Added support for Apache Tez. See README for details.

  Added c.f.FlowRuntimeProps to allow for setting cluster side specific properties per c.f.Flow instance in a platform
  independent manner.

  Changed planner to disallow duplicate c.p.Pipe head and tail names.

  Updated c.f.p.FlowPlanner to use generalized isomorphic sub-graph matching rules to apply platform specific plan
  assertions, transforms, and step partitioning.
=======
2.6.1

  Updated c.p.h.Hadoop2MR1Platform to enforce settings to make local mode behave the same across distributions.

  Fixed issues where a c.f.Flow instance could be marked stopped while transitioning to a started state when used in
  a c.c.Cascade.

  Fixed issue where c.t.h.i.TapOutputCollector did not honor the current task o.a.h.m.Reporter instance on the
  cluster side. This should improve the accuracy of Hadoop counters wrapped by c.t.h.PartitionTap.

  Updated c.t.Tuple#isUnmodifiable to be transient to prevent the value from being serialized and restored resulting in
  an unmodifiable Tuple from a data source.

  Updated c.s.h.HadoopStepStats to reduce memory pressure when fetching TaskReports and TaskCompletionEvents from
  Hadoop 2.x.

  Updated c.p.h.HadoopPlatform to set 'mapreduce.jobtracker.staging.root.dir' to a fully qualified path for non-cluster
  tests.

  Fixed issue where c.u.Version was leaking file descriptors.

  Fixed issue where c.t.h.Hfs would not properly ignore 'hidden' files starting with '.' or '_' when listing children
  in a directory.
>>>>>>> beb9b392

2.6.0

  Updated c.p.a.AggregateBy and c.p.a.Unique to count cache flushes, hits, and misses. Previously only AggregateBy
  tracked cache flushes.

  Updated slf4j to 1.7.5.

  Added ability to customize trace data captured for debugging purposes.

  Added CONTRIBUTING.md.

  Updated c.t.h.DistCacheTap to support simple file globing as provided by c.t.h.Hfs.

  Fixed issue where c.p.a.UniqueBy was not honoring the c.t.Hasher interface.

  Added c.t.h.DistCacheTap a decorator for a c.t.h.Hfs instance that uses o.a.h.f.DistributedCache to read files
  transparently from local disk. This is useful for c.p.HashJoins.

  Added c.t.DecoratorTap class to simplify wrapping a given c.t.Tap instance with additional meta-data.

  Updated c.f.p.FlowPlanner to allow both intermediate temporary c.t.Tap or any c.p.Checkpoint tap to be decorated
  by a configured c.t.DecoratorTap class via new c.f.FlowConnectorProps properties.

  Fixed issue where c.p.a.AggregateBy was not honoring the c.t.Hasher interface.

  Fixed issues around c.o.e.ExpressionFunction and c.o.e.ExpressionFilter either accepting Fields.NONE as incoming
  arguments, or inheriting incoming type information from the resolved arguments.

  Added c.m.a.URISanitizer, an implementation of the c.m.a.Sanitizer interface, for sanitizing URIs of different
  resources (file, HTTP, HDFS, JDBC etc.). c.t.Tap and all subclasses use it for the identifier.

  Fixed issue in c.f.h.ProcessFlow where the flowStats object would try to mark a flow as "STOPPED" even if it was
  already "FINISHED" causing an IllegalStateException.

  Added a new c.t.TupleEntrySchemeIterator property to set certain exceptions to be caught, ignored, and logged during
  read. Commonly java.io.EOFException is thrown and can be safely ignored. By default no exception will be ignored.

  Fixed issue in c.f.h.p.HadoopStepGraph where Traps would be ignored if the Flow had no operation ("copy flows").

  Updated Janino to 2.7.5.

  Added ability to add more meta information about a c.f.Flow, which can be read and used by a c.m.DocumentService.

  Fixed null handling problem in c.p.a.MaxBy and c.p.a.MinBy.

  Added Java Annotations to c.m.annotation for marking and granting access of custom properties to c.m.DocumentService
  implementations like the Driven plug-in. Instrumented core Operations, SubAssemblies, Taps, and Schemes.

  Updated Apache Hadoop to 2.4.1 in cascading-hadoop2-mr1.

2.5.6

  Updated for Cascading Fluid compatibility.

2.5.5

  Added new c.t.p.BasePartitionTap property to control to control the behaviour in case of an Exception while closing a
  c.t.TupleEntryCollector. Setting "cascading.tap.partition.failonclose" to "true" will cause the Exception to be
  rethrown as a c.t.TapException. When set to "false", the default, it will log the error and continue.

  Added custom error reporting for Hadoop standalone mode. The o.a.h.mapred.LocalJobRunner does not return
  o.a.h.mapred.TaskReports which would cause the actual Exception to be lost. c.f.h.FlowMapper and c.f.h.FlowReducer
  will now report the Exception directly to c.f.h.p.HadoopFlowStepJob. This has no influence on Jobs running on a
  real cluster.

  Fixed issue where c.f.h.HadoopFlowStep would not set a o.a.h.mapred.Partitioner that supports custom c.t.Hasher
  implementations during partitioning. c.t.h.u.GroupingPartitioner has been renamed to
  c.t.h.u.GroupingSortingPartitioner and a new c.t.h.u.GroupingPartitioner has been introduced that uses the hashCode
  of the tuples while honoring custom hashers.

  Fixed issue where the ctor of c.t.Fields was not checking the given types for null values.

  Fixed issue where Hadoop credentials could be shared across job submissions and become corrupted
  causing j.i.EOFExceptions.

  Fixed issue where c.t.Fields#resolve() would lose type information with complex selectors.

  Added new c.f.h.p.HadoopPlanner property to disable adjacent tap removal optimization. Setting
  "cascading.multimapreduceplanner.collapseadjacentaps" to false will disable the optimization that is on by default.
  This optimization can in a few cases reduce the number of MR jobs, but without consistent type information, could
  result in a type mismatch errors during joins.

2.5.4

  Fixed an issue where c.t.h.Hfs#getChildIdentifiers() could throw an j.l.StringIndexOutOfBoundsException.

  Updated c.p.a.AggregateBy$CompositeFunction to not use the threshold in #equals or #hashCode.

  Fixed issue where a c.p.Merge could hide the streamed/accumulated nature of a stream when leading to a c.p.Group
  pipe. This could result in duplicate data passed to the c.p.GroupBy or c.p.CoGroup within a MapReduce job.

  Fixed issue where c.p.a.FirstBy only accepted a single field name.

  Updated c.t.p.PartitionCollector in c.t.p.BasePartitionTap to be public.

2.5.3

  Updated c.f.h.ProcessFlow to include missing status changes.

  Deprecated both c.t.l.TemplateTap and c.t.h.TemplateTap for the respective PartitionTap.

  Updated c.p.Pipe and c.p.SubAssembly to cache any resolved name as its own name to improve #hashCode() performance.

  Fixed issue where c.t.Fields#merge() did not honor underlying Fields type information properly.

  Fixed issue where c.t.Fields#getType() attempted to resolve position when there is no associated type information.

2.5.2

  Updated c.t.TupleEntryCollector javadoc to clarify re-use of c.t.Tuple instances.

  Updated c.t.h.Hfs to log a warning and disable o.a.h.m.l.CombineFileInputFormat (if enabled) if
  c.t.h.HfsProps#isCombineInputSafeMode is true but the current o.a.h.mapred.InputFormat is not
  a o.a.h.mapred.FileInputFormat.

  Updated c.p.h2.Hadoop2MR1Platform to return a name consistent with other resources and artifacts for Hadoop2 MR1.

  Fixed issue in c.o.f.Logic filter sub-classes where argumentFields was not properly set causing some nested
  c.o.Filter instances to fail.

2.5.1

  Updated c.t.h.Hfs to throw an exception if the o.a.h.m.l.CombineFileInputFormat is enabled but the wrapped
  o.a.h.mapred.InputFormat is not a o.a.h.mapred.FileInputFormat.

  Fixed issue in c.c.Cascade where a race condition during start/stop/complete could result in state exception.

  Updated Hadoop 1 platform tests to enable default num task retries.

2.5.0

  Updated c.f.BaseFlow to fail when deleting resources fails.

  Updated c.t.h.PartitionTap to append sequence numbers to part files to prevent filename collisions within a task.

  Added the c.f.FlowStepListener listener interface and subsequent listener support to c.f.FlowStep. @Ahmed--Mohsen

  Updated Hadoop 1 dependency to use Hadoop 1.2.1.

  Updated c.f.h.p.HadoopFlowStepJob to call kill only jobs on that are not complete. In theory calling kill on a
  completed job should have no effect, but resulting logs could be confusing during postmortem.

  Added c.t.l.PartitionTap and c.t.h.PartitionTap to replace c.t.l.TemplateTap and c.t.h.TemplateTap respectively. The
  PartitionTap can be used as both a sink and source and provides pluggable partitioning via c.t.p.Partition.

  Added c.p.j.BufferJoin as a convenience to flag to the planner the following c.o.Buffer implements a join strategy.

  Updated c.o.BufferCall to allow access to the current c.p.j.JoinerClosure to allow for more complex join operations
  to be built out within a c.o.Buffer implementation.

  Added support for Apache Hadoop 2 and YARN.

2.2.1

  Updated Hadoop platform to fail during planning if "mapred.job.tracker" is not set.

  Updated c.t.h.Hfs to improve duplicate identifier check performance. @gianm

  Fixed issue where resolved fields were not properly presented to c.t.MultiSinkTap child c.t.Tap and c.s.Scheme
  instances preventing header information from being written in the case of TextDelimited files.

  Fixed issue where the number of fields parsed by c.s.u.DelimitedParser were greater than those declared could cause
  an j.l.ArrayIndexOutOfBoundsException.

  Fixed issue where a race condition could cause a NPE between c.c.Cascade#start() and Cascade#stop().

2.2.0

  Fixed issue where c.p.CoGroup in local mode did not properly handle joins where the grouping j.u.Comparator
  did not treat null values as equal. SQL semantics expect null values to not be equivalent. c.p.HashJoin
  does not support non-equality between null and will issue a warning.

  Updated c.p.a.AggregateBy sub-classes to pass 0 as default threshold value to allow the system default value
  to be honored.

  Added c.o.a.MaxValue and c.o.a.MinValue c.o.Aggregator sub-classes to replace c.o.a.Max and c.o.a.Min classes
  respectively. MaxValue and MinValue rely on the values compared to be j.l.Comparable types resulting in a simpler
  implementation and support for max/min of non numeric types.

  Fixed issue where c.o.t.DateParser would drop incoming Tuples if the argument was null.

  Fixed issue where c.t.Hasher was not honored during grouping in local mode.

  Updated c.t.h.GlobHfs to use fewer resources when deriving member identifiers.

  Updated c.t.h.HadoopTapPlatformTest to skip the c.t.h.Dfs test if HDFS filesystem is unavailable on the current
  configuration.

  Fixed issue where c.t.h.Hfs#resourceExists() could fail is the identifier represented a file globing pattern.

  Changed regex j.u.r.Pattern builder methods on c.s.u.DelimitedParser from static to instance methods.

  Updated c.t.TupleEntry to issue a warning if an "unmodifiable" c.t.Tuple is set via #setTuple() on a "modifiable"
  TupleEntry instance. This typically is an indicator the Tuple instance is about to be cached and/or modified at a
  later point. Unmodifiable, system created, Tuples should never be cached.

  Added c.t.TupleEntry#selectInto() to provide a more efficient way to copy values from one c.t.Tuple into another.

  Added c.t.TupleEntry#selectTupleCopy() and #selectEntryCopy method to always provide a modifiable and cacheable
  instance.

  Fixed issue where c.t.TupleEntry#selectTuple() and #selectEntry() could return a unmodifiable or un-cacheable
  c.t.Tuple or TupleEntry depending on the given c.t.Fields selector.

  Fixed issue where c.t.MultiSourceTap could keep too many open resources if #openForRead() is called directly.

  Fixed issue where c.o.Buffer#flush() was never called.

  Fixed issue where an exception at #close() on step state reader could mask more prominent errors.

  Fixed issue where the c.t.TupleEntryCollector was not set to "null" on the c.o.OperationCall before
  c.o.Operation#cleanup() was called to prevent the method from emitting values during cleanup. See Operation#flush().
  Use "cascading.compatibility.retain.collector" to disable.

  Fixed issue where c.f.h.ProcessFlow would not honor c.f.FlowListener instances. Currently does not support
  the #onThrowable event.

  Updated c.p.a.Unique to use c.o.b.FirstNBuffer to improve performance.

  Added c.o.b.FirstNBuffer to provide a faster implementation of returning the first N tuples encountered in a grouping.

  Updated junit to version 4.11.

  Update default Apache Hadoop support to version 1.1.x. End support for 0.20.2.

  Updated c.f.FlowDef to accept classpath elements that allow for pipe assemblies to load additional resources
  from the current context j.l.ClassLoader.

  Updated error messages in c.t.Fields, delegate property initialization to c.f.Flow sub-classes. @fderose

  Removed Hadoop oro dependency from build and test runtime classpaths to stop transient build failures.

  Added ability to pass System level properties into platform level property sets to override defaults during testing.

  Fixed issue where c.t.l.FileTap#getFullIdentifier() was not returning the fully qualified path.

  Added c.t.h.HfsProps to localize optional Hadoop HDFS specific properties, specifically provides properties for
  enabling the combining of small files into larger splits.

  Updated c.t.h.Hfs to allow for smaller files to be combined into fewer splits, thus fewer map tasks. @sjlee

  Updated c.p.SubAssembly to support setting local and step properties via the c.p.ConfigDef.

  Updated c.o.Buffer to allow implementations to disable nulling of non-grouping fields after the arguments iterator
  has completed. This simplifies appending aggregated fields to the incoming tuple stream.

  Updated c.t.Fields to return appending value when calling Fields#append on Fields.NONE and optimized Fields#subtract
  when subtracting Fields.NONE.

  Added c.f.AssemblyPlanner interface to allow for platform independent generative c.f.Flow planning.

  Fixed issue in local mode where an OOME could cause a cascading set of additional OOMEs making the jvm unstable.

  Updated c.f.s.MemoryCoGroupGate and c.f.l.s.LocalGroupByGate to drain internal collections when pipelining
  tuples downstream in the pipeline.

  Added c.t.h.BigDecimalSerialization to allow Hadoop to serialize and deserialize j.m.BigDecimal instances.

  Update slf4j to version 1.7.2.

  Added coercion support for j.m.BigDecimal.

  Added c.p.PlatformSuite annotation allowing a c.PlatformTestCase sub-class to be marked as being a JUnit suite
  of tests accessible, by default, via a static "suite" method.

  Updated provided c.s.Scheme subclasses to honor field type information.

  Updated c.o.expression, c.o.aggregator, and c.p.assembly operations to honor field type information.

  Updated c.o.Identity and c.p.a.Coerce to uses field type information during coercion.

  Added c.t.t.CoercibleType interface to allow for customization of individual field data types and formats. Also
  added the c.t.t.DateType implementation for managing string formatted dates to and from a long timestamp.

  Updated c.p.Splice to fail during planning if grouping or merging fields do not share the same field types, unless
  the field in question has a j.u.Comparator to handle the incompatible comparisons.

  Fixed issue where a c.p.CoGroup join on Fields.NONE would fail during planning.

  Updated c.p.a.Unique to optionally filter out null values.

  Added c.o.e.ScriptFunction, ScriptTupleFunction, and c.o.e.ScriptFilter operations to allow for more expressive
  Java scripts.

  Added "test.platform.includes" system property so tests can be limited to specified platforms.

  Added c.p.a.MaxBy and c.p.a.MinBy c.p.a.AggregateBy sub-classes to perform max and min, respectively.

  Updated c.p.a.SumBy and c.p.a.AverageBy to honor result fields type declaration by coercing the result to the
  declared type.

  Updated c.p.a.CountBy to count all value occurrences, non-null values, or only null values, within a grouping. Using
  grouping Fields.NONE provides an efficient count for a set of columns. Counting distinct values is not supported.

  Updated c.t.Fields to accept type information and to propagate type values along with fields.

  Updated c.s.l.TextDelimited and c.s.h.TextDelimited to take c.s.u.DelimitedParser on the constructor to allow
  for overriding parsing behavior. DelimitedParser now takes a c.s.u.FieldTypeResolver to allow for field name
  permutations during source and sink, and type inference from field names.

2.1.6

  Updated c.p.SubAssembly to throw UnsupportedOperationException on #getConfigDef() and #getStepConfigDef() calls.

  Fixed issue where join field level c.t.Hasher instances were not honored during a c.p.HashJoin.

  Fixed issue where a j.l.StackOverflowError would be thrown if the Hadoop mapred.input.format.class property
  was not set.

  Updated c.t.Fields#size() to return Fields.NONE on size == 0, instead of failing.

  Fixed issue where Fields.REPLACE on an incoming Fields.UNKNOWN could result in a
  java.lang.ArrayIndexOutOfBoundsException during runtime.

  Updated c.s.h.HadoopStepStats counter caching strategy to make a final attempt even if max timeouts have been
  met. Added "cascading.step.counter.timeout" property to allow tuning of timeout period.

2.1.5

  Updated c.t.h.u.BytesComparator to implement c.t.Hasher as a convenience.

  Fixed issue where c.c.CascadeListener was receiving null as the c.c.Cascade parameter.

2.1.4

  Added ability to capture frameworks used in an application via c.p.AppProps.

  Restored platform test compatibility with Cascading 2.0.x via return of c.p.PlatformRunner.Platform annotation
  and deprecated c.t.LocalPlatform and c.t.HadoopPlatform platform implementations.

2.1.3

  Fix for extra trailing ']' in c.t.Tap#toString().

  Fix for c.f.FlowProcess#getNumProcessSlices() incorrectly returning zero in local mode, should be 1.

  Fix for c.p.a.AggregateBy not honoring the global system property threshold value if not overridden on the ctor.

  Fix for NPE if c.f.FlowProcess returns null config.

  Fixed issue where a c.f.FlowStep would attempt to detect if it should be skipped regardless of whether the "runID"
  had been set or not on the c.f.Flow enabling restartable flows.

2.1.2

  Fixed issue where c.f.FlowProcess#openForWrite on Hadoop would re-use the existing o.a.h.m.OutputCollector instance
  as that used in the current task.

  Fixed issue where fetching remote Hadoop counter values could block indefinitely. Fetching remote counters is now
  serialized across jobs to prevent deadlocks inside the Hadoop API and counter values are now cached with a final
  refresh on job completion.

  Fixed issue where NPE could be thrown by c.s.CascadingStats#getCounterValue if given counter had no value.

2.1.1

  Fixed issue where c.s.h.TextDelimited would not honor charsetName.

  Fixed issue where c.t.BaseTemplateTap would lose parent fields if they were declared as Fields.ALL.

  Fixed issue where c.t.Fields#append would not include current Fields instance when appending an array of Fields
  instances.

  Fixed issue where subsequent c.p.Merge pipes in a pipeline path would obscure prior Merges preventing a c.t.Tap
  insertion during planning resulting in a missing Tap configuration resource property.

  Fixed NPE with c.s.l.TextDelimited when line after header was null.

  Fix for c.s.u.DelimitedParser not fully honoring the default strict parsing policy. This resolution may cause
  some text delimited files to fail if they have arbitrary numbers of fields.

  Added quote and delimiter getters to c.s.l.TextDelimited and c.s.h.TextDelimited.

  Fixed issue where a c.f.FlowStep being skipped was not considered successful after 2.0.7 merge.

2.1.0

  Added c.t.t.FileType interface to mark specific platform c.t.Tap classes as representing a file like interface.

  Fixed issue where c.p.a.Coerce would coerce a null value to 0 if the coerce type was a j.l.Number
  instead of a numeric primitive, or false if the coerce type was j.l.Boolean instead of boolean.

  Fixed issue where c.s.u.DelimitedParser did not honor number of field found in a text delimited file header.

  Fixed issue where c.t.Tap#openForWrite did not honor the c.t.SinkMode#REPLACE setting.

  Added version update check to print out latest available release. Use system property cascading.update.skip=true
  to disable.

  Updated all tuple stream permutations to minimize new c.t.Tuple instantiations and maximize upstream Tuple reuse.

  Updated janino to version 2.6.1.

  Updated c.s.l.TextLine, c.s.l.TextDelimited, c.s.h.TextLine, and c.s.h.TextDelimited to encode/decode any supported
  j.n.c.Charset.

  Fixed issue where c.o.t.DateParser may throw an NPE if the value to be parsed was null.

  Added c.p.Props#buildProperties( Iterable<Map.Entry<String, String>> defaultProperties ) to allow for re-using
  and existing o.a.h.m.JobConf instances as default properties.

  Added c.p.a.FirstBy partial aggregator to allow for capturing first seen c.t.Tuple in a Tuple stream. Argument
  c.f.Fields j.u.Comparators are honored for secondary sorting.

  Updated c.p.a.AggregateBy to honor argumentField c.f.Fields j.u.Comparator instances for secondary sorting.

  Updated c.o.a.First to accumulate the first N seen c.t.Tuple instances.

  Added support for c.c.CascadeListener on c.c.Cascade instances.

  Updated c.p.j.InnerJoin.JoinIterator and sub-classes to re-use c.t.Tuple instances.

  Added support for restartable checkpoint c.f.Flow instances by providing a runID to identify run attempts.

  Updated build and tests to simplify development of alternative planners.

2.0.8

  Updated c.m.CascadingServices to more robustly load optional services. Service agent jar may now be optionally defined
  in a cascading-service.properties file from the CLASSPATH with the "cascading.management.service.jar" property.

2.0.7

  Fixed issue where c.t.Tap instances were not presented resolved c.t.Fields instances in local mode during planning.

  Fixed issue where Hadoop forgets past job completion status of a job during very long running c.f.Flows and
  throws a NPE when queried for the result.

2.0.6

  Added "cascading.step.display.id.truncate" property to allow simple truncation of flow and step ID values in
  the step display name.

  Fixed issue where attempting to iterate the left most side of a join more than once would silently fail on the
  Hadoop platform.

  Fixed issue where step state was not properly removed from the Hadoop distributed cache during cleanup.

  Fixed issue where c.f.Flow#writeStepsDot() would fail if a Flow c.f.FlowStep had multiple sinks.

  Fix for c.t.h.i.MultiInputFormat throwing j.l.java.lang.ArrayIndexOutOfBoundsException when there aren't any
  actual o.a.h.m.FileInputFormat input paths.

  Fix for c.t.h.i.MultiInputFormat throwing j.l.IllegalStateException on an empty child o.a.h.m.InputSplit array.

  Fix for j.l.IndexOutOfBoundsException thrown on an empty c.c.Cascade.

  Fix for c.t.c.SpillableProps#SPILL_COMPRESS not being honored if set to false.

2.0.5

  Updated c.f.p.ElementGraphException messages to name disconnected elements.

  Properly scope c.t.Tap properties to c.f.l.LocalFlowStep and then pass them to source/sink stages in
  c.f.l.s.LocalStepStreamGraph. @mrwalker

  Fix for c.s.u.DelimitedParser to support delimiter as last char in quoted field.

  Fix for c.o.f.UnGroup constructor failing against correct constructor values.

  Added missing setter methods on c.p.AppProps for application jar path and class values.

  Fix for possible NPE when debug logging is enabled during planning.

  Improved error message when Hadoop serializer for a given type cannot be found in some cases.

2.0.4

  Removed remnant log4j dependency in c.t.h.i.MultiInputSplit.

  Fixed issue where c.t.Tap may fail resolving outgoing fields.

  Added missing #equals() method to c.t.TupleEntry that will honor field j.u.Comparator instances.

  Fixed issue where c.f.s.SparseTupleComparator would not properly sort with re-ordered sort fields.

  Fixed issue where c.t.TupleEntryChainIterator#hasNext() would fail if called more than once.

  Updated c.t.h.Hfs internal methods call #getPath() instead of #getIdentifier() so sub-classes can override.

  Updated the #verify() methods on c.s.l.TextLine and c.s.h.TextLine to be protected.

2.0.3

  Fixed issue where the c.f.p.FlowPlanner would allow declared fields in a checkpoint c.t.Tap instance.

  Fixed issue where c.f.Flow#writeStepsDot() would fail if the Flow was planned by the local mode planner.

  Added c.f.h.u.ObjectSerializer to allow for custom state serializers. To override the default
  c.f.h.u.JavaObjectSerializer, specify the name of a class that implements ObjectSerializer (and optionally
  implements o.a.h.c.Configurable) via the "cascading.util.serializer" property. @sritchie

2.0.2

  Added cascading.version property to Hadoop job configuration.

  Removed tests for deprecated method c.t.Tuple#parse().

  Fixed error message in c.s.u.DelimitedParser where parsed value was not being reported.

  Updated c.s.h.TextLine and c.s.l.TextLine to ignore planner presented fields to allow instances to be re-used.

  Changed c.t.c.SpillableTupleList to use j.u.LinkedList to reduce memory footprint when backing a
  c.t.c.SpillableTupleMap.

  Fixed issue where c.p.Merge into the streamed side of a c.p.HashJoin would produce an incorrect plan.

  Fixed issue where c.p.CoGroup was not properly resolving fields from immediate prior c.p.Every pipes.

2.0.1

  Changed c.s.h.TextDelimited to use fully qualified path when reading headers so that the filesystem scheme
  will be inherited.

  Removed redundant property value kept by c.t.h.i.MultiInputSplit to reduce input split serialized size.

  Updated commit and rollback functionality in c.f.BaseFlow and c.f.p.BaseFlowStep to fail the c.f.Flow on a
  c.t.Tap#commitResource failure and to call Tap#rollbackResource on subsequent tap instances. Note this isn't
  intended to provide a 2PC type transactional functionality.

  Updated dependency to Hadoop 1.0.3

2.0.0

  Added c.p.Checkpoint pipe to force any supported planners to persist the tuple stream at that location. If bound to
  a checkpoint c.t.Tap via the c.f.FlowDef, this data will not be cleaned up after the c.f.Flow completes. This pipe
  is useful in conjunction with a c.p.HashJoin to minimize replicated data.

  Added c.t.l.TemplateTap for local mode. Refactored out c.t.BaseTemplateTap to simplify support for additional
  platforms.

  Added c.t.l.StdIn, StdOut, and StdErr local mode c.t.Tap types.

  Changed c.f.h.HadoopFlowStep to save step state to the Hadoop distributed cache if larger than Short.MAX_VALUE.

  Fixed issue where a null value was printed as "null" in c.o.r.RegexMatcher, c.o.r.RegexFilter, c.o.a.AssertGroupBase,
  and c.o.t.FieldJoiner.

  Updated dependency to Hadoop 1.0.2.

  Changed c.s.h.TextDelimited and c.s.l.TextDelimited to optionally read the field names from from the header during
  planning if skipHeaders or hasHeaders is set to true and if Fields.ALL or Fields.UNKNOWN is declared on the
  constructor.

  Changed the planner and added new methods to c.s.Scheme so that field names can be retrieved after a proper
  configuration has been built, but before the planner resolves fields internally. This is useful for reading field
  names from a header of a text file, or meta-data in a binary file. These methods are optional.

  Fixed issue where any c.p.Splice following a c.p.Merge may be unable to resolve the tuple stream branch.

  Added support for c.p.ConfigDef on c.p.Pipe and c.t.Tap classes to allow for process and pipe/tap level
  property values. Where process allows a Pipe or Tap to set c.f.FlowStep specific properties.

  Added c.p.Props base and sub-classes to simplify managing Cascading and Hadoop related properties.

  Added c.m.UnitOfWorkSpawnStrategy interface to allow for pluggable thread management services. Also added
  c.m.UnitOfWorkExecutorStrategy class as the default implementation.

  Added typed set and add methods to c.t.Tuple and c.t.TupleEntry.

  Changed packages for many internal types to simplify documentation.

  Changed c.f.Flow and c.f.FlowStep to interfaces to hide internal only methods.

  Added support for trapping actual raw input data as read by a c.s.Scheme during processing by allowing
  c.t.TupleException to accept a payload c.t.Tuple instance with the data to be trapped. Updated c.s.h.TextDelimited
  and c.s.l.TextDelimited to provide a proper payload when sourcing and parsing text.

  Fixed issue where a c.p.GroupBy following a c.p.Every could not see result Aggregator fields from the Every instance.

  Changed c.s.h.TextDelimited and c.s.l.TextDelimited to optionally write headers if writeHeaders or hasHeaders
  is set to true. If Fields.ALL or Fields.UNKNOWN is declared, during sinking the field names will be resolved
  at runtime.

  Added the c.t.TupleCollectionFactory and c.t.TupleMapFactory interfaces and relevant implementations to allow
  custom c.t.Spillable types to be plugged into a given execution. Spillable types are used to back in memory
  collections to disk to improve scalability of c.p.CoGroup and c.p.HashJoin pipes on different platforms.

  Fixed issue where a c.s.Scheme was not seeing properly resolved fields if they were not declared in the Scheme
  instance. This allows a Scheme declared to sink c.t.Fields#ALL to see the actual field names during the
  Scheme#sinkPrepare() and Scheme#sink() methods.

  Changed c.t.TupleEntrySchemeSelector#prepare method to protected and is now called lazily internally during
  the first add method. This should simplify custom c.t.Tap development and allows for lazily setting of resolved
  sink fields.

  Fixed issue where the grouping Tuple resulting from a c.p.CoGroup did not properly reflect all the current
  grouping keys and field names. This fix allows an c.o.Aggregator or c.o.Buffer see which fields are null, if at all,
  during an "outer" join type. resultGroupFields parameter now must reflect all joined fields as well.

  Fixed issue where a c.p.GroupBy merge of branches with the same names threw a NPE.

  Fixed issue where c.p.a.AggregateBy.AveragePartials functor was using fixed declared fields.

  Added the "cascading.aggregateby.threshold" property so that a default threshold can be set for the
  c.p.a.AggregateBy sub-assemblies.

  Added the c.m.UnitOfWork interface to give c.f.Flow and c.c.Cascade a common contract.

  Changed c.t.h.TupleSerialization#setSerializations() to force TupleSerialization and o.a.h.i.s.WritableSerialization
  are first in the "io.serializations" list.

  Added support for properties scoped at the pipe or process scope. Process scope properties will be inherited by
  the current job if any.

  Added c.t.SpillableTupleMap to allow durable groups during asymmetrical joins.

  Changed c.t.SpillableTupleList to implement c.u.Collection and c.t.Spillable interfaces.

  Renamed the c.p.Group class to c.p.Splice and created a c.p.Group interface. c.p.Groupby, CoGroup, Merge, and HashJoin
  are all c.p.Splice types. Only GroupBy and CoGroup are c.p.Group types.

  Moved all "joiners" to c.p.joiner package from c.p.cogroup as they are now shared with the c.p.HashJoin pipe.

  Added c.p.HashJoin pipe to join two or more streams by a common key value without blocking/accumulating the largest
  data stream. This differs from c.p.CoGroup in that there is no grouping or sorting, and on the MapReduce platform,
  no Reduce task. The is commonly known as an asymmetrical or replicated join.

  Changed c.t.h.TupleSerialization#setSerializations() to always include o.a.h.i.s.WritableSerialization as some
  Hadoop versions do not include it if omitted. WritableSerialization is required by c.t.h.MultiInputSplit.

  Added c.p.Merge pipe to create a union of multiple tuple streams. This differs from c.p.GroupBy in that there
  is no grouping or sorting, and on the MapReduce platform, no Reduce task.

  Added c.t.Tap#commitResource() && #rollbackResource() to allow the underlying resource to be notified write processing
  has successfully completed or has failed, respectively, so that any additional cleanup or processing may be completed.

  Added c.t.Hasher to allow any field level Comparators to have hashCode generation delegated to them for their
  respective c.t.Tuple element/field value.

  Added c.f.FlowStepStrategy interface to allow customization of c.f.p.FlowStep configuration information.

  Changed c.f.Flow to lazily test child source taps for modified time to reduce file meta-data queries.

  Changed c.t.CompositeTap#getChildTaps to return an j.u.Iterator to allow for lazy resolution of child tap instances.

  Added "cascading.default.comparator" property to allow for a default j.u.Comparator class to be set and used
  if no Comparator is returned by the c.t.Comparison interface or set on a c.t.Fields instance.
  See c.t.h.TupleSerialization for the static accessor.

  Changed planner to allow traps to be re-used across any branches. Prior planner would throw an error.

  Changed c.f.Flow to delete traps during the same conditions a sink will be deleted before execution.

  Fixed issue where the c.t.h.TemplateTap would not properly remove Hadoop temporary directories on completion.

  Changed the behavior of traps to capture operation argument values instead of all the incoming values so that it is
  simpler to identify the values causing the failure and reduce the data stored in the trap and log files, which
  record a truncated stringified version of the argument tuple.

  Updated c.f.h.MapReduceFlow to allow source/sink/trap create methods to be overridden by a sub-class in order
  to support path identifiers not compatible with the Hadoop FS.

  Changed c.f.FlowProcess increment methods to take a long instead of int type.

  Fixed issue where the c.t.h.TemplateTap would not properly handle pathFields value if set to c.f.Fields.ALL.

  Fixed issue where the c.p.a.AB.CompositeFunction was not getting flushed when planned into a reduce task.

  Renamed c.p.a.Shape to c.p.a.Retain, as it retains given fields, and created c.p.a.Discard to perform the opposite
  function or discarding given fields.

  Added c.o.NoOp operation to allow fields to be dropped from a stream when used with c.t.Fields.SWAP.

  Added c.T.Fields.NONE to denote no fields in a c.t.Tuple.

  Added shutdown hook for the c.c.Cascade class so during jvm shutdown #stop() will be called forcing proper state
  change.

  Changed #stop() to push from c.c.Cascade down through c.f.Flow and c.f.p.FlowStep instances.

  Added new JUnit runner for injecting platform dependencies into c.t.PlatformTestCase subclasses. Subclasses should
  use c.t.PlatformRunner.Platform Annotation to specify relevant c.t.TestPlatform instances.

  Changed test and assertion helper methods on c.t.CascadingTestCase static to remove subclassing requirement.

  Upgraded to support JUnit 4.8.x.

  Changed license from GPLv3 to APLv2.

  Changed c.f.Flow to prevent #complete() from returning while #stop() is executing. Should prevent certain kinds
  of race conditions when a shutdown hook is used, from a different thread, to stop running flows.

  Added support for gradle.

  Renamed c.f.FlowSkipIfSinkStale to FlowSkipIfSinkNotStale to match the semantics.

  Added support for c.f.Flow tags via the c.f.FlowDef class.

  Added c.f.FlowDef to allow for creating flow definitions via a fluent builder interface.

  Added STARTED and SUBMITTED status to c.s.CascadingStats to properly track when a job is submitted vs when it actually begins
  processing after being queued.

  Added management interfaces for capturing detailed statistics.

  Decoupled core from Apache Hadoop, removed stack based streaming model. Use c.f.h.HadoopFlowConnector to plan
  Hadoop specific flows.

  Implemented 'local' mode to support independent processing of complex processes in memory. Use
  c.f.l.LocalFlowConnector for local mode specific flows.

  Updated and simplified c.t.Tap and c.t.Scheme interfaces. Changes are not backwards compatible to 1.x releases.

  Implemented new pipelining infrastructure to support more complex streaming topologies.

1.2.6

  Fixed bug in TupleEntry#selectInteger() and marked it as deprecated.

1.2.5

  Removed accidental SLF4J dependencies.

  Fixed bug where ISE was thrown if c.f.Flow#stop() was called immediately after #start().

1.2.4

  Added info logging of current split input path with a task, if any.

  Fixed bug in c.o.f.And, c.o.f.Or, and c.o.f.Xor where the sub-select of arguments was not honored.

  Added info log message when writing "direct" to a filesystem, bypassing the temporary folder removing the need to
  rename the output file to its target location.

  Fixed bug where if all paths that match a glob pattern are empty, an exception is not thrown causing Hadoop to throw
  a java.lang.ArrayIndexOutOfBoundsException.

  Updated planner to issue an error message if a tail c.p.Pipe instance doesn't not properly bind to a c.t.Tap instance.

1.2.3

  Added c.f.Flow#setMaxConcurrentSteps to set the maximum number of steps that can be submitted concurrently.

  Fixed bug where NPE was thrown when c.c.CascadeConnector tried to unwind nested c.t.MultiSourceTap instances.

  Fixed bug where c.t.Fields#append() would fail when appending unordered selectors.

  Updated c.f.FlowProcess to include #isCounterStatusInitialized() to test if the underlying reporting framework
  is initialized.

  Updated c.f.FlowProcess#keepAlive() method to fail silently if the underlying reporting framework is not initialized.

  Updated error message thrown by c.f.FlowStep when unable to find c.t.Tap or c.p.Pipe instances in the flow plan due
  to a Class serialized field not implementing #hashCode() or #equals() and relying in the object identity.

  Added error message explaining the Hadoop mapred.jobtracker.completeuserjobs.maximum property needs to be increased
  when dealing with large numbers of jobs. Also caching success value to lower chance of failure.

  Fixed bug in c.t.GlobHfs where #equals() and #hashCode() were not consistent between calls.

1.2.2

  Fixed bug where OOME caught from within the source c.t.Tap was not being re-thrown properly.

  Added #getMapProgress() and #getReduceProgress() to c.f.h.HadoopStepStats.

  Fixed NPE with some invocations of c.t.TupleEntry ctor.

  Fixed bug where if an operation declared it returned Fields.ARGS and the argument selector used positions, the
  outgoing values may merge incorrectly.

1.2.1

  Changed info message to not announce ambiguous source trap if none has been set.

  Fixed bug where if the c.o.Function result c.t.Tuple was passed immediately to a c.p.Group, it may become modified.

  Fixed bug where c.t.TupleEntryIterator#hasNext() failed if called again after returning false.

  Fixed issue where reduce task may fail with a OOME during sorting.

1.2.0

  Added c.p.a.AverageBy sub-assembly for optimizing averaging processes.

  Added c.p.c.GroupClosure#getFlowProcess method to allow c.p.c.Joiner implementations access to current
  properties and counters.

  Added c.s.CascadingStats methods for accessing available counter groups and names.

  Added c.s.WritableSequenceFile as a convenience for reading/writing sequence files holding custom Hadoop
  Writable types in either they key, value, or key and value positions.

  Added retrieve/publish support to the Conjars repo via Ivy.

  Added the c.p.a.AggregateBy class to encapsulate parallel partial Function aggregations and their reduce
  side Aggregator. This is a superior alternative to so called MapReduce Combiners. See javadoc for details.

  Changed c.o.Debug to print the number of tuples encountered on #cleanup().

  Changed c.s.TextDelimited to always return the expected number of fields even if they are not parsed from
  the current line and strict is false, unless Fields.ALL or Fields.UNKNOWN is declared.

  Added c.p.a.SumBy sub-assembly for optimizing summing processes.

  Added c.p.a.CountBy sub-assembly for optimizing counting processes.

  Added c.s.CascadingStatus.Status.Skipped state so skipped c.f.Flow instances can be identified.

  Added c.f.Flow#setSubmitPriority() to allow for custom order of Flows.

  Fixed bug where c.t.MultiSourceTap#pathExists() would return true if one of the child paths was missing.

  Changed c.c.CascadeConnector to fail if it detects cycles in the set of given c.f.Flow instances to manage.

  Disable Hadoop warning about not using "options parser".

  Added #isSource() and #isSink() methods to c.s.Scheme so that some Scheme instances can report they are either
  sink or source only.

  Added c.t.Fields#merge() method to allow simple merging of Fields instances which discarding duplicate names and
  positions.

  Added convenience methods on c.c.CascadeConnector#connect() and c.f.FlowConnector#connect() to accept
  j.u.Collection<Flow> and j.u.Collection<Pipe> arguments, respectively.

  Added Riffle support via the new c.f.ProcessFlow wrapper class. Riffle allows for non-Cascading jobs and/or
  sets of iterative Flows to participate in a c.c.Cascade.

  Changed c.c.Cascade instances to disable parallel execution if more than one Flow is a local only job.

  Added c.c.Cascade#setMaxConcurrentFlows() property that limits the number of concurrently running Flows.

  Added c.c.Cascade#writeDOT method for visualizing the dependencies between flow instances.

  Added c.p.a.Unique sub-assembly for optimizing de-duping processes.

  Changed c.s.TextDelimited to accept Fields.ALL or Fields.UNKNOWN for arbitrarily sized or unknown records.

  Changed c.t.MultiSourceTap to support #openForRead().

  Added c.t.Comparison and c.t.StreamComparator interfaces which allow for custom types to be
  lazily deserialized during sort comparisons.

  Added support for lazy deserialization during c.t.Tuple comparisons while shuffle sorting.

1.1.3

  Added publishing of artifacts to the conjars.org jar repo via Ivy.

  Added method c.s.CascadingStats#getCurrentDuration to return the current execution duration whether or not the
  process/work is finished.

  Fixed issues where c.t.Fields#getIndex may return invalid results if accessed from multiple threads simultaneously.

  Fixed NPE when attempting to increment a counter before the first map/reduce invocation. Now throws a more
  informative ISE message.

  Fixed possible NPE when accessing counters via c.f.h.HadoopStepStats.

  Fixed bug in c.s.TextDelimited where some unquoted empty values would not be properly parsed.

  Added c.f.FlowStep#setName() method to allow override of MR job names. Use in conjunction with
  FlowStep#containsPipeNamed() to find appropriate steps.

  Fixed bug where c.f.MultiMapReducePlanner did not detect a split after a c.p.GroupBy or c.p.CoGroup where
  one or more of the immediate pipes is an c.p.Every instance. An Each split is allowed.

  Fixed c.t.TupleEntry#set method so that it may take a c.t.Fields instance for a field name.

  Fixed NPE in c.t.TempHfs when parent c.f.Flow is used in a Cascade under certain conditions.

  Fixed bug where mixed absolute and relative paths didn't not result in a proper topological sort when used
  in a c.c.Cascade.

  Fixed bug where a c.c.Cascading of c.f.Flow and c.f.MapReduceFlow instances did not properly sort topologically.

  Added c.c.Cascade#writeDOT method to simplify debugging Cascade instances.

1.1.2

  Fixed bug preventing c.s.TextDelimited schemes from being used with a c.t.TemplateTap.

  Updated c.t.Scheme base class to force Field.ALL source declaration to Fields.UNKNOWN, and to force Fields.UNKNOWN
  sink declaration to Fields.ALL.

  Fixed bug where if null was passed to c.s.TextLine sinkCompression, the behavior would be undefined.

  Added back c.t.Tuple#add( Comparable ) to remain backwards compatible with 1.0.

  Fixed bug preventing Fields.ALL selector in c.p.Every when incoming positions are used instead of field names
  and the given aggregator declares field names.

  Fixed bug that prevented the configured codecs from loading for co-group spills.

  Fixed bug where c.s.TextDelimited would fail on delimiters that are also regex special characters.

  Fixed random j.u.ConcurrentModificationException error when running in Hadoop local mode by synchronizing
  the c.f.s.StackElement#closeTraps method.

  Fixed missing property values when stored in a nested j.u.Properties object.

  Fixed NPE when counter group does not exist yet when querying c.s.FlowStats#getCounterValue.

1.1.1

  Fixed bug where some unsafe operations followed by named c.p.Pipe instances were not considered during planning.

  Removed imports for SLF4J and replaced with Apache LOG4j in c.s.TextDelimited.

  Fixed bug where c.t.Fields.SWAP did not properly resolve when following a c.p.Every pipe.

1.1.0

  Fixed bug where a c.t.Fields instance can be marked as ordered when modified via #set call.

  Changed c.p.CoGroup to detect self-joins and optimize for them.

  Changed trap handling to include failures from source and sink c.t.Tap instances. The source Tap will inherit
  the assembly head trap and the sink will inherit the assembly tail trap.

  Deprecated c.t.Tuple#parse(). It does not properly handle null values or types other than primitives.

  Changed c.f.s.StackElement to log a warning for each trap captured. This includes a truncated print of the offending
  c.t.TupleEntry and the thrown exception and stack trace. Traps being for exceptional cases, logging exceptions is a
  reasonable response.

  Changed map and reduce operation stack so that collected c.t.Tuple instances do not remain 'unmodifiable' after
  being collected via the c.t.TupleEntryCollector.

  Add #getArgumentFields() to c.o.OperationCall for all operations.

  Added support for custom EMR properties used for managing task attempt temporary path management for some filesystems.

  Changed c.t.TemplateTap to support an openTapsThreshold value. The default open taps is 300. After the threshold
  is met, 10% of the least recently used open taps will be closed.

  Changed c.t.Fields #setComparator fieldName argument to accept Fields instances as the fieldName argument.
  Only the first field name or position is considered.

  Changed c.t.TupleEntry 'get as type' accessors to now also accept c.t.Fields instances as the fieldName argument. Only
  the first field name or position is considered.

  Updated janino to 2.5.16.

  Updated jgrapht to 0.8.1.

  Changed c.f.s.FlowMapperStack to source key/value pairs once, instead of per branch.

  Changed c.f.FlowPlanner to fail if not all sources or sinks are bound to heads or tails, respectively.

  Changed c.t.TupleOutputStream to lookup tuple element writers by Class identity.

  Added j.b.ConstructorProperties annotation to relevant class constructors.

  Added new convenience method c.p.Pipe#names to return an array of all the pipe names in an assembly. This supports
  the dynamic creation of traps from opaque assemblies.

  Added new c.s.Scheme type c.s.TextDelimited to allow native support for delimited text files.

  Added optimization during CoGrouping where the most LHS pipe will not ever be accumulated, instead the values iterator
  will be used directly. This allows for the most dense values to be on the LHS, and the most sparse to be on the
  RHS of the join.

  Added new counters for tuple spills and reads. Also logs grouping after first spill.

  Added compression of object serialization and deserialization, on by default. This improves reliability
  of very large jobs with very large numbers of input files.

  Fixed bad cast of j.l.Error when caught in map/reduce pipeline stack.

  Added c.t.Fields#rename to simplify Fields instance manipulations.

  Added support for resultGroupFields in c.p.CoGroup. This allows the outgoing grouping fields to be set.

  Added c.t.h.BytesSerialization and c.t.h.BytesComparator to allow for c.t.Tuple instances
  to hold raw byte arrays (byte[]), and allow joining, grouping, and secondary sorting.

  Changed c.t.Tuple and underlying framework to support j.l.Object instead of j.l.Comparable. Note that
  Tuple#get() returns Comparable to maintain backwards compatibility.

  Added support for custom j.u.Comparator instances to control the grouping and sort orders in c.p.CoGroup and
  c.p.GroupBy via the c.t.Fields class.

  Added support for planner managed debugging levels via the c.o.DebugLevel enum. Now c.o.Debug operations
  can be planned out at runtime in the same manner as c.o.Assertion operations.

  Refactored xpath operations to re-use j.x.p.DocumentBuilder instances.

  Refactored fields resolver framework to emit consistent error messages across all field resolution types.

  Fixed bug where c.t.Tuples would fail when coercing non-standard java types or primitives.

  Fixed bug where c.t.Tap instances that returned true for #isWriteDirect() were not properly being initialized
  when used as a sink.

  Added guid like ID values to c.f.Flow and c.c.Cascade instances.

  Refactored reduce side grouping and co-grouping operations to remove redundant code calls.

  Added ability to capture Hadoop specific job details like task start and stop times, and all available counter values.

  Added accessor for increment counters on c.s.CascadingStats. This allows applications to pull aggregate counter
  values from c.c.Cascade, c.f.Flow, or c.f.FlowSteps.

  Added c.t.GlobHfs c.t.Tap type that accepts Hadoop style globbing syntax. This allows multiple files that match
  a given pattern to be used as the sources to a Flow.

  Added c.o.s.State and c.o.s.Counter helper operations that respectively set 'state' and increment counters.

  Added c.f.FlowProcess#setStatus method to allow for text status messages to be posted.

  Added c.o.a.AssertNotEquals assertion type.

  Removed planner restriction that traps must not cross map/reduce boundaries. This allows for a single c.t.Tap
  trap to be used across a whole branch, regardless of underlying topology.

  Added new c.t.Field field set type named Fields.SWAP. Can only be used as a result selector. Specifies operation
  results will replace the argument fields. The remaining input fields will remain intact.

  Deprecated c.t.SinkMode#APPEND and replaced with c.t.SinkMode#UPDATE.

  Added c.t.MultiSinkTap to allow for simultaneous writes to multiple unique locations.

  Added support for compression of c.t.SpillableTupleList by default in order to speed up c.p.CoGrouping operations
  where there are very large numbers of values per grouping key.

  Added c.o.f.SetValue function for setting values based on the result of a c.o.Filter instance.

  Added support for configuring polling interval of job status via c.f.h.MultiMapReducePlanner.

  Added c.f.h.MultiMapReducePlanner optimization to detect 'equivalent' adjacent c.t.Tap instances in a c.f.Flow.
  This can drastically reduce the number of jobs when there are intermediate sinks between pipe assemblies.
  If the taps are not compatible, a job will be inserted to convert the temp tap data to the sink format.

  Added support for 'safe' c.o.Operations. By default Operations are safe, that is, they have no side-effects, or
  if they do, they are idempotent. Non-safe operations are treated differently by the c.f.h.MultiMapReducePlanner.

  Added new c.t.Field field set type named Fields.REPLACE. Can only be used as a result selector. Specifies the
  operation results will replace values in fields with the same names. That is, inline values can be replaced in a
  single c.p.Each or c.p.Every. It is especially useful when used with Fields.ARGS as the operation field declaration.

  Fix for case where one side of a branch multiplexed in a mapper could step on c.t.Tuple values before being
  handed to the next branch. Previous fix was only for CoGroup, this support GroupBy merges.

1.0.18

  Changed c.t.Tuple#print to not quote null elements to distinguish between 'null' Strings and null values.

  Changed planner exception messages to quote head and tail names.

  Changed log messages to info when hdfs client finalizer hook cannot be found.

  Fix for NPE in c.t.h.MultiInputFormat during certain testing scenarios. Also changed proportioning to honor
  suggested numSplits value.

  Fix for temp files starting with underscores (_) causing them to be ignored.

  Fix for mixed types in properties object causing ClassCastExceptions.

  Fix for case where one side of a branch multiplexed in a mapper could step on c.t.Tuple values before being
  handed to the next branch.

  Fix for edge case where Cascading jars are stored in Hadoop classpath and deserialization of c.f.Flow fails.

  Fix for bad cast of j.l.Error when caught in map/reduce pipeline stack.

  Fix for bug when selecting positional Fields from positional Fields.

  Fix for case when an c.o.Aggregator#start is called when there are no values to iterate across in current grouping.

1.0.17

  Changed behavior when cleaning temp files that allows shutdown to continue even if an exception is thrown
  during temp file delete.

  Fix bug where c.f.FlowProcess#openTapForRead() included current input file values in iterator.

  Fix for intermediate temp files not being cleaned up on c.f.Flow#stop().

  Fixed bug where NPE is thrown if all hadoop default properties are not available.

1.0.16

  Fixed bug where in some instances o.a.h.m.JobConf hangs when instantiated during co-grouping.

  Fixed bug in c.CascadingTestCase#invokeBuffer where the output collector was not properly being set. Added
  new methods on #invokeBuffer and #invokeAggregator to take a groping c.t.TupleEntry.

1.0.15

  Fixed bug where c.t.Fields did not check for a null field name or position on the ctor.

  Fixed bug in c.u.Util#join() methods where if the first value was empty, the delimiter was not properly applied.

  Fixed issue in c.t.h.FSDigestOutputStream where seek() now must be implemented with modern versions of Hadoop.

1.0.14

  Fixed bug in planner where JGraphT sometimes returns null instead of an empty List.

  Fixed bug in c.o.x.XPathParser that prevented use of multiple xpath expressions.

  Added configuration propety allowing job polling interval to be configured per c.f.Flow via
  Flow#setJobPollingInterval().

  Updated ant build to not hard-code hadoop/lib sub-dir names.

1.0.13

  Fixed bug where non-String j.u.Property values where not being copied to the internal o.a.h.m.JobConf instance.

  Fixed bug where custom serializations where not recognized during co-grouping spills inside c.t.SpillableTupleList.

1.0.12

  Fixed bug where the c.f.FlowPlanner did not detect that tails were not bound to sinks, or that some tail references
  were missing.

  Fixed j.u.ConcurrentModificationException when using a c.c.CascadeConnector on c.f.Flows using a c.t.MultiSink
  c.t.Tap.

  Fixed bug where c.f.s.StackException was being wrapped preventing failures within sink c.t.Tap instances from
  causing the c.f.Flow to fail. This mainly affected Flows using traps.

1.0.11

  Added clearer error message when c.t.Tap is used as both source and sink in a given Flow.

  Demoted all DEBUG related c.t.Tuple#print() calls to TRACE.

  Fixed NPE when planner finds inconsistencies with c.t.Tap and c.p.Pipe names.

1.0.10

  Updated planner error messages when field name collisions detected.

  Fixed issue where temporary paths were not getting deleted consistently.

1.0.9

  Fixed issue where reverse ordering a c.p.GroupBy was not possible when sortFields were not given.

  Changed c.f.s.StackElement#close() behavior to close elements from the top of the stack.

1.0.8

  Fixed bug where Hadoop FS shutdown hooks prevented cleanup of c.f.Flow intermediate files.

  Fixed bug where c.t.MultiTap was not accounted for when planning a c.c.Cascade.

  Fixed bug where operations in the default package caused NPE when calculating the stacktrace.

  Added c.f.StepCounters enum and now increment the counters Tuples_Read, Tuples_Written, Tuples_Trapped.

  Fixes for instabilities when using traps in some instances.

  Workaround for bug in o.a.h.f.s.NativeS3FileSystem where a null is returned when getting a FileStatus array
  in some cases.

1.0.7

  Fixed bug where c.o.r.RegexSplitter did not consistently split incoming values if the value had blank
  fields between the split delimiter. This only occurs if the incoming tuple is declared Fields.UNKNOWN
  and won't affect any tuple with declared field names. Though this is an incompatible change, the bug
  breaks the contract of the splitter.

  Deprecated all S3 supporting classes, including c.t.S3fs. The s3n:// protocol is the preferred S3 interface.

  Fixed bug where c.t.Hfs caused a NPE from the NativeS3FileSytem when attempting to delete the root directory.
  Hfs now detects a delete is attempted on the root dir, and returns immediately.

1.0.6

  Fixed bug where a uri path to a s3n://bucket/ could cause an NPE when determining mod time on the path.

  Fixed bug where sink c.s.Scheme sink fields were not being consulted during planning. This fix may
  cause planner errors in existing applications where the sink fields are not actually available in the incoming
  tuple stream.

  Updated application jar discovery to provide more sane defaults supporting simple cases.

  Fixed bug where default properties in nested j.u.Properties object were not being copied.

1.0.5

  Added check if num reducers is zero, if so, assume #reduce() has no intention of being called and return silently.

1.0.4

  Updated split optimizer to perform a multipass optimization.

  Fixed bug where c.f.MultiMapReducePlanner was not properly handling splits on named Pipe instances.

  Added c.t.TemplateTap constructor arg that allows for independent tuple selection for use by template path.

  Fixed bug where unsafe filename characters were leaking into temporary filenames, didn't take the first time.

1.0.3

  Fixed bug in c.f.MultiMapReducePlanner where split and joins with the same source were not handled properly.

  Fixed bug in c.f.Flow#writeDOT caused by changes in 1.0.2.

  Fixed bug in c.o.t.DateFormatter and c.o.t.DateParser where the TimeZone value was not being properly set. This
  fix could affect existing applications.

1.0.2

  Added rules to verify no duplicate head or tail names exist in an assembly when calling c.f.FlowConnector#connect().
  Currently a WARNING will be issued via the logger, next major release this will be an exception. This is a change
  that was supported in prior releases, but turns out to allow error prone code. Two workarounds are availabe: bind
  the same tap to both names in the tap map, or split from a single named c.p.Pipe instance.

  Added support for c.o.e.ExpressionFunction to evaluate expressions with no input parameters.

  Reverted MR job naming to include sink c.t.Tap name. More verbose, but easier for degugging.

  Update c.c.Cascade to not delete c.f.Flow sinks if they are appendable before the Flow is executed.

  Updated error messages to warn when internal element graphs remove all place holders resulting in an empty graph
  usually due to missing linkages between pipe assemblies.

  Allowing Fields.UNKNOWN to propagate through pipes that do not declare argument selectors. This is a relaxation
  of the strict planning and seems very natural when assembling pipes to process unknown field sets. Reserving
  the right to revert this feature if it causes unforseen issues.

  Fixed bug in c.o.f.UnGroup where the num arg value was improperly calculated.

  Allow for white space in the serializations token property so it can be set in a config file simply.

  Added new log message if no serialization token is found for a class being serialized out.

  Fixed bug that allowed c.t.Field instances to be nested in new Fields instances.

  Updated many error messages to print the number of fields along with a list of the field names.

  Fixed bug preventing custom c.s.Scheme types from using a different key/value classes in some situations.

  Fixed bug preventing c.t.TemplateTap from being written to in Reducer.

1.0.1

  Improved error message for the case a Hadoop serializer/deserializer cannot be found.

  Changed c.s.Scheme sourceFields default to Fields.UKNOWN. sinkFields default remains Fields.ALL.

  Fixed bug where unsafe filename characters were leaking into temporary filenames.

  Changed SinkMode.APPEND support checks to be done in c.t.Hfs, instead of c.t.Tap.

1.0.0

  Updated copyright messages.

  Fixed bug where c.t.TuplePair threw a NPE during dubugging.

  Fixed bug where positional selectors failed against Fields.UNKNOWN.

  Changed all constructors on c.p.Group to be protected. Must now use subclasses to construct.

  Renamed c.t.Fields#minus to subtract.

0.10.0

  Changed c.p.CoGroup "repeat" parameter to numSelfJoins to respresent the actual number of self joins to be performed.
  Thus a value of 1, will cause a single self join of a pipe. Users will need to decrement the current value by 1.

  Changed c.p.CoGroup "repeat" parameter to numSelfJoins to respresent the actual number of self joins to be performed.
  Thus a value of 1, will cause a single self join of a pipe. Users will need to decrement the current value by 1.

  Fixed bug with temporary filename generation where path created was too long.

  Fixed Janino c.o.expression operations to require parameter names and types. Janino
  was returning guessed parameter names in an undeterministic order.

  Fixed boolean type c.t.Tuple serialization.

  Fixed c.p.GroupBy merging case where grouping field names were not properly resolved.

  Changed c.o.r.RegexParser to emit variable sized Tuples if a fieldDeclaration is not given. Also will emit group
  matches if they are any, otherwise the match is emitted.

  Removed deprecated classes; c.o.t.Texts, c.o.r.Regexes, c.p.EndPipe.

  Removed experimental c.p.EndPipe class.

  Changed c.t.Tap#isUseTapCollector to Tap#isWriteDirect.

  Changed c.t.Tap and c.f.Flow to return c.t.TupleEntryIterator instead of c.t.TupleIterator. This is more consistent
  and more useful.

  Added c.t.TemplateTap to support dynamically writing out c.t.Tuple values to unique directories.

  Changed Cascading to support null values returned from c.t.Tap#source() and subsequently c.t.Scheme#source().
  This allows for Schemes to skip records returned by an internal Hadoop InputFormat without having to implement
  a custom Hadoop InputFormat or instrument a pipe assembly with a c.o.Filter.

0.9.0

  Updated c.o.Debug to allow for printing field names and tuple values in intervals.

  Changed planner to fail if traps are not contained within single Map or Reduce tasks. This prevents the chance of
  multiple tasks writing to the same output location. Hadoop only partially supports appends, so it is not currently
  possible to append subsequent jobs to existing trap files. Naming sections of a pipe assembly allows traps to be
  bound to smaller sections of assemblies.

  c.o.f.Sample and c.o.f.Limit Filters. Sample allows a given percentage of Tuples to pass. Limit only allows the
  specified number of Tuples to pass.

  c.p.Pipe instances now capture line numbers and classnames where they are instantiated so this information
  can be printed out during planner failures.

  Added c.f.FlowSkipStrategy interface to allow for pluggable rules for when to skip executing a c.f.Flow participating
  in a c.c.Cascade. The default implementation is c.f.FlowSkipIfSinkStale, with an optional c.f.FlowSkipIfSinkExists.
  Setting a skip strategy on a Cascade overrides all Flow instance strategies.

  Fixed bug with c.t.Tuple#remove() method not correctly removing values from Tuple.

  Updated c.t.Tap api to support c.t.SinkMode enums. This opens up ability to support appends in the near future.

  Added support for Hadoop 0.19.x. This release skips Hadoop 0.18.x.

  Changed project structure so that XML functions live in their own sub-project. This includes renaming the base
  Cascading tree and jars to 'core'.

  Fixed bug that prevented Fields.UNKNOWN input sources from begin fed into a c.p.CoGroup for joining.

  Changed all operations so that incoming c.t.Tuple and c.t.TupleEntry instances are unmodifiable. An
  UnsupportedOperationException will be thrown on any attempt to modify argument tuples within an operation.
  This enforces the rule argument tuples should not be modified to protect against concurrent modification in
  parallel threads.

  Updated c.o.r.RegexMatcher base class to use j.u.r.Matcher#find() instead of #matches(). This is more consistent
  with default behaviors of popular languages. Matcher is now also initialized in prepare() and reset() in
  the operation to reduce overhead.

  Added new lifecycle methods to c.o.Operation, prepare and cleanup. These methods are called so that an Operation
  instance can initialize and destroy any resources. They may be called more than once before the instance is
  garbage collected.

  Added a new operation called c.o.Buffer. Buffers are similiar to Reduce in MapReduce. They are given an Iterator
  of input arguments and can emit any number of result c.t.Tuple instances. For many problems, this is more
  efficient than using an c.o.Aggregator operation. Only one c.p.Every pipe with a Buffer operation may
  follow a GroupBy or CoGroup.

  Fixed dot file writing so GraphViz can properly load.

  Upgraded jgrapht library, requires JDK 1.6.

  Fixed bug where selecting postions from a c.t.Fields.UNKNOWN declaration would return the first position, not
  the specified position.

  Renamed c.t.Fields.KEYS to c.t.Fields.GROUP to be consistent with the Cascading model.

  Fixed bug where c.t.Tap may inappropriately delete a sink from a task.

  Changed c.o.Aggregator to no longer use a Map for the context. Users can now specify custom types by returning
  either a new instance from start() or recycling an instance passed into start(). This change will break all existing
  implementations of Aggregator. Note, simply setting a new Map<Object,Object> on the call instance in start()
  should be sufficient.

  Changed all c.o.Function, c.o.Filter, c.o.Aggregator, c.o.ValueAssertion, and c.o.GroupAssertions to accept
  a c.f.FlowProcess object on all relevant methods. FlowProcess provides call-backs into the underyling system
  to get configuration properties, fire a "keep alive" ping, or increment a custom counter. This change will
  break all existing implemenations of the above interfaces.

  Added ability to set serialization tokens via the cascading.serialization.tokens property. This compliments the
  c.t.h.SerializationToken annotation.

  Optimized co-grouping operation by using c.t.IndexTuple instead of a nested c.t.Tuple.

  Changed c.t.Tap and c.s.Scheme sink methods to take a c.t.TupleEntry, instead of c.t.Fields and c.t.Tuple
  individually.

  Added the c.t.h.SerializationToken Java Annotation. This allows for an int value to be written during serialization
  instead of a Class name for custom objects nested in c.t.Tuple instances. This feature should dramatically reduce
  the size of Tuples saved in SequenceFiles, and improve the general performance during 'shuffling' between Map and
  Reduce stages.

  Added c.t.h.TupleSerialization, a Hadoop Serialization implementation. Tuple is no longer Hadoop Writable
  and now relies on TupleSerialization for serialization support. Subequently nested objects in c.t.Tuple
  only need to be c.l.Comparable. So they can be serialized properly, a Serialization implementation must be
  registered with Hadoop. Note all primitive types are handled directly by Tuple, but custom types must
  have a Serialization implementation, or must be Hadoop WritableComparable so that the default WritableSerialization
  implementation will write them out.

0.8.3

  Fix for c.p.CoGroup declared fields being generated out of order.

0.8.2

  Added new properties via c.f.FlowConnector.setJarClass and c.f.FlowConnector.setJarPath for
  setting the application jar file.

  Fixed bug where job jar was not being inherited by subsequent MapReduce jobs when the first job was executed
  in local mode.

  Fixed bug where unserializable Operations were being squashed internally. c.f.Flow instances will now
  fail immediately and be marked as 'failed'.

0.8.1

  Fixed bug where c.t.Lfs did not force local mode for current MapReduce step.

  Fixed bug where writing to a c.t.TupleCollector would fail if using a c.s.SequenceFile in some cases.

  Added a few minor improvements to reduce stray object creations, and speedup c.t.Tuple serialization.

0.8.0

  Updated c.o.x.TagSoupParser to accept 'features', use these features to recover past behaviors.

  Updated janino and tagsoup libraries to 2.5.15 and 1.2, respectively. Note that tagsoup, in theory, is not
  backwards compatible by default. See their release notes: http://home.ccil.org/~cowan/XML/tagsoup/#1.2

  Added some forward compatible changes for supporting Hadoop 0.18 at the API level. Currently there are other
  issues preventing some tests from passing on Hadoop 0.18.

  Changed c.f.FlowException to return the parent c.f.Flow name.

  Changed behavior of c.f.MultiMapReducePlanner to use c.t.h.MultiInputFormat to allow single Mappers
  to support many different Hadoop InputFormat types simultaneously. This deprecates the need to normalize
  sources to a map and reduces the number of jobs in a c.f.Flow in some cases.

  Changed behavior of Cascading to allow for multiple paths from the same c.t.Tap source to be co-grouped on
  via c.p.CoGroup. This allows for a kind of self-join where each stream is processed by a different operation
  path within the Mapper.

  Added c.o.f.And, c.o.f.Or, c.o.f.Xor, and c.o.f.Not logic operator c.o.Filter implementations. They should be used
  to compose more complex filters from existing implementations.

  Changed the behavior of c.o.BaseOperation to properly initialize itself if it is a c.o.Filter instance. This
  removes the requirement that Filter implementations must set declaredFields to Fields.ALL, as it makes no
  sense for a Filter to declare fields.

  Added c.f.PlannerException, a subclass of c.f.FlowException, and updated c.f.MultiMapReducePlanner to throw
  it on failures. Functionality of writing DOT files has been moved from FlowException to PlannerException.

  Added c.o.f.FilterNotNull and c.o.f.FilterNull filter classes.

  Changed c.f.MultiMapReducePlanner to fail if it encounters an c.p.Each to c.p.Every chain. In these cases, a
  c.p.Group type must be between them.

  Deleted c.o.Cut class as it was effectively a duplicate of c.o.Identity.

  Changed c.f.MultiMapReducePlanner to fail if a c.p.GroupAssertion is not accompanied by another c.o.Aggregator
  operation. This is required so that the GroupAssertion does not change the passing tuple stream if it is planned out.

  Changed c.f.MultiMapReducePlanner to no longer insert new c.p.Each( ..., new Identity(), ... ) as a place holder.

  Renamed c.p.PipeAssembly to c.p.SubAssembly to better reflect its purpose, which is to encapuslate reusable
  pipe assemblies in the same manner as a sub-process or sub-routine. A temporary c.p.PipeAssembly class has been
  provided for backwards compatibility.

  Fixed bug where c.t.TapCollector would throw an NPE if a custom Tap was not using paths.

  Changed behavior of c.f.Flow where if a c.f.FlowListener throws an exception, the Flow instance receiving the
  exception will stop (by calling Flow.stop()). Listeners will continue to fire as expected and Flow.complete()
  will re-throw the thrown exception (as was the original behavior).

  Added ability to set a Cascading specific temporary directory path for use by intermediate taps created
  within c.f.Flow instances. Use c.t.Hfs.setTemporaryDirectory() to configure.

  Fixed bug where the 'mapred.jar' property was begin stepped on if previously set by the calling application.

  Changed c.t.Tap and c.f.Flow to return c.t.TupleIterator and c.t.TupleCollector instead of c.t.TapIterator and
  c.t.TapCollector, respectively.

  Added c.t.Tap.flowInit( c.f.Flow flow ) to allow a given tap to know what flows it is participating in. It is called
  immediately after the Flow instance is initailized.

  Fixed bug with nested c.p.PipeAssembly instances where some nested assemblies threw an internal error from
  the planner.

  Changed c.o.Debug to accept a prefix text string that will be prefixed to every message.

  Fixed bug where c.f.MultiMapReducePlanner would fail when normalizing inputs to a group where the inputs
  passed through one or more splits.

  Fixed bug where c.g.CoGroup silently stepped on input pipes with the same input name.

0.7.1

  Fixed bug in c.f.MultiMapReducePlanner where a source used on more than one c.p.Group would cause an internal
  error during planning.

  Changed c.f.MultiMapReducePlanner to normalize heterogeneous sinks.

  Changed c.f.MultiMapReducePlanner to keep a splitting c.p.Each on the previous step, instead of being duplicated
  on each branch. If the Each is preceeded by a source c.t.Tap, it will be duplicated across branches to reduce
  the number of step in the Flow.

  Fixed bug in c.f.MultiMapReducePlanner where too many temp tap instances were being inserted while normalizing
  the flow sources.

  Changed c.t.Fields to fail if given duplicate field names.

  Changed behavior if Hadoop FileInputSplit is not used and property "map.input.file" is not set. If there is one
  source, it will returned as the source for the mapper stack, otherwise an exception is thrown. Subsequently joins
  and merges of non-file sources is not supported until a discriminator can be passed to the mapper.

  Fixed bug in c.t.Tuple where NPE was thrown under certain compareTo operations.

  Fixed bug that prevented CoGrouping or Merging on the same source even though it was one or more Groupings away.

0.7.0

  Changes project structure, removed 'examples' sub-project.

  Updated to support Hadoop 0.17.x. This version is not API compatible with any Hadoop version less than 0.17.0.

  Added ability to stop all c.f.Flows executing within a c.c.Cascade instance via the stop() method.

  Changed c.f.FlowConnector to only take a Map of properties. These properties are passed downstream to various
  subsystems. This removes the Hadoop JobConf constructor, but it still can be passed as a property value. Also
  properties will be pushed into a defaul JobConf, bypassing any direct JobConf coupling in applications.

  Changed c.f.Flow to automatically register a shutdown hook killing remote jobs on vm exit.

  Changed c.f.Flow.stop() to immediately stop all running jobs.

  Changed c.o.Operation to an interface and introduced c.o.BaseOperation. This makes creating custom Operation types
  more flexible and intuitive. c.o.Filter, c.o.Function, c.o.Aggregator, and c.o.Assertion now extend c.o.Operation.

  Added c.p.c.OuterJoin, c.p.c.MixedJoin, c.p.c.LeftJoin, and c.p.c.RightJoin c.p.c.CoGrouper classes. They
  compliment the default c.p.c.InnerJoin CoGrouper class.

  Added support for passing an intermediateSchemeClass to the underlying planner to be used as the default c.s.Scheme
  for intermediate c.t.Tap instances internal to a given c.f.Flow.

  Fixed bug where c.p.Group is immediately followed by another c.p.Group (or their sub-classes) and fields could not
  be resolved between them.

  Added support for c.t.Tap instances implementing c.f.FlowListener. If implemented, they will automatically be
  added to the Flow event listeners collection and will receive Flow events.

  Fixed case where multiple source c.t.Tap instances return true for the containsFile method. Now verifies only one
  Tap contains the file, and fails otherwise.

  Changed c.s.TextLine to not set numSinkParts to 1 by default. Now uses the natural number of parts.

  Changed MapReduce planner to force an intermediate file between branches with Hadoop incompatible source Taps
  on joins/merges. If the taps are compatible (have same Scheme), all branches will be processed in same Mapper
  before the c.p.Group.

  Added merge capabilities in c.p.GroupBy. This allows multiple input branches to be grouped as if a single stream.

  Fixed bug in c.t.TapCollector where writing to a Sequence file threw a NPE.

  Added c.f.MapReduceFlow to support custom MapReduce jobs, allowing them to participate in a Cascade job.

0.6.1

  Changed thrown c.f.FlowException instances to include cause message.

  Fixed bug where empty sink or source map was not detected.

0.6.0

  Changed default argument selector for c.p.Every to be Fields.ALL, to be consistent with the default value of c.p.Each.

  Added support for assembly traps. If an exception is thrown from inside an c.o.Operation, the offending Tuple
  can be saved to a file for later processing, allowing the job to complete.

  Added support for stream assertions. STRICT and VALID assertions can be built into a pipe assembly, and optionally
  planned out during runtime. Assertions will throw exceptions if they fail.

  Changed c.o.a.First, Last, Min, and Max to optionally ignore specified values. Useful if you do not wish
  for a 'default' value to be considered first, or last in a set.

  Changed c.o.a.Sum to take a Class for coercion of the result value.

  Changes c.o.Max and Min to use infinity as initial values so zero is bigger than a really small number
  for Max, and zero is smaller than a really big number for Min.

  Changed order of JobConf initialization. c.f.FlowStep now is added to the JobConf last in order to catch
  all lazily configured values.

  Changed compile to include debug info by default.

  Fixed bug in c.t.MultiTap where super scheme was not returned if available.

0.5.0

  Added skipIfSinkExists property to c.f.Flow. Set to true if the c.c.Cascade should skip the Flow instance even
  if the sink is stale and not set to be deleted on initialization.

  Fixed bug in c.t.h.HttpFileSystem that URL escaped the ? prefixing the query string.

  Fixed bug where a join with duplicate taps was not recognized during job planning. Now an appropriate error
  message is displayed, instead of jobs completing with only one instance of the resource stream.

  Fixed c.t.h.HttpFileSystem to remember authority information in the url and prefix it when missing.

  Changed c.s.TextLine to accept either on or two source fields. If one, only the 'line' value
  is sourced from the value, discarding the 'offset' value.

  Added c.o.r.RegexSplitGenerator to support splitting single tuple values into multiple tuples based on a regex
  delimiter. Includes new tests.

  Added c.s.CascadeStats and c.s.FlowStats to provide access to current state and statistics of particular
  Cascade, Flow, or the child Flows of a Cascade.

  Added ability to sort grouping values with sort argument on c.p.GroupBy. Sorts can be reversed.

  Added c.o.e.ExpressionFilter, the c.o.Filter analog to c.o.e.ExpressionFunction.

0.4.1

  Fixed path normalization regex in c.u.Util where it munged any path starting with file:///.

0.4.0

  Changed c.p.GroupBy default grouping fields to c.t.Fields.ALL from Fields.FIRST. This change provides a simple
  way to sort a tuple stream based on the order of the tuple fields.

  Changed c.f.FlowConnector to create c.f.Flow instances that will bypass the reducer if no c.p.Group is participating
  in the assembly. Previoiusly Group instances were inserted if missing. This allows a chain of c.p.Every instances
  to be used to process/filter a tuple stream without the invoking the reducer needlessly (if a sort isn't required).
  This change also supports bypassing the default Hadoop OutputCollector in the mapper via the sink c.t.Tap instance.

  Changed c.f.FlowStep behavior to run in 'local' mode if either the sink or source tap is a c.t.Lfs instance. This
  allows for c.f.Flow instances to run mixed if configured to execute on a particular cluster by default. This behavior
  supports complex import/export processes against the HDFS or other supported remote filesystem.

  Changed behavior of c.t.Dfs to force use of HDFS. Previously Dfs would default to the local FileSystem
  if the job was run in 'local'mode. Now a Dfs instance will cause failures if it cannot connect to a HDFS cluster.
  Using c.t.Hfs will provide previous Dfs behavior. Hfs will use the 'default' filesystem if a scheme is not present
  in the 'stringPath' (i.e. hdfs://host:port/some/path).

  Added c.stats package to allow for collecting statics of Cascades, Flows, and FlowSteps.

  Updated c.f.Flow and c.c.Cascade log messages to be easier to follow when executing many flow instances
  simultaneously.

  Added compression flag to c.s.TextLine. Can now toggle compression (Hadoop style compression) per Tap instance.
  This prevents clusters with compression enabled by default to export text files with a .deflate extension.

  Added support for bypassing Hadoop OutputCollector via Tap.setUseTapCollector() method. Setting to true will force
  Cascading to use the c.t.TapCollector instead. This bypasses bugs in Hadoop with custom FileSystem types. This will
  always be true for http(s) and s3tp filesystems when using a c.t.Hfs Tap type (atleast until HADOOP-3021 is resolved).

  Added c.t.TupleCollector, complementing c.t.TupleIterator, for directly writing Tuple instances out via a c.t.Tap
  instance.

  Added c.f.FlowListener so that c.f.Flow instances can fire events on starting, completed, and throwable.

  Changed c.t.h.S3HttpFileSystem so it can now create files remotely.

  Renamed cascading.spill.threshold to cascading.cogroup.spill.threshold, so there is less a chance of collision.

  Made numerous optimizations to improve overall performance. Namely split and merge of key/value tuples to remove
  redundancy in the stream between the mapper and reducer.

  Changed c.p.Operators to push c.o.Operation results directly through to next operation without intermediate
  collection. This should improve pipelining of large result streams and lower runtime memory footprint.

  Changed c.c.Cascade so it now runs Flows in parallel if Hadoop is clustered, and there are no dependencies between the
  Flows.

  Moved c.Cascade and related classed to c.cascade package. Wanted to preempt any future ugliness.

  Added support in c.t.h.S3HttpFileSystem for these properties: fs.s3tp.awsAccessKeyId and fs.s3tp.awsSecretAccessKey

0.3.0

  Added ability to push Log4j logger properties to mapper/reducer via JobConf.
  Use jobConf.set("log4j.logger","logger1=LEVEL,logger2=LEVEL")

  Added missing equals() and hashCode() in c.t.MultiTap.

  Added c.t.h.ZipInputFormat (and ZipSplit) to support zip files. c.s.TextLine supports transparent
  reading of zip files if the filename ends with .zip, but cannot write to them. This code is
  loosely based on HADOOP-1824. If the underlying filesystem is hdfs or file, splits will be created
  for each ZipEntry. Otherwise ZipEntries are iterated over to be more stream friendly. Progress status is
  supported.

  Added http, https, and s3tp read-only file systems to Hadoop. Use these URLs, respectively:
  http://, https://, and s3tp://AWS_ACCESS_KEY_ID:AWS_SECRET_ACCESS_KEY@bucket-name/key

  Added c.o.t.DateFormatter supporting text formatting of time stamps created by c.o.t.DateParser.

  Fixed bug where in complex assemblies, some Scopes were not resolved.

  Fixed bug where tap instances were not being inserted before some CoGroup joins if there was a previous Group in the
  assembly.

  Upgraded JGraphT to 0.7.3

  Changed c.t.SpillableTupleList allows for iteration across entries.

  Changed c.f.FlowException to optionally allow for printing of underlying pipe graph for debugging.

  Added c.o.t.FieldFormatter function to format Tuples into complex strings using j.u.Formatter formatting.

  Added c.o.a.Last aggregator to find the last value encountered in a group.

  Changed c.o.a.Max and c.o.a.Min to maintain original value type. Will return null if no values are encountered.

  Changed c.o.a.First to use Fields.ARG by default. Removed Fields constructor.

  Added c.t.Fields.join(Fields...) method to allow for joining multiple Fields instances into a new instance.

  Can retrieve Tuple values by field name through the TupleEntry class via the get(String) method.

  Added c.t.TupleCollector interface to simplify the operation interfaces.

  Added a Debug filter that will print to either stderr or stdout. Useful for debugging stream transformations.

  Added CascadingTestCase base test class

  Added Insert Function that allows for literal values to be inserted into the Tuple stream.

0.2.0

  CoGroup will now spill to disk on extremely large co-groupings. Configurable via "cascading.spill.threshold".
  Defaults to 10k elements.

  java.util.Properties instances can be used to set defauls for FlowConnectors.

  Fix for InnerJoin, the default join for CoGroup.

  Introduced MultiTap to support concatenation of files into a pipe assembly.

  RegexParser now fails on a failed match. Prevents it being used or behaving as a filter.

  Fixed bug with PipeAssembly instances not properly being assimiliated into the pipeGraph.

  Fixed assertion error thrown by JGraphT.

  Renamed Tap method deleteOnInit to deleteOnSinkInit.


0.1.0

  First release.<|MERGE_RESOLUTION|>--- conflicted
+++ resolved
@@ -1,10 +1,6 @@
 Cascading Change Log
 
-<<<<<<< HEAD
 3.0.0 [unreleased]
-
-  Update c.s.h.HadoopStepStats to reduce memory pressure when fetching TaskReports and TaskCompletionEvents from
-  Hadoop 2.x.
 
   Fixed issue where a start/stop race condition in c.c.Cascade could allow a downstream c.f.Flow to start when a
   predecessor fails.
@@ -20,7 +16,7 @@
 
   Updated c.f.p.FlowPlanner to use generalized isomorphic sub-graph matching rules to apply platform specific plan
   assertions, transforms, and step partitioning.
-=======
+
 2.6.1
 
   Updated c.p.h.Hadoop2MR1Platform to enforce settings to make local mode behave the same across distributions.
@@ -44,7 +40,6 @@
 
   Fixed issue where c.t.h.Hfs would not properly ignore 'hidden' files starting with '.' or '_' when listing children
   in a directory.
->>>>>>> beb9b392
 
 2.6.0
 
