--- conflicted
+++ resolved
@@ -1,6 +1,5 @@
 Cascading Change Log
 
-<<<<<<< HEAD
 3.1.0 [unreleased]
 
   Updated c.f.t.p.r.t.BoundaryBalanceGroupSplitHashJoinTransformer to insert After and not AfterEachEdge.
@@ -24,7 +23,7 @@
   Updated Hadoop, Hadoop2, and Tez serialization and comparator frameworks to fully leverage declared field type
   information to reduce serialized data and perform bitwise equality comparisons. See c.t.h.TupleSerializationProps to
   disable bitwise comparisons.
-=======
+
 3.0.2 [unreleased]
 
   Fixed issue where c.s.FlowNodeStats node kind could be mislabeled.
@@ -46,7 +45,6 @@
   Fixed issue where an unreachable YARN timeline server could cause the application to fail.
 
   Fixed issue with NPE when retrieving Tez task status from timeline server.
->>>>>>> 47ead800
 
 3.0.1
 
