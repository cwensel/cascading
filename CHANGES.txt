Cascading Change Log

<<<<<<< HEAD
2.2.0 [unreleased]

  Update slf4j to version 1.7.2.

  Added coercion support for j.m.BigDecimal.

  Added c.p.PlatformSuite annotation allowing a c.PlatformTestCase sub-class to be marked as being a JUnit suite
  of tests accessible, by default, via a static "suite" method.

  Updated provided c.s.Scheme subclasses to honor field type information.

  Updated c.o.expression, c.o.aggregator, and c.p.assembly operations to honor field type information.

  Updated c.o.Identity and c.p.a.Coerce to uses field type information during coercion.

  Added c.t.t.CoercibleType interface to allow for customization of individual field data types and formats. Also
  added the c.t.t.DateType implementation for managing string formatted dates to and from a long timestamp.

  Updated c.p.Splice to fail during planning if grouping or merging fields do not share the same field types, unless
  the field in question has a j.u.Comparator to handle the incompatible comparisons.

  Fixed issue where a c.p.CoGroup join on Fields.NONE would fail during planning.

  Updated c.p.a.Unique to optionally filter out null values.

  Added c.o.e.ScriptFunction and c.o.e.ScriptFilter operations to allow for more expressive Java scripts.

  Added "platform.includes" system property so tests can be limited to specified platforms.

  Added c.p.a.MaxBy and c.p.a.MinBy c.p.a.AggregateBy sub-classes to perform max and min, respectively. If the given
  result fields declare a type, the result will be coerced to that type.

  Updated c.p.a.SumBy and c.p.a.AverageBy to honor result fields type declaration by coercing the result to the
  declared type.

  Updated c.p.a.CountBy to count all value occurrences, non-null values, or only null values, within a grouping. Using
  grouping Fields.NONE provides an efficient count for a set of columns. Counting distinct values is not supported.

  Updated c.t.Fields to accept type information and to propagate type values along with fields.

  Updated c.s.l.TextDelimited and c.s.h.TextDelimited to take c.s.u.DelimitedParser on the constructor to allow
  for overriding parsing behavior. DelimitedParser now takes a c.s.u.FieldTypeResolver to allow for field name
  permutations during source and sink, and type inference from field names.
=======
2.1.4

  Added ability to capture frameworks used in an application via c.p.AppProps.

  Restored platform test compatibility with Cascading 2.0.x via return of c.p.PlatformRunner.Platform annotation
  and deprecated c.t.LocalPlatform and c.t.HadoopPlatform platform implementations.
>>>>>>> 8e8ccf0e

2.1.3

  Fix for extra trailing ']' in c.t.Tap#toString().

  Fix for c.f.FlowProcess#getNumProcessSlices() incorrectly returning zero in local mode, should be 1.

  Fix for c.p.a.AggregateBy not honoring the global system property threshold value if not overridden on the ctor.

  Fix for NPE if c.f.FlowProcess returns null config.

  Fixed issue where a c.f.FlowStep would attempt to detect if it should be skipped regardless of whether the "runID"
  had been set or not on the c.f.Flow enabling restartable flows.

2.1.2

  Fixed issue where c.f.FlowProcess#openForWrite on Hadoop would re-use the existing o.a.h.m.OutputCollector instance
  as that used in the current task.

  Fixed issue where fetching remote Hadoop counter values could block indefinitely. Fetching remote counters is now
  serialized across jobs to prevent deadlocks inside the Hadoop API and counter values are now cached with a final
  refresh on job completion.

  Fixed issue where NPE could be thrown by c.s.CascadingStats#getCounterValue if given counter had no value.

2.1.1

  Fixed issue where c.s.h.TextDelimited would not honor charsetName.

  Fixed issue where c.t.BaseTemplateTap would lose parent fields if they were declared as Fields.ALL.

  Fixed issue where c.t.Fields#append would not include current Fields instance when appending an array of Fields
  instances.

  Fixed issue where subsequent c.p.Merge pipes in a pipeline path would obscure prior Merges preventing a c.t.Tap
  insertion during planning resulting in a missing Tap configuration resource property.

  Fixed NPE with c.s.l.TextDelimited when line after header was null.

  Fix for c.s.u.DelimitedParser not fully honoring the default strict parsing policy. This resolution may cause
  some text delimited files to fail if they have arbitrary numbers of fields.

  Added quote and delimiter getters to c.s.l.TextDelimited and c.s.h.TextDelimited.

  Fixed issue where a c.f.FlowStep being skipped was not considered successful after 2.0.7 merge.

2.1.0

  Added c.t.t.FileType interface to mark specific platform c.t.Tap classes as representing a file like interface.

  Fixed issue where c.p.a.Coerce would coerce a null value to 0 if the coerce type was a j.l.Number
  instead of a numeric primitive, or false if the coerce type was j.l.Boolean instead of boolean.

  Fixed issue where c.s.u.DelimitedParser did not honor number of field found in a text delimited file header.

  Fixed issue where c.t.Tap#openForWrite did not honor the c.t.SinkMode#REPLACE setting.

  Added version update check to print out latest available release. Use system property cascading.update.skip=true
  to disable.

  Updated all tuple stream permutations to minimize new c.t.Tuple instantiations and maximize upstream Tuple reuse.

  Updated janino to version 2.6.1.

  Updated c.s.l.TextLine, c.s.l.TextDelimited, c.s.h.TextLine, and c.s.h.TextDelimited to encode/decode any supported
  j.n.c.Charset.

  Fixed issue where c.o.t.DateParser may throw an NPE if the value to be parsed was null.

  Added c.p.Props#buildProperties( Iterable<Map.Entry<String, String>> defaultProperties ) to allow for re-using
  and existing o.a.h.m.JobConf instances as default properties.

  Added c.p.a.FirstBy partial aggregator to allow for capturing first seen c.t.Tuple in a Tuple stream. Argument
  c.f.Fields j.u.Comparators are honored for secondary sorting.

  Updated c.p.a.AggregateBy to honor argumentField c.f.Fields j.u.Comparator instances for secondary sorting.

  Updated c.o.a.First to accumulate the first N seen c.t.Tuple instances.

  Added support for c.c.CascadeListener on c.c.Cascade instances.

  Updated c.p.j.InnerJoin.JoinIterator and sub-classes to re-use c.t.Tuple instances.

  Added support for restartable checkpoint c.f.Flow instances by providing a runID to identify run attempts.

  Updated build and tests to simplify development of alternative planners.

2.0.8

  Updated c.m.CascadingServices to more robustly load optional services. Service agent jar may now be optionally defined
  in a cascading-service.properties file from the CLASSPATH with the "cascading.management.service.jar" property.

2.0.7

  Fixed issue where c.t.Tap instances were not presented resolved c.t.Fields instances in local mode during planning.

  Fixed issue where Hadoop forgets past job completion status of a job during very long running c.f.Flows and
  throws a NPE when queried for the result.

2.0.6

  Added "cascading.step.display.id.truncate" property to allow simple truncation of flow and step ID values in
  the step display name.

  Fixed issue where attempting to iterate the left most side of a join more than once would silently fail on the
  Hadoop platform.

  Fixed issue where step state was not properly removed from the Hadoop distributed cache during cleanup.

  Fixed issue where c.f.Flow#writeStepsDot() would fail if a Flow c.f.FlowStep had multiple sinks.

  Fix for c.t.h.i.MultiInputFormat throwing j.l.java.lang.ArrayIndexOutOfBoundsException when there aren't any
  actual o.a.h.m.FileInputFormat input paths.

  Fix for c.t.h.i.MultiInputFormat throwing j.l.IllegalStateException on an empty child o.a.h.m.InputSplit array.

  Fix for j.l.IndexOutOfBoundsException thrown on an empty c.c.Cascade.

  Fix for c.t.c.SpillableProps#SPILL_COMPRESS not being honored if set to false.

2.0.5

  Updated c.f.p.ElementGraphException messages to name disconnected elements.

  Properly scope c.t.Tap properties to c.f.l.LocalFlowStep and then pass them to source/sink stages in
  c.f.l.s.LocalStepStreamGraph. @mrwalker

  Fix for c.s.u.DelimitedParser to support delimiter as last char in quoted field.

  Fix for c.o.f.UnGroup constructor failing against correct constructor values.

  Added missing setter methods on c.p.AppProps for application jar path and class values.

  Fix for possible NPE when debug logging is enabled during planning.

  Improved error message when Hadoop serializer for a given type cannot be found in some cases.

2.0.4

  Removed remnant log4j dependency in c.t.h.i.MultiInputSplit.

  Fixed issue where c.t.Tap may fail resolving outgoing fields.

  Added missing #equals() method to c.t.TupleEntry that will honor field j.u.Comparator instances.

  Fixed issue where c.f.s.SparseTupleComparator would not properly sort with re-ordered sort fields.

  Fixed issue where c.t.TupleEntryChainIterator#hasNext() would fail if called more than once.

  Updated c.t.h.Hfs internal methods call #getPath() instead of #getIdentifier() so sub-classes can override.

  Updated the #verify() methods on c.s.l.TextLine and c.s.h.TextLine to be protected.

2.0.3

  Fixed issue where the c.f.p.FlowPlanner would allow declared fields in a checkpoint c.t.Tap instance.

  Fixed issue where c.f.Flow#writeStepsDot() would fail if the Flow was planned by the local mode planner.

  Added c.f.h.u.ObjectSerializer to allow for custom state serializers. To override the default
  c.f.h.u.JavaObjectSerializer, specify the name of a class that implements ObjectSerializer (and optionally
  implements o.a.h.c.Configurable) via the "cascading.util.serializer" property. @sritchie

2.0.2

  Added cascading.version property to Hadoop job configuration.

  Removed tests for deprecated method c.t.Tuple#parse().

  Fixed error message in c.s.u.DelimitedParser where parsed value was not being reported.

  Updated c.s.h.TextLine and c.s.l.TextLine to ignore planner presented fields to allow instances to be re-used.

  Changed c.t.c.SpillableTupleList to use j.u.LinkedList to reduce memory footprint when backing a
  c.t.c.SpillableTupleMap.

  Fixed issue where c.p.Merge into the streamed side of a c.p.HashJoin would produce an incorrect plan.

  Fixed issue where c.p.CoGroup was not properly resolving fields from immediate prior c.p.Every pipes.

2.0.1

  Changed c.s.h.TextDelimited to use fully qualified path when reading headers so that the filesystem scheme
  will be inherited.

  Removed redundant property value kept by c.t.h.i.MultiInputSplit to reduce input split serialized size.

  Updated commit and rollback functionality in c.f.BaseFlow and c.f.p.BaseFlowStep to fail the c.f.Flow on a
  c.t.Tap#commitResource failure and to call Tap#rollbackResource on subsequent tap instances. Note this isn't
  intended to provide a 2PC type transactional functionality.

  Updated dependency to Hadoop 1.0.3

2.0.0

  Added c.p.Checkpoint pipe to force any supported planners to persist the tuple stream at that location. If bound to
  a checkpoint c.t.Tap via the c.f.FlowDef, this data will not be cleaned up after the c.f.Flow completes. This pipe
  is useful in conjunction with a c.p.HashJoin to minimize replicated data.

  Added c.t.l.TemplateTap for local mode. Refactored out c.t.BaseTemplateTap to simplify support for additional
  platforms.

  Added c.t.l.StdIn, StdOut, and StdErr local mode c.t.Tap types.

  Changed c.f.h.HadoopFlowStep to save step state to the Hadoop distributed cache if larger than Short.MAX_VALUE.

  Fixed issue where a null value was printed as "null" in c.o.r.RegexMatcher, c.o.r.RegexFilter, c.o.a.AssertGroupBase,
  and c.o.t.FieldJoiner.

  Updated dependency to Hadoop 1.0.2.

  Changed c.s.h.TextDelimited and c.s.l.TextDelimited to optionally read the field names from from the header during
  planning if skipHeaders or hasHeaders is set to true and if Fields.ALL or Fields.UNKNOWN is declared on the
  constructor.

  Changed the planner and added new methods to c.s.Scheme so that field names can be retrieved after a proper
  configuration has been built, but before the planner resolves fields internally. This is useful for reading field
  names from a header of a text file, or meta-data in a binary file. These methods are optional.

  Fixed issue where any c.p.Splice following a c.p.Merge may be unable to resolve the tuple stream branch.

  Added support for c.p.ConfigDef on c.p.Pipe and c.t.Tap classes to allow for process and pipe/tap level
  property values. Where process allows a Pipe or Tap to set c.f.FlowStep specific properties.

  Added c.p.Props base and sub-classes to simplify managing Cascading and Hadoop related properties.

  Added c.m.UnitOfWorkSpawnStrategy interface to allow for pluggable thread management services. Also added
  c.m.UnitOfWorkExecutorStrategy class as the default implementation.

  Added typed set and add methods to c.t.Tuple and c.t.TupleEntry.

  Changed packages for many internal types to simplify documentation.

  Changed c.f.Flow and c.f.FlowStep to interfaces to hide internal only methods.

  Added support for trapping actual raw input data as read by a c.s.Scheme during processing by allowing
  c.t.TupleException to accept a payload c.t.Tuple instance with the data to be trapped. Updated c.s.h.TextDelimited
  and c.s.l.TextDelimited to provide a proper payload when sourcing and parsing text.

  Fixed issue where a c.p.GroupBy following a c.p.Every could not see result Aggregator fields from the Every instance.

  Changed c.s.h.TextDelimited and c.s.l.TextDelimited to optionally write headers if writeHeaders or hasHeaders
  is set to true. If Fields.ALL or Fields.UNKNOWN is declared, during sinking the field names will be resolved
  at runtime.

  Added the c.t.TupleCollectionFactory and c.t.TupleMapFactory interfaces and relevant implementations to allow
  custom c.t.Spillable types to be plugged into a given execution. Spillable types are used to back in memory
  collections to disk to improve scalability of c.p.CoGroup and c.p.HashJoin pipes on different platforms.

  Fixed issue where a c.s.Scheme was not seeing properly resolved fields if they were not declared in the Scheme
  instance. This allows a Scheme declared to sink c.t.Fields#ALL to see the actual field names during the
  Scheme#sinkPrepare() and Scheme#sink() methods.

  Changed c.t.TupleEntrySchemeSelector#prepare method to protected and is now called lazily internally during
  the first add method. This should simplify custom c.t.Tap development and allows for lazily setting of resolved
  sink fields.

  Fixed issue where the grouping Tuple resulting from a c.p.CoGroup did not properly reflect all the current
  grouping keys and field names. This fix allows an c.o.Aggregator or c.o.Buffer see which fields are null, if at all,
  during an "outer" join type. resultGroupFields parameter now must reflect all joined fields as well.

  Fixed issue where a c.p.GroupBy merge of branches with the same names threw a NPE.

  Fixed issue where c.p.a.AggregateBy.AveragePartials functor was using fixed declared fields.

  Added the "cascading.aggregateby.threshold" property so that a default threshold can be set for the
  c.p.a.AggregateBy sub-assemblies.

  Added the c.m.UnitOfWork interface to give c.f.Flow and c.c.Cascade a common contract.

  Changed c.t.h.TupleSerialization#setSerializations() to force TupleSerialization and o.a.h.i.s.WritableSerialization
  are first in the "io.serializations" list.

  Added support for properties scoped at the pipe or process scope. Process scope properties will be inherited by
  the current job if any.

  Added c.t.SpillableTupleMap to allow durable groups during asymmetrical joins.

  Changed c.t.SpillableTupleList to implement c.u.Collection and c.t.Spillable interfaces.

  Renamed the c.p.Group class to c.p.Splice and created a c.p.Group interface. c.p.Groupby, CoGroup, Merge, and HashJoin
  are all c.p.Splice types. Only GroupBy and CoGroup are c.p.Group types.

  Moved all "joiners" to c.p.joiner package from c.p.cogroup as they are now shared with the c.p.HashJoin pipe.

  Added c.p.HashJoin pipe to join two or more streams by a common key value without blocking/accumulating the largest
  data stream. This differs from c.p.CoGroup in that there is no grouping or sorting, and on the MapReduce platform,
  no Reduce task. The is commonly known as an asymmetrical or replicated join.

  Changed c.t.h.TupleSerialization#setSerializations() to always include o.a.h.i.s.WritableSerialization as some
  Hadoop versions do not include it if omitted. WritableSerialization is required by c.t.h.MultiInputSplit.

  Added c.p.Merge pipe to create a union of multiple tuple streams. This differs from c.p.GroupBy in that there
  is no grouping or sorting, and on the MapReduce platform, no Reduce task.

  Added c.t.Tap#commitResource() && #rollbackResource() to allow the underlying resource to be notified write processing
  has successfully completed or has failed, respectively, so that any additional cleanup or processing may be completed.

  Added c.t.Hasher to allow any field level Comparators to have hashCode generation delegated to them for their
  respective c.t.Tuple element/field value.

  Added c.f.FlowStepStrategy interface to allow customization of c.f.p.FlowStep configuration information.

  Changed c.f.Flow to lazily test child source taps for modified time to reduce file meta-data queries.

  Changed c.t.CompositeTap#getChildTaps to return an j.u.Iterator to allow for lazy resolution of child tap instances.

  Added "cascading.default.comparator" property to allow for a default j.u.Comparator class to be set and used
  if no Comparator is returned by the c.t.Comparison interface or set on a c.t.Fields instance.
  See c.t.h.TupleSerialization for the static accessor.

  Changed planner to allow traps to be re-used across any branches. Prior planner would throw an error.

  Changed c.f.Flow to delete traps during the same conditions a sink will be deleted before execution.

  Fixed issue where the c.t.h.TemplateTap would not properly remove Hadoop temporary directories on completion.

  Changed the behavior of traps to capture operation argument values instead of all the incoming values so that it is
  simpler to identify the values causing the failure and reduce the data stored in the trap and log files, which
  record a truncated stringified version of the argument tuple.

  Updated c.f.h.MapReduceFlow to allow source/sink/trap create methods to be overridden by a sub-class in order
  to support path identifiers not compatible with the Hadoop FS.

  Changed c.f.FlowProcess increment methods to take a long instead of int type.

  Fixed issue where the c.t.h.TemplateTap would not properly handle pathFields value if set to c.f.Fields.ALL.

  Fixed issue where the c.p.a.AB.CompositeFunction was not getting flushed when planned into a reduce task.

  Renamed c.p.a.Shape to c.p.a.Retain, as it retains given fields, and created c.p.a.Discard to perform the opposite
  function or discarding given fields.

  Added c.o.NoOp operation to allow fields to be dropped from a stream when used with c.t.Fields.SWAP.

  Added c.T.Fields.NONE to denote no fields in a c.t.Tuple.

  Added shutdown hook for the c.c.Cascade class so during jvm shutdown #stop() will be called forcing proper state
  change.

  Changed #stop() to push from c.c.Cascade down through c.f.Flow and c.f.p.FlowStep instances.

  Added new JUnit runner for injecting platform dependencies into c.t.PlatformTestCase subclasses. Subclasses should
  use c.t.PlatformRunner.Platform Annotation to specify relevant c.t.TestPlatform instances.

  Changed test and assertion helper methods on c.t.CascadingTestCase static to remove subclassing requirement.

  Upgraded to support JUnit 4.8.x.

  Changed license from GPLv3 to APLv2.

  Changed c.f.Flow to prevent #complete() from returning while #stop() is executing. Should prevent certain kinds
  of race conditions when a shutdown hook is used, from a different thread, to stop running flows.

  Added support for gradle.

  Renamed c.f.FlowSkipIfSinkStale to FlowSkipIfSinkNotStale to match the semantics.

  Added support for c.f.Flow tags via the c.f.FlowDef class.

  Added c.f.FlowDef to allow for creating flow definitions via a fluent builder interface.

  Added STARTED and SUBMITTED status to c.s.CascadingStats to properly track when a job is submitted vs when it actually begins
  processing after being queued.

  Added management interfaces for capturing detailed statistics.

  Decoupled core from Apache Hadoop, removed stack based streaming model. Use c.f.h.HadoopFlowConnector to plan
  Hadoop specific flows.

  Implemented 'local' mode to support independent processing of complex processes in memory. Use
  c.f.l.LocalFlowConnector for local mode specific flows.

  Updated and simplified c.t.Tap and c.t.Scheme interfaces. Changes are not backwards compatible to 1.x releases.

  Implemented new pipelining infrastructure to support more complex streaming topologies.

1.2.6

  Fixed bug in TupleEntry#selectInteger() and marked it as deprecated.

1.2.5

  Removed accidental SLF4J dependencies.

  Fixed bug where ISE was thrown if c.f.Flow#stop() was called immediately after #start().

1.2.4

  Added info logging of current split input path with a task, if any.

  Fixed bug in c.o.f.And, c.o.f.Or, and c.o.f.Xor where the sub-select of arguments was not honored.

  Added info log message when writing "direct" to a filesystem, bypassing the temporary folder removing the need to
  rename the output file to its target location.

  Fixed bug where if all paths that match a glob pattern are empty, an exception is not thrown causing Hadoop to throw
  a java.lang.ArrayIndexOutOfBoundsException.

  Updated planner to issue an error message if a tail c.p.Pipe instance doesn't not properly bind to a c.t.Tap instance.

1.2.3

  Added c.f.Flow#setMaxConcurrentSteps to set the maximum number of steps that can be submitted concurrently.

  Fixed bug where NPE was thrown when c.c.CascadeConnector tried to unwind nested c.t.MultiSourceTap instances.

  Fixed bug where c.t.Fields#append() would fail when appending unordered selectors.

  Updated c.f.FlowProcess to include #isCounterStatusInitialized() to test if the underlying reporting framework
  is initialized.

  Updated c.f.FlowProcess#keepAlive() method to fail silently if the underlying reporting framework is not initialized.

  Updated error message thrown by c.f.FlowStep when unable to find c.t.Tap or c.p.Pipe instances in the flow plan due
  to a Class serialized field not implementing #hashCode() or #equals() and relying in the object identity.

  Added error message explaining the Hadoop mapred.jobtracker.completeuserjobs.maximum property needs to be increased
  when dealing with large numbers of jobs. Also caching success value to lower chance of failure.

  Fixed bug in c.t.GlobHfs where #equals() and #hashCode() were not consistent between calls.

1.2.2

  Fixed bug where OOME caught from within the source c.t.Tap was not being re-thrown properly.

  Added #getMapProgress() and #getReduceProgress() to c.f.h.HadoopStepStats.

  Fixed NPE with some invocations of c.t.TupleEntry ctor.

  Fixed bug where if an operation declared it returned Fields.ARGS and the argument selector used positions, the
  outgoing values may merge incorrectly.

1.2.1

  Changed info message to not announce ambiguous source trap if none has been set.

  Fixed bug where if the c.o.Function result c.t.Tuple was passed immediately to a c.p.Group, it may become modified.

  Fixed bug where c.t.TupleEntryIterator#hasNext() failed if called again after returning false.

  Fixed issue where reduce task may fail with a OOME during sorting.

1.2.0

  Added c.p.a.AverageBy sub-assembly for optimizing averaging processes.

  Added c.p.c.GroupClosure#getFlowProcess method to allow c.p.c.Joiner implementations access to current
  properties and counters.

  Added c.s.CascadingStats methods for accessing available counter groups and names.

  Added c.s.WritableSequenceFile as a convenience for reading/writing sequence files holding custom Hadoop
  Writable types in either they key, value, or key and value positions.

  Added retrieve/publish support to the Conjars repo via Ivy.

  Added the c.p.a.AggregateBy class to encapsulate parallel partial Function aggregations and their reduce
  side Aggregator. This is a superior alternative to so called MapReduce Combiners. See javadoc for details.

  Changed c.o.Debug to print the number of tuples encountered on #cleanup().

  Changed c.s.TextDelimited to always return the expected number of fields even if they are not parsed from
  the current line and strict is false, unless Fields.ALL or Fields.UNKNOWN is declared.

  Added c.p.a.SumBy sub-assembly for optimizing summing processes.

  Added c.p.a.CountBy sub-assembly for optimizing counting processes.

  Added c.s.CascadingStatus.Status.Skipped state so skipped c.f.Flow instances can be identified.

  Added c.f.Flow#setSubmitPriority() to allow for custom order of Flows.

  Fixed bug where c.t.MultiSourceTap#pathExists() would return true if one of the child paths was missing.

  Changed c.c.CascadeConnector to fail if it detects cycles in the set of given c.f.Flow instances to manage.

  Disable Hadoop warning about not using "options parser".

  Added #isSource() and #isSink() methods to c.s.Scheme so that some Scheme instances can report they are either
  sink or source only.

  Added c.t.Fields#merge() method to allow simple merging of Fields instances which discarding duplicate names and
  positions.

  Added convenience methods on c.c.CascadeConnector#connect() and c.f.FlowConnector#connect() to accept
  j.u.Collection<Flow> and j.u.Collection<Pipe> arguments, respectively.

  Added Riffle support via the new c.f.ProcessFlow wrapper class. Riffle allows for non-Cascading jobs and/or
  sets of iterative Flows to participate in a c.c.Cascade.

  Changed c.c.Cascade instances to disable parallel execution if more than one Flow is a local only job.

  Added c.c.Cascade#setMaxConcurrentFlows() property that limits the number of concurrently running Flows.

  Added c.c.Cascade#writeDOT method for visualizing the dependencies between flow instances.

  Added c.p.a.Unique sub-assembly for optimizing de-duping processes.

  Changed c.s.TextDelimited to accept Fields.ALL or Fields.UNKNOWN for arbitrarily sized or unknown records.

  Changed c.t.MultiSourceTap to support #openForRead().

  Added c.t.Comparison and c.t.StreamComparator interfaces which allow for custom types to be
  lazily deserialized during sort comparisons.

  Added support for lazy deserialization during c.t.Tuple comparisons while shuffle sorting.

1.1.3

  Added publishing of artifacts to the conjars.org jar repo via Ivy.

  Added method c.s.CascadingStats#getCurrentDuration to return the current execution duration whether or not the
  process/work is finished.

  Fixed issues where c.t.Fields#getIndex may return invalid results if accessed from multiple threads simultaneously.

  Fixed NPE when attempting to increment a counter before the first map/reduce invocation. Now throws a more
  informative ISE message.

  Fixed possible NPE when accessing counters via c.f.h.HadoopStepStats.

  Fixed bug in c.s.TextDelimited where some unquoted empty values would not be properly parsed.

  Added c.f.FlowStep#setName() method to allow override of MR job names. Use in conjunction with
  FlowStep#containsPipeNamed() to find appropriate steps.

  Fixed bug where c.f.MultiMapReducePlanner did not detect a split after a c.p.GroupBy or c.p.CoGroup where
  one or more of the immediate pipes is an c.p.Every instance. An Each split is allowed.

  Fixed c.t.TupleEntry#set method so that it may take a c.t.Fields instance for a field name.

  Fixed NPE in c.t.TempHfs when parent c.f.Flow is used in a Cascade under certain conditions.

  Fixed bug where mixed absolute and relative paths didn't not result in a proper topological sort when used
  in a c.c.Cascade.

  Fixed bug where a c.c.Cascading of c.f.Flow and c.f.MapReduceFlow instances did not properly sort topologically.

  Added c.c.Cascade#writeDOT method to simplify debugging Cascade instances.

1.1.2

  Fixed bug preventing c.s.TextDelimited schemes from being used with a c.t.TemplateTap.

  Updated c.t.Scheme base class to force Field.ALL source declaration to Fields.UNKNOWN, and to force Fields.UNKNOWN
  sink declaration to Fields.ALL.

  Fixed bug where if null was passed to c.s.TextLine sinkCompression, the behavior would be undefined.

  Added back c.t.Tuple#add( Comparable ) to remain backwards compatible with 1.0.

  Fixed bug preventing Fields.ALL selector in c.p.Every when incoming positions are used instead of field names
  and the given aggregator declares field names.

  Fixed bug that prevented the configured codecs from loading for co-group spills.

  Fixed bug where c.s.TextDelimited would fail on delimiters that are also regex special characters.

  Fixed random j.u.ConcurrentModificationException error when running in Hadoop local mode by synchronizing
  the c.f.s.StackElement#closeTraps method.

  Fixed missing property values when stored in a nested j.u.Properties object.

  Fixed NPE when counter group does not exist yet when querying c.s.FlowStats#getCounterValue.

1.1.1

  Fixed bug where some unsafe operations followed by named c.p.Pipe instances were not considered during planning.

  Removed imports for SLF4J and replaced with Apache LOG4j in c.s.TextDelimited.

  Fixed bug where c.t.Fields.SWAP did not properly resolve when following a c.p.Every pipe.

1.1.0

  Fixed bug where a c.t.Fields instance can be marked as ordered when modified via #set call.

  Changed c.p.CoGroup to detect self-joins and optimize for them.

  Changed trap handling to include failures from source and sink c.t.Tap instances. The source Tap will inherit
  the assembly head trap and the sink will inherit the assembly tail trap.

  Deprecated c.t.Tuple#parse(). It does not properly handle null values or types other than primitives.

  Changed c.f.s.StackElement to log a warning for each trap captured. This includes a truncated print of the offending
  c.t.TupleEntry and the thrown exception and stack trace. Traps being for exceptional cases, logging exceptions is a
  reasonable response.

  Changed map and reduce operation stack so that collected c.t.Tuple instances do not remain 'unmodifiable' after
  being collected via the c.t.TupleEntryCollector.

  Add #getArgumentFields() to c.o.OperationCall for all operations.

  Added support for custom EMR properties used for managing task attempt temporary path management for some filesystems.

  Changed c.t.TemplateTap to support an openTapsThreshold value. The default open taps is 300. After the threshold
  is met, 10% of the least recently used open taps will be closed.

  Changed c.t.Fields #setComparator fieldName argument to accept Fields instances as the fieldName argument.
  Only the first field name or position is considered.

  Changed c.t.TupleEntry 'get as type' accessors to now also accept c.t.Fields instances as the fieldName argument. Only
  the first field name or position is considered.

  Updated janino to 2.5.16.

  Updated jgrapht to 0.8.1.

  Changed c.f.s.FlowMapperStack to source key/value pairs once, instead of per branch.

  Changed c.f.FlowPlanner to fail if not all sources or sinks are bound to heads or tails, respectively.

  Changed c.t.TupleOutputStream to lookup tuple element writers by Class identity.

  Added j.b.ConstructorProperties annotation to relevant class constructors.

  Added new convenience method c.p.Pipe#names to return an array of all the pipe names in an assembly. This supports
  the dynamic creation of traps from opaque assemblies.

  Added new c.s.Scheme type c.s.TextDelimited to allow native support for delimited text files.

  Added optimization during CoGrouping where the most LHS pipe will not ever be accumulated, instead the values iterator
  will be used directly. This allows for the most dense values to be on the LHS, and the most sparse to be on the
  RHS of the join.

  Added new counters for tuple spills and reads. Also logs grouping after first spill.

  Added compression of object serialization and deserialization, on by default. This improves reliability
  of very large jobs with very large numbers of input files.

  Fixed bad cast of j.l.Error when caught in map/reduce pipeline stack.

  Added c.t.Fields#rename to simplify Fields instance manipulations.

  Added support for resultGroupFields in c.p.CoGroup. This allows the outgoing grouping fields to be set.

  Added c.t.h.BytesSerialization and c.t.h.BytesComparator to allow for c.t.Tuple instances
  to hold raw byte arrays (byte[]), and allow joining, grouping, and secondary sorting.

  Changed c.t.Tuple and underlying framework to support j.l.Object instead of j.l.Comparable. Note that
  Tuple#get() returns Comparable to maintain backwards compatibility.

  Added support for custom j.u.Comparator instances to control the grouping and sort orders in c.p.CoGroup and
  c.p.GroupBy via the c.t.Fields class.

  Added support for planner managed debugging levels via the c.o.DebugLevel enum. Now c.o.Debug operations
  can be planned out at runtime in the same manner as c.o.Assertion operations.

  Refactored xpath operations to re-use j.x.p.DocumentBuilder instances.

  Refactored fields resolver framework to emit consistent error messages across all field resolution types.

  Fixed bug where c.t.Tuples would fail when coercing non-standard java types or primitives.

  Fixed bug where c.t.Tap instances that returned true for #isWriteDirect() were not properly being initialized
  when used as a sink.

  Added guid like ID values to c.f.Flow and c.c.Cascade instances.

  Refactored reduce side grouping and co-grouping operations to remove redundant code calls.

  Added ability to capture Hadoop specific job details like task start and stop times, and all available counter values.

  Added accessor for increment counters on c.s.CascadingStats. This allows applications to pull aggregate counter
  values from c.c.Cascade, c.f.Flow, or c.f.FlowSteps.

  Added c.t.GlobHfs c.t.Tap type that accepts Hadoop style globbing syntax. This allows multiple files that match
  a given pattern to be used as the sources to a Flow.

  Added c.o.s.State and c.o.s.Counter helper operations that respectively set 'state' and increment counters.

  Added c.f.FlowProcess#setStatus method to allow for text status messages to be posted.

  Added c.o.a.AssertNotEquals assertion type.

  Removed planner restriction that traps must not cross map/reduce boundaries. This allows for a single c.t.Tap
  trap to be used across a whole branch, regardless of underlying topology.

  Added new c.t.Field field set type named Fields.SWAP. Can only be used as a result selector. Specifies operation
  results will replace the argument fields. The remaining input fields will remain intact.

  Deprecated c.t.SinkMode#APPEND and replaced with c.t.SinkMode#UPDATE.

  Added c.t.MultiSinkTap to allow for simultaneous writes to multiple unique locations.

  Added support for compression of c.t.SpillableTupleList by default in order to speed up c.p.CoGrouping operations
  where there are very large numbers of values per grouping key.

  Added c.o.f.SetValue function for setting values based on the result of a c.o.Filter instance.

  Added support for configuring polling interval of job status via c.f.h.MultiMapReducePlanner.

  Added c.f.h.MultiMapReducePlanner optimization to detect 'equivalent' adjacent c.t.Tap instances in a c.f.Flow.
  This can drastically reduce the number of jobs when there are intermediate sinks between pipe assemblies.
  If the taps are not compatible, a job will be inserted to convert the temp tap data to the sink format.

  Added support for 'safe' c.o.Operations. By default Operations are safe, that is, they have no side-effects, or
  if they do, they are idempotent. Non-safe operations are treated differently by the c.f.h.MultiMapReducePlanner.

  Added new c.t.Field field set type named Fields.REPLACE. Can only be used as a result selector. Specifies the
  operation results will replace values in fields with the same names. That is, inline values can be replaced in a
  single c.p.Each or c.p.Every. It is especially useful when used with Fields.ARGS as the operation field declaration.

  Fix for case where one side of a branch multiplexed in a mapper could step on c.t.Tuple values before being
  handed to the next branch. Previous fix was only for CoGroup, this support GroupBy merges.

1.0.18

  Changed c.t.Tuple#print to not quote null elements to distinguish between 'null' Strings and null values.

  Changed planner exception messages to quote head and tail names.

  Changed log messages to info when hdfs client finalizer hook cannot be found.

  Fix for NPE in c.t.h.MultiInputFormat during certain testing scenarios. Also changed proportioning to honor
  suggested numSplits value.

  Fix for temp files starting with underscores (_) causing them to be ignored.

  Fix for mixed types in properties object causing ClassCastExceptions.

  Fix for case where one side of a branch multiplexed in a mapper could step on c.t.Tuple values before being
  handed to the next branch.

  Fix for edge case where Cascading jars are stored in Hadoop classpath and deserialization of c.f.Flow fails.

  Fix for bad cast of j.l.Error when caught in map/reduce pipeline stack.

  Fix for bug when selecting positional Fields from positional Fields.

  Fix for case when an c.o.Aggregator#start is called when there are no values to iterate across in current grouping.

1.0.17

  Changed behavior when cleaning temp files that allows shutdown to continue even if an exception is thrown
  during temp file delete.

  Fix bug where c.f.FlowProcess#openTapForRead() included current input file values in iterator.

  Fix for intermediate temp files not being cleaned up on c.f.Flow#stop().

  Fixed bug where NPE is thrown if all hadoop default properties are not available.

1.0.16

  Fixed bug where in some instances o.a.h.m.JobConf hangs when instantiated during co-grouping.

  Fixed bug in c.CascadingTestCase#invokeBuffer where the output collector was not properly being set. Added
  new methods on #invokeBuffer and #invokeAggregator to take a groping c.t.TupleEntry.

1.0.15

  Fixed bug where c.t.Fields did not check for a null field name or position on the ctor.

  Fixed bug in c.u.Util#join() methods where if the first value was empty, the delimiter was not properly applied.

  Fixed issue in c.t.h.FSDigestOutputStream where seek() now must be implemented with modern versions of Hadoop.

1.0.14

  Fixed bug in planner where JGraphT sometimes returns null instead of an empty List.

  Fixed bug in c.o.x.XPathParser that prevented use of multiple xpath expressions.

  Added configuration propety allowing job polling interval to be configured per c.f.Flow via
  Flow#setJobPollingInterval().

  Updated ant build to not hard-code hadoop/lib sub-dir names.

1.0.13

  Fixed bug where non-String j.u.Property values where not being copied to the internal o.a.h.m.JobConf instance.

  Fixed bug where custom serializations where not recognized during co-grouping spills inside c.t.SpillableTupleList.

1.0.12

  Fixed bug where the c.f.FlowPlanner did not detect that tails were not bound to sinks, or that some tail references
  were missing.

  Fixed j.u.ConcurrentModificationException when using a c.c.CascadeConnector on c.f.Flows using a c.t.MultiSink
  c.t.Tap.

  Fixed bug where c.f.s.StackException was being wrapped preventing failures within sink c.t.Tap instances from
  causing the c.f.Flow to fail. This mainly affected Flows using traps.

1.0.11

  Added clearer error message when c.t.Tap is used as both source and sink in a given Flow.

  Demoted all DEBUG related c.t.Tuple#print() calls to TRACE.

  Fixed NPE when planner finds inconsistencies with c.t.Tap and c.p.Pipe names.

1.0.10

  Updated planner error messages when field name collisions detected.

  Fixed issue where temporary paths were not getting deleted consistently.

1.0.9

  Fixed issue where reverse ordering a c.p.GroupBy was not possible when sortFields were not given.

  Changed c.f.s.StackElement#close() behavior to close elements from the top of the stack.

1.0.8

  Fixed bug where Hadoop FS shutdown hooks prevented cleanup of c.f.Flow intermediate files.

  Fixed bug where c.t.MultiTap was not accounted for when planning a c.c.Cascade.

  Fixed bug where operations in the default package caused NPE when calculating the stacktrace.

  Added c.f.StepCounters enum and now increment the counters Tuples_Read, Tuples_Written, Tuples_Trapped.

  Fixes for instabilities when using traps in some instances.

  Workaround for bug in o.a.h.f.s.NativeS3FileSystem where a null is returned when getting a FileStatus array
  in some cases.

1.0.7

  Fixed bug where c.o.r.RegexSplitter did not consistently split incoming values if the value had blank
  fields between the split delimiter. This only occurs if the incoming tuple is declared Fields.UNKNOWN
  and won't affect any tuple with declared field names. Though this is an incompatible change, the bug
  breaks the contract of the splitter.

  Deprecated all S3 supporting classes, including c.t.S3fs. The s3n:// protocol is the preferred S3 interface.

  Fixed bug where c.t.Hfs caused a NPE from the NativeS3FileSytem when attempting to delete the root directory.
  Hfs now detects a delete is attempted on the root dir, and returns immediately.

1.0.6

  Fixed bug where a uri path to a s3n://bucket/ could cause an NPE when determining mod time on the path.

  Fixed bug where sink c.s.Scheme sink fields were not being consulted during planning. This fix may
  cause planner errors in existing applications where the sink fields are not actually available in the incoming
  tuple stream.

  Updated application jar discovery to provide more sane defaults supporting simple cases.

  Fixed bug where default properties in nested j.u.Properties object were not being copied.

1.0.5

  Added check if num reducers is zero, if so, assume #reduce() has no intention of being called and return silently.

1.0.4

  Updated split optimizer to perform a multipass optimization.

  Fixed bug where c.f.MultiMapReducePlanner was not properly handling splits on named Pipe instances.

  Added c.t.TemplateTap constructor arg that allows for independent tuple selection for use by template path.

  Fixed bug where unsafe filename characters were leaking into temporary filenames, didn't take the first time.

1.0.3

  Fixed bug in c.f.MultiMapReducePlanner where split and joins with the same source were not handled properly.

  Fixed bug in c.f.Flow#writeDOT caused by changes in 1.0.2.

  Fixed bug in c.o.t.DateFormatter and c.o.t.DateParser where the TimeZone value was not being properly set. This
  fix could affect existing applications.

1.0.2

  Added rules to verify no duplicate head or tail names exist in an assembly when calling c.f.FlowConnector#connect().
  Currently a WARNING will be issued via the logger, next major release this will be an exception. This is a change
  that was supported in prior releases, but turns out to allow error prone code. Two workarounds are availabe: bind
  the same tap to both names in the tap map, or split from a single named c.p.Pipe instance.

  Added support for c.o.e.ExpressionFunction to evaluate expressions with no input parameters.

  Reverted MR job naming to include sink c.t.Tap name. More verbose, but easier for degugging.

  Update c.c.Cascade to not delete c.f.Flow sinks if they are appendable before the Flow is executed.

  Updated error messages to warn when internal element graphs remove all place holders resulting in an empty graph
  usually due to missing linkages between pipe assemblies.

  Allowing Fields.UNKNOWN to propagate through pipes that do not declare argument selectors. This is a relaxation
  of the strict planning and seems very natural when assembling pipes to process unknown field sets. Reserving
  the right to revert this feature if it causes unforseen issues.

  Fixed bug in c.o.f.UnGroup where the num arg value was improperly calculated.

  Allow for white space in the serializations token property so it can be set in a config file simply.

  Added new log message if no serialization token is found for a class being serialized out.

  Fixed bug that allowed c.t.Field instances to be nested in new Fields instances.

  Updated many error messages to print the number of fields along with a list of the field names.

  Fixed bug preventing custom c.s.Scheme types from using a different key/value classes in some situations.

  Fixed bug preventing c.t.TemplateTap from being written to in Reducer.

1.0.1

  Improved error message for the case a Hadoop serializer/deserializer cannot be found.

  Changed c.s.Scheme sourceFields default to Fields.UKNOWN. sinkFields default remains Fields.ALL.

  Fixed bug where unsafe filename characters were leaking into temporary filenames.

  Changed SinkMode.APPEND support checks to be done in c.t.Hfs, instead of c.t.Tap.

1.0.0

  Updated copyright messages.

  Fixed bug where c.t.TuplePair threw a NPE during dubugging.

  Fixed bug where positional selectors failed against Fields.UNKNOWN.

  Changed all constructors on c.p.Group to be protected. Must now use subclasses to construct.

  Renamed c.t.Fields#minus to subtract.

0.10.0

  Changed c.p.CoGroup "repeat" parameter to numSelfJoins to respresent the actual number of self joins to be performed.
  Thus a value of 1, will cause a single self join of a pipe. Users will need to decrement the current value by 1.

  Changed c.p.CoGroup "repeat" parameter to numSelfJoins to respresent the actual number of self joins to be performed.
  Thus a value of 1, will cause a single self join of a pipe. Users will need to decrement the current value by 1.

  Fixed bug with temporary filename generation where path created was too long.

  Fixed Janino c.o.expression operations to require parameter names and types. Janino
  was returning guessed parameter names in an undeterministic order.

  Fixed boolean type c.t.Tuple serialization.

  Fixed c.p.GroupBy merging case where grouping field names were not properly resolved.

  Changed c.o.r.RegexParser to emit variable sized Tuples if a fieldDeclaration is not given. Also will emit group
  matches if they are any, otherwise the match is emitted.

  Removed deprecated classes; c.o.t.Texts, c.o.r.Regexes, c.p.EndPipe.

  Removed experimental c.p.EndPipe class.

  Changed c.t.Tap#isUseTapCollector to Tap#isWriteDirect.

  Changed c.t.Tap and c.f.Flow to return c.t.TupleEntryIterator instead of c.t.TupleIterator. This is more consistent
  and more useful.

  Added c.t.TemplateTap to support dynamically writing out c.t.Tuple values to unique directories.

  Changed Cascading to support null values returned from c.t.Tap#source() and subsequently c.t.Scheme#source().
  This allows for Schemes to skip records returned by an internal Hadoop InputFormat without having to implement
  a custom Hadoop InputFormat or instrument a pipe assembly with a c.o.Filter.

0.9.0

  Updated c.o.Debug to allow for printing field names and tuple values in intervals.

  Changed planner to fail if traps are not contained within single Map or Reduce tasks. This prevents the chance of
  multiple tasks writing to the same output location. Hadoop only partially supports appends, so it is not currently
  possible to append subsequent jobs to existing trap files. Naming sections of a pipe assembly allows traps to be
  bound to smaller sections of assemblies.

  c.o.f.Sample and c.o.f.Limit Filters. Sample allows a given percentage of Tuples to pass. Limit only allows the
  specified number of Tuples to pass.

  c.p.Pipe instances now capture line numbers and classnames where they are instantiated so this information
  can be printed out during planner failures.

  Added c.f.FlowSkipStrategy interface to allow for pluggable rules for when to skip executing a c.f.Flow participating
  in a c.c.Cascade. The default implementation is c.f.FlowSkipIfSinkStale, with an optional c.f.FlowSkipIfSinkExists.
  Setting a skip strategy on a Cascade overrides all Flow instance strategies.

  Fixed bug with c.t.Tuple#remove() method not correctly removing values from Tuple.

  Updated c.t.Tap api to support c.t.SinkMode enums. This opens up ability to support appends in the near future.

  Added support for Hadoop 0.19.x. This release skips Hadoop 0.18.x.

  Changed project structure so that XML functions live in their own sub-project. This includes renaming the base
  Cascading tree and jars to 'core'.

  Fixed bug that prevented Fields.UNKNOWN input sources from begin fed into a c.p.CoGroup for joining.

  Changed all operations so that incoming c.t.Tuple and c.t.TupleEntry instances are unmodifiable. An
  UnsupportedOperationException will be thrown on any attempt to modify argument tuples within an operation.
  This enforces the rule argument tuples should not be modified to protect against concurrent modification in
  parallel threads.

  Updated c.o.r.RegexMatcher base class to use j.u.r.Matcher#find() instead of #matches(). This is more consistent
  with default behaviors of popular languages. Matcher is now also initialized in prepare() and reset() in
  the operation to reduce overhead.

  Added new lifecycle methods to c.o.Operation, prepare and cleanup. These methods are called so that an Operation
  instance can initialize and destroy any resources. They may be called more than once before the instance is
  garbage collected.

  Added a new operation called c.o.Buffer. Buffers are similiar to Reduce in MapReduce. They are given an Iterator
  of input arguments and can emit any number of result c.t.Tuple instances. For many problems, this is more
  efficient than using an c.o.Aggregator operation. Only one c.p.Every pipe with a Buffer operation may
  follow a GroupBy or CoGroup.

  Fixed dot file writing so GraphViz can properly load.

  Upgraded jgrapht library, requires JDK 1.6.

  Fixed bug where selecting postions from a c.t.Fields.UNKNOWN declaration would return the first position, not
  the specified position.

  Renamed c.t.Fields.KEYS to c.t.Fields.GROUP to be consistent with the Cascading model.

  Fixed bug where c.t.Tap may inappropriately delete a sink from a task.

  Changed c.o.Aggregator to no longer use a Map for the context. Users can now specify custom types by returning
  either a new instance from start() or recycling an instance passed into start(). This change will break all existing
  implementations of Aggregator. Note, simply setting a new Map<Object,Object> on the call instance in start()
  should be sufficient.

  Changed all c.o.Function, c.o.Filter, c.o.Aggregator, c.o.ValueAssertion, and c.o.GroupAssertions to accept
  a c.f.FlowProcess object on all relevant methods. FlowProcess provides call-backs into the underyling system
  to get configuration properties, fire a "keep alive" ping, or increment a custom counter. This change will
  break all existing implemenations of the above interfaces.

  Added ability to set serialization tokens via the cascading.serialization.tokens property. This compliments the
  c.t.h.SerializationToken annotation.

  Optimized co-grouping operation by using c.t.IndexTuple instead of a nested c.t.Tuple.

  Changed c.t.Tap and c.s.Scheme sink methods to take a c.t.TupleEntry, instead of c.t.Fields and c.t.Tuple
  individually.

  Added the c.t.h.SerializationToken Java Annotation. This allows for an int value to be written during serialization
  instead of a Class name for custom objects nested in c.t.Tuple instances. This feature should dramatically reduce
  the size of Tuples saved in SequenceFiles, and improve the general performance during 'shuffling' between Map and
  Reduce stages.

  Added c.t.h.TupleSerialization, a Hadoop Serialization implementation. Tuple is no longer Hadoop Writable
  and now relies on TupleSerialization for serialization support. Subequently nested objects in c.t.Tuple
  only need to be c.l.Comparable. So they can be serialized properly, a Serialization implementation must be
  registered with Hadoop. Note all primitive types are handled directly by Tuple, but custom types must
  have a Serialization implementation, or must be Hadoop WritableComparable so that the default WritableSerialization
  implementation will write them out.

0.8.3

  Fix for c.p.CoGroup declared fields being generated out of order.

0.8.2

  Added new properties via c.f.FlowConnector.setJarClass and c.f.FlowConnector.setJarPath for
  setting the application jar file.

  Fixed bug where job jar was not being inherited by subsequent MapReduce jobs when the first job was executed
  in local mode.

  Fixed bug where unserializable Operations were being squashed internally. c.f.Flow instances will now
  fail immediately and be marked as 'failed'.

0.8.1

  Fixed bug where c.t.Lfs did not force local mode for current MapReduce step.

  Fixed bug where writing to a c.t.TupleCollector would fail if using a c.s.SequenceFile in some cases.

  Added a few minor improvements to reduce stray object creations, and speedup c.t.Tuple serialization.

0.8.0

  Updated c.o.x.TagSoupParser to accept 'features', use these features to recover past behaviors.

  Updated janino and tagsoup libraries to 2.5.15 and 1.2, respectively. Note that tagsoup, in theory, is not
  backwards compatible by default. See their release notes: http://home.ccil.org/~cowan/XML/tagsoup/#1.2

  Added some forward compatible changes for supporting Hadoop 0.18 at the API level. Currently there are other
  issues preventing some tests from passing on Hadoop 0.18.

  Changed c.f.FlowException to return the parent c.f.Flow name.

  Changed behavior of c.f.MultiMapReducePlanner to use c.t.h.MultiInputFormat to allow single Mappers
  to support many different Hadoop InputFormat types simultaneously. This deprecates the need to normalize
  sources to a map and reduces the number of jobs in a c.f.Flow in some cases.

  Changed behavior of Cascading to allow for multiple paths from the same c.t.Tap source to be co-grouped on
  via c.p.CoGroup. This allows for a kind of self-join where each stream is processed by a different operation
  path within the Mapper.

  Added c.o.f.And, c.o.f.Or, c.o.f.Xor, and c.o.f.Not logic operator c.o.Filter implementations. They should be used
  to compose more complex filters from existing implementations.

  Changed the behavior of c.o.BaseOperation to properly initialize itself if it is a c.o.Filter instance. This
  removes the requirement that Filter implementations must set declaredFields to Fields.ALL, as it makes no
  sense for a Filter to declare fields.

  Added c.f.PlannerException, a subclass of c.f.FlowException, and updated c.f.MultiMapReducePlanner to throw
  it on failures. Functionality of writing DOT files has been moved from FlowException to PlannerException.

  Added c.o.f.FilterNotNull and c.o.f.FilterNull filter classes.

  Changed c.f.MultiMapReducePlanner to fail if it encounters an c.p.Each to c.p.Every chain. In these cases, a
  c.p.Group type must be between them.

  Deleted c.o.Cut class as it was effectively a duplicate of c.o.Identity.

  Changed c.f.MultiMapReducePlanner to fail if a c.p.GroupAssertion is not accompanied by another c.o.Aggregator
  operation. This is required so that the GroupAssertion does not change the passing tuple stream if it is planned out.

  Changed c.f.MultiMapReducePlanner to no longer insert new c.p.Each( ..., new Identity(), ... ) as a place holder.

  Renamed c.p.PipeAssembly to c.p.SubAssembly to better reflect its purpose, which is to encapuslate reusable
  pipe assemblies in the same manner as a sub-process or sub-routine. A temporary c.p.PipeAssembly class has been
  provided for backwards compatibility.

  Fixed bug where c.t.TapCollector would throw an NPE if a custom Tap was not using paths.

  Changed behavior of c.f.Flow where if a c.f.FlowListener throws an exception, the Flow instance receiving the
  exception will stop (by calling Flow.stop()). Listeners will continue to fire as expected and Flow.complete()
  will re-throw the thrown exception (as was the original behavior).

  Added ability to set a Cascading specific temporary directory path for use by intermediate taps created
  within c.f.Flow instances. Use c.t.Hfs.setTemporaryDirectory() to configure.

  Fixed bug where the 'mapred.jar' property was begin stepped on if previously set by the calling application.

  Changed c.t.Tap and c.f.Flow to return c.t.TupleIterator and c.t.TupleCollector instead of c.t.TapIterator and
  c.t.TapCollector, respectively.

  Added c.t.Tap.flowInit( c.f.Flow flow ) to allow a given tap to know what flows it is participating in. It is called
  immediately after the Flow instance is initailized.

  Fixed bug with nested c.p.PipeAssembly instances where some nested assemblies threw an internal error from
  the planner.

  Changed c.o.Debug to accept a prefix text string that will be prefixed to every message.

  Fixed bug where c.f.MultiMapReducePlanner would fail when normalizing inputs to a group where the inputs
  passed through one or more splits.

  Fixed bug where c.g.CoGroup silently stepped on input pipes with the same input name.

0.7.1

  Fixed bug in c.f.MultiMapReducePlanner where a source used on more than one c.p.Group would cause an internal
  error during planning.

  Changed c.f.MultiMapReducePlanner to normalize heterogeneous sinks.

  Changed c.f.MultiMapReducePlanner to keep a splitting c.p.Each on the previous step, instead of being duplicated
  on each branch. If the Each is preceeded by a source c.t.Tap, it will be duplicated across branches to reduce
  the number of step in the Flow.

  Fixed bug in c.f.MultiMapReducePlanner where too many temp tap instances were being inserted while normalizing
  the flow sources.

  Changed c.t.Fields to fail if given duplicate field names.

  Changed behavior if Hadoop FileInputSplit is not used and property "map.input.file" is not set. If there is one
  source, it will returned as the source for the mapper stack, otherwise an exception is thrown. Subsequently joins
  and merges of non-file sources is not supported until a discriminator can be passed to the mapper.

  Fixed bug in c.t.Tuple where NPE was thrown under certain compareTo operations.

  Fixed bug that prevented CoGrouping or Merging on the same source even though it was one or more Groupings away.

0.7.0

  Changes project structure, removed 'examples' sub-project.

  Updated to support Hadoop 0.17.x. This version is not API compatible with any Hadoop version less than 0.17.0.

  Added ability to stop all c.f.Flows executing within a c.c.Cascade instance via the stop() method.

  Changed c.f.FlowConnector to only take a Map of properties. These properties are passed downstream to various
  subsystems. This removes the Hadoop JobConf constructor, but it still can be passed as a property value. Also
  properties will be pushed into a defaul JobConf, bypassing any direct JobConf coupling in applications.

  Changed c.f.Flow to automatically register a shutdown hook killing remote jobs on vm exit.

  Changed c.f.Flow.stop() to immediately stop all running jobs.

  Changed c.o.Operation to an interface and introduced c.o.BaseOperation. This makes creating custom Operation types
  more flexible and intuitive. c.o.Filter, c.o.Function, c.o.Aggregator, and c.o.Assertion now extend c.o.Operation.

  Added c.p.c.OuterJoin, c.p.c.MixedJoin, c.p.c.LeftJoin, and c.p.c.RightJoin c.p.c.CoGrouper classes. They
  compliment the default c.p.c.InnerJoin CoGrouper class.

  Added support for passing an intermediateSchemeClass to the underlying planner to be used as the default c.s.Scheme
  for intermediate c.t.Tap instances internal to a given c.f.Flow.

  Fixed bug where c.p.Group is immediately followed by another c.p.Group (or their sub-classes) and fields could not
  be resolved between them.

  Added support for c.t.Tap instances implementing c.f.FlowListener. If implemented, they will automatically be
  added to the Flow event listeners collection and will receive Flow events.

  Fixed case where multiple source c.t.Tap instances return true for the containsFile method. Now verifies only one
  Tap contains the file, and fails otherwise.

  Changed c.s.TextLine to not set numSinkParts to 1 by default. Now uses the natural number of parts.

  Changed MapReduce planner to force an intermediate file between branches with Hadoop incompatible source Taps
  on joins/merges. If the taps are compatible (have same Scheme), all branches will be processed in same Mapper
  before the c.p.Group.

  Added merge capabilities in c.p.GroupBy. This allows multiple input branches to be grouped as if a single stream.

  Fixed bug in c.t.TapCollector where writing to a Sequence file threw a NPE.

  Added c.f.MapReduceFlow to support custom MapReduce jobs, allowing them to participate in a Cascade job.

0.6.1

  Changed thrown c.f.FlowException instances to include cause message.

  Fixed bug where empty sink or source map was not detected.

0.6.0

  Changed default argument selector for c.p.Every to be Fields.ALL, to be consistent with the default value of c.p.Each.

  Added support for assembly traps. If an exception is thrown from inside an c.o.Operation, the offending Tuple
  can be saved to a file for later processing, allowing the job to complete.

  Added support for stream assertions. STRICT and VALID assertions can be built into a pipe assembly, and optionally
  planned out during runtime. Assertions will throw exceptions if they fail.

  Changed c.o.a.First, Last, Min, and Max to optionally ignore specified values. Useful if you do not wish
  for a 'default' value to be considered first, or last in a set.

  Changed c.o.a.Sum to take a Class for coercion of the result value.

  Changes c.o.Max and Min to use infinity as initial values so zero is bigger than a really small number
  for Max, and zero is smaller than a really big number for Min.

  Changed order of JobConf initialization. c.f.FlowStep now is added to the JobConf last in order to catch
  all lazily configured values.

  Changed compile to include debug info by default.

  Fixed bug in c.t.MultiTap where super scheme was not returned if available.

0.5.0

  Added skipIfSinkExists property to c.f.Flow. Set to true if the c.c.Cascade should skip the Flow instance even
  if the sink is stale and not set to be deleted on initialization.

  Fixed bug in c.t.h.HttpFileSystem that URL escaped the ? prefixing the query string.

  Fixed bug where a join with duplicate taps was not recognized during job planning. Now an appropriate error
  message is displayed, instead of jobs completing with only one instance of the resource stream.

  Fixed c.t.h.HttpFileSystem to remember authority information in the url and prefix it when missing.

  Changed c.s.TextLine to accept either on or two source fields. If one, only the 'line' value
  is sourced from the value, discarding the 'offset' value.

  Added c.o.r.RegexSplitGenerator to support splitting single tuple values into multiple tuples based on a regex
  delimiter. Includes new tests.

  Added c.s.CascadeStats and c.s.FlowStats to provide access to current state and statistics of particular
  Cascade, Flow, or the child Flows of a Cascade.

  Added ability to sort grouping values with sort argument on c.p.GroupBy. Sorts can be reversed.

  Added c.o.e.ExpressionFilter, the c.o.Filter analog to c.o.e.ExpressionFunction.

0.4.1

  Fixed path normalization regex in c.u.Util where it munged any path starting with file:///.

0.4.0

  Changed c.p.GroupBy default grouping fields to c.t.Fields.ALL from Fields.FIRST. This change provides a simple
  way to sort a tuple stream based on the order of the tuple fields.

  Changed c.f.FlowConnector to create c.f.Flow instances that will bypass the reducer if no c.p.Group is participating
  in the assembly. Previoiusly Group instances were inserted if missing. This allows a chain of c.p.Every instances
  to be used to process/filter a tuple stream without the invoking the reducer needlessly (if a sort isn't required).
  This change also supports bypassing the default Hadoop OutputCollector in the mapper via the sink c.t.Tap instance.

  Changed c.f.FlowStep behavior to run in 'local' mode if either the sink or source tap is a c.t.Lfs instance. This
  allows for c.f.Flow instances to run mixed if configured to execute on a particular cluster by default. This behavior
  supports complex import/export processes against the HDFS or other supported remote filesystem.

  Changed behavior of c.t.Dfs to force use of HDFS. Previously Dfs would default to the local FileSystem
  if the job was run in 'local'mode. Now a Dfs instance will cause failures if it cannot connect to a HDFS cluster.
  Using c.t.Hfs will provide previous Dfs behavior. Hfs will use the 'default' filesystem if a scheme is not present
  in the 'stringPath' (i.e. hdfs://host:port/some/path).

  Added c.stats package to allow for collecting statics of Cascades, Flows, and FlowSteps.

  Updated c.f.Flow and c.c.Cascade log messages to be easier to follow when executing many flow instances
  simultaneously.

  Added compression flag to c.s.TextLine. Can now toggle compression (Hadoop style compression) per Tap instance.
  This prevents clusters with compression enabled by default to export text files with a .deflate extension.

  Added support for bypassing Hadoop OutputCollector via Tap.setUseTapCollector() method. Setting to true will force
  Cascading to use the c.t.TapCollector instead. This bypasses bugs in Hadoop with custom FileSystem types. This will
  always be true for http(s) and s3tp filesystems when using a c.t.Hfs Tap type (atleast until HADOOP-3021 is resolved).

  Added c.t.TupleCollector, complementing c.t.TupleIterator, for directly writing Tuple instances out via a c.t.Tap
  instance.

  Added c.f.FlowListener so that c.f.Flow instances can fire events on starting, completed, and throwable.

  Changed c.t.h.S3HttpFileSystem so it can now create files remotely.

  Renamed cascading.spill.threshold to cascading.cogroup.spill.threshold, so there is less a chance of collision.

  Made numerous optimizations to improve overall performance. Namely split and merge of key/value tuples to remove
  redundancy in the stream between the mapper and reducer.

  Changed c.p.Operators to push c.o.Operation results directly through to next operation without intermediate
  collection. This should improve pipelining of large result streams and lower runtime memory footprint.

  Changed c.c.Cascade so it now runs Flows in parallel if Hadoop is clustered, and there are no dependencies between the
  Flows.

  Moved c.Cascade and related classed to c.cascade package. Wanted to preempt any future ugliness.

  Added support in c.t.h.S3HttpFileSystem for these properties: fs.s3tp.awsAccessKeyId and fs.s3tp.awsSecretAccessKey

0.3.0

  Added ability to push Log4j logger properties to mapper/reducer via JobConf.
  Use jobConf.set("log4j.logger","logger1=LEVEL,logger2=LEVEL")

  Added missing equals() and hashCode() in c.t.MultiTap.

  Added c.t.h.ZipInputFormat (and ZipSplit) to support zip files. c.s.TextLine supports transparent
  reading of zip files if the filename ends with .zip, but cannot write to them. This code is
  loosely based on HADOOP-1824. If the underlying filesystem is hdfs or file, splits will be created
  for each ZipEntry. Otherwise ZipEntries are iterated over to be more stream friendly. Progress status is
  supported.

  Added http, https, and s3tp read-only file systems to Hadoop. Use these URLs, respectively:
  http://, https://, and s3tp://AWS_ACCESS_KEY_ID:AWS_SECRET_ACCESS_KEY@bucket-name/key

  Added c.o.t.DateFormatter supporting text formatting of time stamps created by c.o.t.DateParser.

  Fixed bug where in complex assemblies, some Scopes were not resolved.

  Fixed bug where tap instances were not being inserted before some CoGroup joins if there was a previous Group in the
  assembly.

  Upgraded JGraphT to 0.7.3

  Changed c.t.SpillableTupleList allows for iteration across entries.

  Changed c.f.FlowException to optionally allow for printing of underlying pipe graph for debugging.

  Added c.o.t.FieldFormatter function to format Tuples into complex strings using j.u.Formatter formatting.

  Added c.o.a.Last aggregator to find the last value encountered in a group.

  Changed c.o.a.Max and c.o.a.Min to maintain original value type. Will return null if no values are encountered.

  Changed c.o.a.First to use Fields.ARG by default. Removed Fields constructor.

  Added c.t.Fields.join(Fields...) method to allow for joining multiple Fields instances into a new instance.

  Can retrieve Tuple values by field name through the TupleEntry class via the get(String) method.

  Added c.t.TupleCollector interface to simplify the operation interfaces.

  Added a Debug filter that will print to either stderr or stdout. Useful for debugging stream transformations.

  Added CascadingTestCase base test class

  Added Insert Function that allows for literal values to be inserted into the Tuple stream.

0.2.0

  CoGroup will now spill to disk on extremely large co-groupings. Configurable via "cascading.spill.threshold".
  Defaults to 10k elements.

  java.util.Properties instances can be used to set defauls for FlowConnectors.

  Fix for InnerJoin, the default join for CoGroup.

  Introduced MultiTap to support concatenation of files into a pipe assembly.

  RegexParser now fails on a failed match. Prevents it being used or behaving as a filter.

  Fixed bug with PipeAssembly instances not properly being assimiliated into the pipeGraph.

  Fixed assertion error thrown by JGraphT.

  Renamed Tap method deleteOnInit to deleteOnSinkInit.


0.1.0

  First release.<|MERGE_RESOLUTION|>--- conflicted
+++ resolved
@@ -1,6 +1,5 @@
 Cascading Change Log
 
-<<<<<<< HEAD
 2.2.0 [unreleased]
 
   Update slf4j to version 1.7.2.
@@ -44,14 +43,13 @@
   Updated c.s.l.TextDelimited and c.s.h.TextDelimited to take c.s.u.DelimitedParser on the constructor to allow
   for overriding parsing behavior. DelimitedParser now takes a c.s.u.FieldTypeResolver to allow for field name
   permutations during source and sink, and type inference from field names.
-=======
+
 2.1.4
 
   Added ability to capture frameworks used in an application via c.p.AppProps.
 
   Restored platform test compatibility with Cascading 2.0.x via return of c.p.PlatformRunner.Platform annotation
   and deprecated c.t.LocalPlatform and c.t.HadoopPlatform platform implementations.
->>>>>>> 8e8ccf0e
 
 2.1.3
 
