Cascading Change Log

<<<<<<< HEAD
3.0.0 [unreleased]

  Updated jgrapht to 0.9.1 so that all internal graphs can be backed by a j.u.IdentityHashMap.

  Fixed issue where the Hadoop o.a.h.m.OutputFormat would be ignored during job configuration as configured by a custom
  c.s.Scheme that was not a o.a.h.m.FileOutputFormat sub-class. In such cases a o.a.h.m.l.NullOutputFormat would be
  erroneously set and passed to c.t.Tap#openForWrite().

  Fixed issue where c.f.t.Hadoop2TezFlowStep was setting 'mapred.output.path' for non file based o.a.h.m.OutputFormat
  implementations.

  Fixed issue where local mode could deadlock during a c.p.HashJoin on the same source in some situations.

  Removed the deprecated c.t.PlatformRunner, c.t.HadoopPlatform, and c.t.LocalPlatform. See c.p.PlatformRunner,
  c.p.h.HadoopPlatform, and c.p.l.LocalPlatform as alternatives.

  Removed the deprecated c.f.h.HadoopFlowConnector from the cascading-hadoop2-mr1 sub-project.

  Removed all deprecated methods, constructors, enums, and constants.

  Removed the deprecated c.o.a.Max, c.o.a.Min, and c.o.a.ExtremaBase classes. See c.o.a.MaxValue and c.o.a.MinValue
  classes as alternatives.

  Removed the deprecated c.t.h.TemplateTap, c.t.l.TemplateTap, and c.t.BaseTemplateTap classes and associated tests.

  Fixed issue where a start/stop race condition in c.c.Cascade could allow a downstream c.f.Flow to start when a
  predecessor fails.

  Update janino to 2.7.6.

  Added support for Apache Tez. See README for details.

  Added c.f.FlowRuntimeProps to allow for setting cluster side specific properties per c.f.Flow instance in a platform
  independent manner.

  Changed planner to disallow duplicate c.p.Pipe head and tail names.

  Updated c.f.p.FlowPlanner to use generalized isomorphic sub-graph matching rules to apply platform specific plan
  assertions, transforms, and step partitioning.
=======
2.7.0 [unreleased]

  Fixed issue where c.t.TupleEntry#setTuple( Tuple tuple ) and c.t.TupleEntry#setCanonicalTuple( Tuple tuple ) would
  cause an NPE if given an null argument.

  Updated trap handling to capture diagnostic information within a trap when configured via a c.t.TrapProps instance.

  Added the c.t.TrapProp class to provide fine grained configuration over c.t.Tap traps per c.f.Flow or per
  c.t.Tap instances.

  Updated c.t.u.TupleHasher to use MurmurHash3 32bit for hashCode calculation. Users relying on the old hashCode
  implementation for partitioning can set "cascading.tuple.hadoop.util.hasherpartitioner.uselegacyhash" to true.

  Updated c.f.h.HadoopPlanner and c.f.h2.Hadoop2MR1Planner to log a warning if a flow is being run on the wrong version
  of Hadoop.

  Fixed issue where c.m.a.URISanitizer would fail parsing glob expressions.

  Added ability to provide a custom cache to be used in c.p.a.AggregateBy and c.p.a.Unique.

  Added ability to use custom properties in the various invoke methods in c.CascadingTestCase to simplify testing of
  functions, filters, buffers and aggregators.

  Updated c.f.h.ProcessFlow to support optional counters provided by Riffle based flows.

  Updated c.p.AppProps and c.p.UnitOfWorkDef to log a warning if a tag contains whitespace characters.

  Fixed issue where c.c.CascadeDef was allowing multiple flows with the same sink to be part of a Cascade.

  Updated c.f.h.MapReduceFlow to support both the org.apache.hadoop.mapred.* and org.apache.hadoop.mapreduce.* APIs.

  Fixed issue where c.t.TupleEntrySchemeIterator was not behaving correctly if #hasNext() is called multiple times
  without calling #next().

  Fixed issue where c.f.h.ProcessFlow would not report Exceptions to registered FlowListeners.

  Fixed issue where a start/stop race condition in c.c.Cascade could allow a downstream c.f.Flow to start when a
  predecessor fails.
>>>>>>> aa4f237b

2.6.3

  Updated c.p.Splice to throw an IllegalArgumentException if performing a self c.p.Merge on a split with no intermediate
  c.o.Operations after the split.

  Fixed issue where c.p.a.FirstBy would perform a comparison on the aggregating values when no j.u.Comparator was
  provided to the argument c.t.Fields selector.

  Updated local mode counter implementation to be thread-safe.

  Updated c.t.h.i.MultiRecordReaderIterator to use an existing o.a.h.m.Reporter if present.

  Fixed issues in c.f.h.FlowPlatformTest which caused the test go into an endless loop. Also increased timeout to make
  tests more reliable on slower hardware.

  Fixed issue where c.t.Tuple#set( Fields declarator, Fields selector, Tuple tuple ) did not honor given type
  information.

  Fixed issue where c.t.TupleEntry#set( TupleEntry tupleEntry ) could cause an NPE if complete type information is
  not provided.

2.6.2

  Fixed issue where c.s.h.SequenceFile default ctor would throw an NPE.

  Updated c.u.Version to warn if multiple 'cascading/version.properties' files are present on the classpath.

  Fixed issue where a c.p.a.Coerce constructor would throw a j.l.IllegalArgumentException on a valid types argument.

  Fixed issue where c.t.TapPlatformTest was not preserving properties coming from the TestPlatform when creating a Flow
  causing remote test failures.

  Fixed issue in c.p.h.Hadoop2MR1Platform causing tests to not properly run on a remote cluster when configured to do
  so.

2.6.1

  Updated c.p.h.Hadoop2MR1Platform to enforce settings to make local mode behave the same across distributions.

  Fixed issues where a c.f.Flow instance could be marked stopped while transitioning to a started state when used in
  a c.c.Cascade.

  Fixed issue where c.t.h.i.TapOutputCollector did not honor the current task o.a.h.m.Reporter instance on the
  cluster side. This should improve the accuracy of Hadoop counters wrapped by c.t.h.PartitionTap.

  Updated c.t.Tuple#isUnmodifiable to be transient to prevent the value from being serialized and restored resulting in
  an unmodifiable Tuple from a data source.

  Updated c.s.h.HadoopStepStats to reduce memory pressure when fetching TaskReports and TaskCompletionEvents from
  Hadoop 2.x.

  Updated c.p.h.HadoopPlatform to set 'mapreduce.jobtracker.staging.root.dir' to a fully qualified path for non-cluster
  tests.

  Fixed issue where c.u.Version was leaking file descriptors.

  Fixed issue where c.t.h.Hfs would not properly ignore 'hidden' files starting with '.' or '_' when listing children
  in a directory.

2.6.0

  Updated c.p.a.AggregateBy and c.p.a.Unique to count cache flushes, hits, and misses. Previously only AggregateBy
  tracked cache flushes.

  Updated slf4j to 1.7.5.

  Added ability to customize trace data captured for debugging purposes.

  Added CONTRIBUTING.md.

  Updated c.t.h.DistCacheTap to support simple file globing as provided by c.t.h.Hfs.

  Fixed issue where c.p.a.UniqueBy was not honoring the c.t.Hasher interface.

  Added c.t.h.DistCacheTap a decorator for a c.t.h.Hfs instance that uses o.a.h.f.DistributedCache to read files
  transparently from local disk. This is useful for c.p.HashJoins.

  Added c.t.DecoratorTap class to simplify wrapping a given c.t.Tap instance with additional meta-data.

  Updated c.f.p.FlowPlanner to allow both intermediate temporary c.t.Tap or any c.p.Checkpoint tap to be decorated
  by a configured c.t.DecoratorTap class via new c.f.FlowConnectorProps properties.

  Fixed issue where c.p.a.AggregateBy was not honoring the c.t.Hasher interface.

  Fixed issues around c.o.e.ExpressionFunction and c.o.e.ExpressionFilter either accepting Fields.NONE as incoming
  arguments, or inheriting incoming type information from the resolved arguments.

  Added c.m.a.URISanitizer, an implementation of the c.m.a.Sanitizer interface, for sanitizing URIs of different
  resources (file, HTTP, HDFS, JDBC etc.). c.t.Tap and all subclasses use it for the identifier.

  Fixed issue in c.f.h.ProcessFlow where the flowStats object would try to mark a flow as "STOPPED" even if it was
  already "FINISHED" causing an IllegalStateException.

  Added a new c.t.TupleEntrySchemeIterator property to set certain exceptions to be caught, ignored, and logged during
  read. Commonly java.io.EOFException is thrown and can be safely ignored. By default no exception will be ignored.

  Fixed issue in c.f.h.p.HadoopStepGraph where Traps would be ignored if the Flow had no operation ("copy flows").

  Updated Janino to 2.7.5.

  Added ability to add more meta information about a c.f.Flow, which can be read and used by a c.m.DocumentService.

  Fixed null handling problem in c.p.a.MaxBy and c.p.a.MinBy.

  Added Java Annotations to c.m.annotation for marking and granting access of custom properties to c.m.DocumentService
  implementations like the Driven plug-in. Instrumented core Operations, SubAssemblies, Taps, and Schemes.

  Updated Apache Hadoop to 2.4.1 in cascading-hadoop2-mr1.

2.5.6

  Updated for Cascading Fluid compatibility.

2.5.5

  Added new c.t.p.BasePartitionTap property to control to control the behaviour in case of an Exception while closing a
  c.t.TupleEntryCollector. Setting "cascading.tap.partition.failonclose" to "true" will cause the Exception to be
  rethrown as a c.t.TapException. When set to "false", the default, it will log the error and continue.

  Added custom error reporting for Hadoop standalone mode. The o.a.h.mapred.LocalJobRunner does not return
  o.a.h.mapred.TaskReports which would cause the actual Exception to be lost. c.f.h.FlowMapper and c.f.h.FlowReducer
  will now report the Exception directly to c.f.h.p.HadoopFlowStepJob. This has no influence on Jobs running on a
  real cluster.

  Fixed issue where c.f.h.HadoopFlowStep would not set a o.a.h.mapred.Partitioner that supports custom c.t.Hasher
  implementations during partitioning. c.t.h.u.GroupingPartitioner has been renamed to
  c.t.h.u.GroupingSortingPartitioner and a new c.t.h.u.GroupingPartitioner has been introduced that uses the hashCode
  of the tuples while honoring custom hashers.

  Fixed issue where the ctor of c.t.Fields was not checking the given types for null values.

  Fixed issue where Hadoop credentials could be shared across job submissions and become corrupted
  causing j.i.EOFExceptions.

  Fixed issue where c.t.Fields#resolve() would lose type information with complex selectors.

  Added new c.f.h.p.HadoopPlanner property to disable adjacent tap removal optimization. Setting
  "cascading.multimapreduceplanner.collapseadjacentaps" to false will disable the optimization that is on by default.
  This optimization can in a few cases reduce the number of MR jobs, but without consistent type information, could
  result in a type mismatch errors during joins.

2.5.4

  Fixed an issue where c.t.h.Hfs#getChildIdentifiers() could throw an j.l.StringIndexOutOfBoundsException.

  Updated c.p.a.AggregateBy$CompositeFunction to not use the capacity in #equals or #hashCode.

  Fixed issue where a c.p.Merge could hide the streamed/accumulated nature of a stream when leading to a c.p.Group
  pipe. This could result in duplicate data passed to the c.p.GroupBy or c.p.CoGroup within a MapReduce job.

  Fixed issue where c.p.a.FirstBy only accepted a single field name.

  Updated c.t.p.PartitionCollector in c.t.p.BasePartitionTap to be public.

2.5.3

  Updated c.f.h.ProcessFlow to include missing status changes.

  Deprecated both c.t.l.TemplateTap and c.t.h.TemplateTap for the respective PartitionTap.

  Updated c.p.Pipe and c.p.SubAssembly to cache any resolved name as its own name to improve #hashCode() performance.

  Fixed issue where c.t.Fields#merge() did not honor underlying Fields type information properly.

  Fixed issue where c.t.Fields#getType() attempted to resolve position when there is no associated type information.

2.5.2

  Updated c.t.TupleEntryCollector javadoc to clarify re-use of c.t.Tuple instances.

  Updated c.t.h.Hfs to log a warning and disable o.a.h.m.l.CombineFileInputFormat (if enabled) if
  c.t.h.HfsProps#isCombineInputSafeMode is true but the current o.a.h.mapred.InputFormat is not
  a o.a.h.mapred.FileInputFormat.

  Updated c.p.h2.Hadoop2MR1Platform to return a name consistent with other resources and artifacts for Hadoop2 MR1.

  Fixed issue in c.o.f.Logic filter sub-classes where argumentFields was not properly set causing some nested
  c.o.Filter instances to fail.

2.5.1

  Updated c.t.h.Hfs to throw an exception if the o.a.h.m.l.CombineFileInputFormat is enabled but the wrapped
  o.a.h.mapred.InputFormat is not a o.a.h.mapred.FileInputFormat.

  Fixed issue in c.c.Cascade where a race condition during start/stop/complete could result in state exception.

  Updated Hadoop 1 platform tests to enable default num task retries.

2.5.0

  Updated c.f.BaseFlow to fail when deleting resources fails.

  Updated c.t.h.PartitionTap to append sequence numbers to part files to prevent filename collisions within a task.

  Added the c.f.FlowStepListener listener interface and subsequent listener support to c.f.FlowStep. @Ahmed--Mohsen

  Updated Hadoop 1 dependency to use Hadoop 1.2.1.

  Updated c.f.h.p.HadoopFlowStepJob to call kill only jobs on that are not complete. In theory calling kill on a
  completed job should have no effect, but resulting logs could be confusing during postmortem.

  Added c.t.l.PartitionTap and c.t.h.PartitionTap to replace c.t.l.TemplateTap and c.t.h.TemplateTap respectively. The
  PartitionTap can be used as both a sink and source and provides pluggable partitioning via c.t.p.Partition.

  Added c.p.j.BufferJoin as a convenience to flag to the planner the following c.o.Buffer implements a join strategy.

  Updated c.o.BufferCall to allow access to the current c.p.j.JoinerClosure to allow for more complex join operations
  to be built out within a c.o.Buffer implementation.

  Added support for Apache Hadoop 2 and YARN.

2.2.1

  Updated Hadoop platform to fail during planning if "mapred.job.tracker" is not set.

  Updated c.t.h.Hfs to improve duplicate identifier check performance. @gianm

  Fixed issue where resolved fields were not properly presented to c.t.MultiSinkTap child c.t.Tap and c.s.Scheme
  instances preventing header information from being written in the case of TextDelimited files.

  Fixed issue where the number of fields parsed by c.s.u.DelimitedParser were greater than those declared could cause
  an j.l.ArrayIndexOutOfBoundsException.

  Fixed issue where a race condition could cause a NPE between c.c.Cascade#start() and Cascade#stop().

2.2.0

  Fixed issue where c.p.CoGroup in local mode did not properly handle joins where the grouping j.u.Comparator
  did not treat null values as equal. SQL semantics expect null values to not be equivalent. c.p.HashJoin
  does not support non-equality between null and will issue a warning.

  Updated c.p.a.AggregateBy sub-classes to pass 0 as default capacity value to allow the system default value
  to be honored.

  Added c.o.a.MaxValue and c.o.a.MinValue c.o.Aggregator sub-classes to replace c.o.a.Max and c.o.a.Min classes
  respectively. MaxValue and MinValue rely on the values compared to be j.l.Comparable types resulting in a simpler
  implementation and support for max/min of non numeric types.

  Fixed issue where c.o.t.DateParser would drop incoming Tuples if the argument was null.

  Fixed issue where c.t.Hasher was not honored during grouping in local mode.

  Updated c.t.h.GlobHfs to use fewer resources when deriving member identifiers.

  Updated c.t.h.HadoopTapPlatformTest to skip the c.t.h.Dfs test if HDFS filesystem is unavailable on the current
  configuration.

  Fixed issue where c.t.h.Hfs#resourceExists() could fail is the identifier represented a file globing pattern.

  Changed regex j.u.r.Pattern builder methods on c.s.u.DelimitedParser from static to instance methods.

  Updated c.t.TupleEntry to issue a warning if an "unmodifiable" c.t.Tuple is set via #setTuple() on a "modifiable"
  TupleEntry instance. This typically is an indicator the Tuple instance is about to be cached and/or modified at a
  later point. Unmodifiable, system created, Tuples should never be cached.

  Added c.t.TupleEntry#selectInto() to provide a more efficient way to copy values from one c.t.Tuple into another.

  Added c.t.TupleEntry#selectTupleCopy() and #selectEntryCopy method to always provide a modifiable and cacheable
  instance.

  Fixed issue where c.t.TupleEntry#selectTuple() and #selectEntry() could return a unmodifiable or un-cacheable
  c.t.Tuple or TupleEntry depending on the given c.t.Fields selector.

  Fixed issue where c.t.MultiSourceTap could keep too many open resources if #openForRead() is called directly.

  Fixed issue where c.o.Buffer#flush() was never called.

  Fixed issue where an exception at #close() on step state reader could mask more prominent errors.

  Fixed issue where the c.t.TupleEntryCollector was not set to "null" on the c.o.OperationCall before
  c.o.Operation#cleanup() was called to prevent the method from emitting values during cleanup. See Operation#flush().
  Use "cascading.compatibility.retain.collector" to disable.

  Fixed issue where c.f.h.ProcessFlow would not honor c.f.FlowListener instances. Currently does not support
  the #onThrowable event.

  Updated c.p.a.Unique to use c.o.b.FirstNBuffer to improve performance.

  Added c.o.b.FirstNBuffer to provide a faster implementation of returning the first N tuples encountered in a grouping.

  Updated junit to version 4.11.

  Update default Apache Hadoop support to version 1.1.x. End support for 0.20.2.

  Updated c.f.FlowDef to accept classpath elements that allow for pipe assemblies to load additional resources
  from the current context j.l.ClassLoader.

  Updated error messages in c.t.Fields, delegate property initialization to c.f.Flow sub-classes. @fderose

  Removed Hadoop oro dependency from build and test runtime classpaths to stop transient build failures.

  Added ability to pass System level properties into platform level property sets to override defaults during testing.

  Fixed issue where c.t.l.FileTap#getFullIdentifier() was not returning the fully qualified path.

  Added c.t.h.HfsProps to localize optional Hadoop HDFS specific properties, specifically provides properties for
  enabling the combining of small files into larger splits.

  Updated c.t.h.Hfs to allow for smaller files to be combined into fewer splits, thus fewer map tasks. @sjlee

  Updated c.p.SubAssembly to support setting local and step properties via the c.p.ConfigDef.

  Updated c.o.Buffer to allow implementations to disable nulling of non-grouping fields after the arguments iterator
  has completed. This simplifies appending aggregated fields to the incoming tuple stream.

  Updated c.t.Fields to return appending value when calling Fields#append on Fields.NONE and optimized Fields#subtract
  when subtracting Fields.NONE.

  Added c.f.AssemblyPlanner interface to allow for platform independent generative c.f.Flow planning.

  Fixed issue in local mode where an OOME could cause a cascading set of additional OOMEs making the jvm unstable.

  Updated c.f.s.MemoryCoGroupGate and c.f.l.s.LocalGroupByGate to drain internal collections when pipelining
  tuples downstream in the pipeline.

  Added c.t.h.BigDecimalSerialization to allow Hadoop to serialize and deserialize j.m.BigDecimal instances.

  Update slf4j to version 1.7.2.

  Added coercion support for j.m.BigDecimal.

  Added c.p.PlatformSuite annotation allowing a c.PlatformTestCase sub-class to be marked as being a JUnit suite
  of tests accessible, by default, via a static "suite" method.

  Updated provided c.s.Scheme subclasses to honor field type information.

  Updated c.o.expression, c.o.aggregator, and c.p.assembly operations to honor field type information.

  Updated c.o.Identity and c.p.a.Coerce to uses field type information during coercion.

  Added c.t.t.CoercibleType interface to allow for customization of individual field data types and formats. Also
  added the c.t.t.DateType implementation for managing string formatted dates to and from a long timestamp.

  Updated c.p.Splice to fail during planning if grouping or merging fields do not share the same field types, unless
  the field in question has a j.u.Comparator to handle the incompatible comparisons.

  Fixed issue where a c.p.CoGroup join on Fields.NONE would fail during planning.

  Updated c.p.a.Unique to optionally filter out null values.

  Added c.o.e.ScriptFunction, ScriptTupleFunction, and c.o.e.ScriptFilter operations to allow for more expressive
  Java scripts.

  Added "test.platform.includes" system property so tests can be limited to specified platforms.

  Added c.p.a.MaxBy and c.p.a.MinBy c.p.a.AggregateBy sub-classes to perform max and min, respectively.

  Updated c.p.a.SumBy and c.p.a.AverageBy to honor result fields type declaration by coercing the result to the
  declared type.

  Updated c.p.a.CountBy to count all value occurrences, non-null values, or only null values, within a grouping. Using
  grouping Fields.NONE provides an efficient count for a set of columns. Counting distinct values is not supported.

  Updated c.t.Fields to accept type information and to propagate type values along with fields.

  Updated c.s.l.TextDelimited and c.s.h.TextDelimited to take c.s.u.DelimitedParser on the constructor to allow
  for overriding parsing behavior. DelimitedParser now takes a c.s.u.FieldTypeResolver to allow for field name
  permutations during source and sink, and type inference from field names.

2.1.6

  Updated c.p.SubAssembly to throw UnsupportedOperationException on #getConfigDef() and #getStepConfigDef() calls.

  Fixed issue where join field level c.t.Hasher instances were not honored during a c.p.HashJoin.

  Fixed issue where a j.l.StackOverflowError would be thrown if the Hadoop mapred.input.format.class property
  was not set.

  Updated c.t.Fields#size() to return Fields.NONE on size == 0, instead of failing.

  Fixed issue where Fields.REPLACE on an incoming Fields.UNKNOWN could result in a
  java.lang.ArrayIndexOutOfBoundsException during runtime.

  Updated c.s.h.HadoopStepStats counter caching strategy to make a final attempt even if max timeouts have been
  met. Added "cascading.step.counter.timeout" property to allow tuning of timeout period.

2.1.5

  Updated c.t.h.u.BytesComparator to implement c.t.Hasher as a convenience.

  Fixed issue where c.c.CascadeListener was receiving null as the c.c.Cascade parameter.

2.1.4

  Added ability to capture frameworks used in an application via c.p.AppProps.

  Restored platform test compatibility with Cascading 2.0.x via return of c.p.PlatformRunner.Platform annotation
  and deprecated c.t.LocalPlatform and c.t.HadoopPlatform platform implementations.

2.1.3

  Fix for extra trailing ']' in c.t.Tap#toString().

  Fix for c.f.FlowProcess#getNumProcessSlices() incorrectly returning zero in local mode, should be 1.

  Fix for c.p.a.AggregateBy not honoring the global system property capacity value if not overridden on the ctor.

  Fix for NPE if c.f.FlowProcess returns null config.

  Fixed issue where a c.f.FlowStep would attempt to detect if it should be skipped regardless of whether the "runID"
  had been set or not on the c.f.Flow enabling restartable flows.

2.1.2

  Fixed issue where c.f.FlowProcess#openForWrite on Hadoop would re-use the existing o.a.h.m.OutputCollector instance
  as that used in the current task.

  Fixed issue where fetching remote Hadoop counter values could block indefinitely. Fetching remote counters is now
  serialized across jobs to prevent deadlocks inside the Hadoop API and counter values are now cached with a final
  refresh on job completion.

  Fixed issue where NPE could be thrown by c.s.CascadingStats#getCounterValue if given counter had no value.

2.1.1

  Fixed issue where c.s.h.TextDelimited would not honor charsetName.

  Fixed issue where c.t.BaseTemplateTap would lose parent fields if they were declared as Fields.ALL.

  Fixed issue where c.t.Fields#append would not include current Fields instance when appending an array of Fields
  instances.

  Fixed issue where subsequent c.p.Merge pipes in a pipeline path would obscure prior Merges preventing a c.t.Tap
  insertion during planning resulting in a missing Tap configuration resource property.

  Fixed NPE with c.s.l.TextDelimited when line after header was null.

  Fix for c.s.u.DelimitedParser not fully honoring the default strict parsing policy. This resolution may cause
  some text delimited files to fail if they have arbitrary numbers of fields.

  Added quote and delimiter getters to c.s.l.TextDelimited and c.s.h.TextDelimited.

  Fixed issue where a c.f.FlowStep being skipped was not considered successful after 2.0.7 merge.

2.1.0

  Added c.t.t.FileType interface to mark specific platform c.t.Tap classes as representing a file like interface.

  Fixed issue where c.p.a.Coerce would coerce a null value to 0 if the coerce type was a j.l.Number
  instead of a numeric primitive, or false if the coerce type was j.l.Boolean instead of boolean.

  Fixed issue where c.s.u.DelimitedParser did not honor number of field found in a text delimited file header.

  Fixed issue where c.t.Tap#openForWrite did not honor the c.t.SinkMode#REPLACE setting.

  Added version update check to print out latest available release. Use system property cascading.update.skip=true
  to disable.

  Updated all tuple stream permutations to minimize new c.t.Tuple instantiations and maximize upstream Tuple reuse.

  Updated janino to version 2.6.1.

  Updated c.s.l.TextLine, c.s.l.TextDelimited, c.s.h.TextLine, and c.s.h.TextDelimited to encode/decode any supported
  j.n.c.Charset.

  Fixed issue where c.o.t.DateParser may throw an NPE if the value to be parsed was null.

  Added c.p.Props#buildProperties( Iterable<Map.Entry<String, String>> defaultProperties ) to allow for re-using
  and existing o.a.h.m.JobConf instances as default properties.

  Added c.p.a.FirstBy partial aggregator to allow for capturing first seen c.t.Tuple in a Tuple stream. Argument
  c.f.Fields j.u.Comparators are honored for secondary sorting.

  Updated c.p.a.AggregateBy to honor argumentField c.f.Fields j.u.Comparator instances for secondary sorting.

  Updated c.o.a.First to accumulate the first N seen c.t.Tuple instances.

  Added support for c.c.CascadeListener on c.c.Cascade instances.

  Updated c.p.j.InnerJoin.JoinIterator and sub-classes to re-use c.t.Tuple instances.

  Added support for restartable checkpoint c.f.Flow instances by providing a runID to identify run attempts.

  Updated build and tests to simplify development of alternative planners.

2.0.8

  Updated c.m.CascadingServices to more robustly load optional services. Service agent jar may now be optionally defined
  in a cascading-service.properties file from the CLASSPATH with the "cascading.management.service.jar" property.

2.0.7

  Fixed issue where c.t.Tap instances were not presented resolved c.t.Fields instances in local mode during planning.

  Fixed issue where Hadoop forgets past job completion status of a job during very long running c.f.Flows and
  throws a NPE when queried for the result.

2.0.6

  Added "cascading.step.display.id.truncate" property to allow simple truncation of flow and step ID values in
  the step display name.

  Fixed issue where attempting to iterate the left most side of a join more than once would silently fail on the
  Hadoop platform.

  Fixed issue where step state was not properly removed from the Hadoop distributed cache during cleanup.

  Fixed issue where c.f.Flow#writeStepsDot() would fail if a Flow c.f.FlowStep had multiple sinks.

  Fix for c.t.h.i.MultiInputFormat throwing j.l.java.lang.ArrayIndexOutOfBoundsException when there aren't any
  actual o.a.h.m.FileInputFormat input paths.

  Fix for c.t.h.i.MultiInputFormat throwing j.l.IllegalStateException on an empty child o.a.h.m.InputSplit array.

  Fix for j.l.IndexOutOfBoundsException thrown on an empty c.c.Cascade.

  Fix for c.t.c.SpillableProps#SPILL_COMPRESS not being honored if set to false.

2.0.5

  Updated c.f.p.ElementGraphException messages to name disconnected elements.

  Properly scope c.t.Tap properties to c.f.l.LocalFlowStep and then pass them to source/sink stages in
  c.f.l.s.LocalStepStreamGraph. @mrwalker

  Fix for c.s.u.DelimitedParser to support delimiter as last char in quoted field.

  Fix for c.o.f.UnGroup constructor failing against correct constructor values.

  Added missing setter methods on c.p.AppProps for application jar path and class values.

  Fix for possible NPE when debug logging is enabled during planning.

  Improved error message when Hadoop serializer for a given type cannot be found in some cases.

2.0.4

  Removed remnant log4j dependency in c.t.h.i.MultiInputSplit.

  Fixed issue where c.t.Tap may fail resolving outgoing fields.

  Added missing #equals() method to c.t.TupleEntry that will honor field j.u.Comparator instances.

  Fixed issue where c.f.s.SparseTupleComparator would not properly sort with re-ordered sort fields.

  Fixed issue where c.t.TupleEntryChainIterator#hasNext() would fail if called more than once.

  Updated c.t.h.Hfs internal methods call #getPath() instead of #getIdentifier() so sub-classes can override.

  Updated the #verify() methods on c.s.l.TextLine and c.s.h.TextLine to be protected.

2.0.3

  Fixed issue where the c.f.p.FlowPlanner would allow declared fields in a checkpoint c.t.Tap instance.

  Fixed issue where c.f.Flow#writeStepsDot() would fail if the Flow was planned by the local mode planner.

  Added c.f.h.u.ObjectSerializer to allow for custom state serializers. To override the default
  c.f.h.u.JavaObjectSerializer, specify the name of a class that implements ObjectSerializer (and optionally
  implements o.a.h.c.Configurable) via the "cascading.util.serializer" property. @sritchie

2.0.2

  Added cascading.version property to Hadoop job configuration.

  Removed tests for deprecated method c.t.Tuple#parse().

  Fixed error message in c.s.u.DelimitedParser where parsed value was not being reported.

  Updated c.s.h.TextLine and c.s.l.TextLine to ignore planner presented fields to allow instances to be re-used.

  Changed c.t.c.SpillableTupleList to use j.u.LinkedList to reduce memory footprint when backing a
  c.t.c.SpillableTupleMap.

  Fixed issue where c.p.Merge into the streamed side of a c.p.HashJoin would produce an incorrect plan.

  Fixed issue where c.p.CoGroup was not properly resolving fields from immediate prior c.p.Every pipes.

2.0.1

  Changed c.s.h.TextDelimited to use fully qualified path when reading headers so that the filesystem scheme
  will be inherited.

  Removed redundant property value kept by c.t.h.i.MultiInputSplit to reduce input split serialized size.

  Updated commit and rollback functionality in c.f.BaseFlow and c.f.p.BaseFlowStep to fail the c.f.Flow on a
  c.t.Tap#commitResource failure and to call Tap#rollbackResource on subsequent tap instances. Note this isn't
  intended to provide a 2PC type transactional functionality.

  Updated dependency to Hadoop 1.0.3

2.0.0

  Added c.p.Checkpoint pipe to force any supported planners to persist the tuple stream at that location. If bound to
  a checkpoint c.t.Tap via the c.f.FlowDef, this data will not be cleaned up after the c.f.Flow completes. This pipe
  is useful in conjunction with a c.p.HashJoin to minimize replicated data.

  Added c.t.l.TemplateTap for local mode. Refactored out c.t.BaseTemplateTap to simplify support for additional
  platforms.

  Added c.t.l.StdIn, StdOut, and StdErr local mode c.t.Tap types.

  Changed c.f.h.HadoopFlowStep to save step state to the Hadoop distributed cache if larger than Short.MAX_VALUE.

  Fixed issue where a null value was printed as "null" in c.o.r.RegexMatcher, c.o.r.RegexFilter, c.o.a.AssertGroupBase,
  and c.o.t.FieldJoiner.

  Updated dependency to Hadoop 1.0.2.

  Changed c.s.h.TextDelimited and c.s.l.TextDelimited to optionally read the field names from from the header during
  planning if skipHeaders or hasHeaders is set to true and if Fields.ALL or Fields.UNKNOWN is declared on the
  constructor.

  Changed the planner and added new methods to c.s.Scheme so that field names can be retrieved after a proper
  configuration has been built, but before the planner resolves fields internally. This is useful for reading field
  names from a header of a text file, or meta-data in a binary file. These methods are optional.

  Fixed issue where any c.p.Splice following a c.p.Merge may be unable to resolve the tuple stream branch.

  Added support for c.p.ConfigDef on c.p.Pipe and c.t.Tap classes to allow for process and pipe/tap level
  property values. Where process allows a Pipe or Tap to set c.f.FlowStep specific properties.

  Added c.p.Props base and sub-classes to simplify managing Cascading and Hadoop related properties.

  Added c.m.UnitOfWorkSpawnStrategy interface to allow for pluggable thread management services. Also added
  c.m.UnitOfWorkExecutorStrategy class as the default implementation.

  Added typed set and add methods to c.t.Tuple and c.t.TupleEntry.

  Changed packages for many internal types to simplify documentation.

  Changed c.f.Flow and c.f.FlowStep to interfaces to hide internal only methods.

  Added support for trapping actual raw input data as read by a c.s.Scheme during processing by allowing
  c.t.TupleException to accept a payload c.t.Tuple instance with the data to be trapped. Updated c.s.h.TextDelimited
  and c.s.l.TextDelimited to provide a proper payload when sourcing and parsing text.

  Fixed issue where a c.p.GroupBy following a c.p.Every could not see result Aggregator fields from the Every instance.

  Changed c.s.h.TextDelimited and c.s.l.TextDelimited to optionally write headers if writeHeaders or hasHeaders
  is set to true. If Fields.ALL or Fields.UNKNOWN is declared, during sinking the field names will be resolved
  at runtime.

  Added the c.t.TupleCollectionFactory and c.t.TupleMapFactory interfaces and relevant implementations to allow
  custom c.t.Spillable types to be plugged into a given execution. Spillable types are used to back in memory
  collections to disk to improve scalability of c.p.CoGroup and c.p.HashJoin pipes on different platforms.

  Fixed issue where a c.s.Scheme was not seeing properly resolved fields if they were not declared in the Scheme
  instance. This allows a Scheme declared to sink c.t.Fields#ALL to see the actual field names during the
  Scheme#sinkPrepare() and Scheme#sink() methods.

  Changed c.t.TupleEntrySchemeSelector#prepare method to protected and is now called lazily internally during
  the first add method. This should simplify custom c.t.Tap development and allows for lazily setting of resolved
  sink fields.

  Fixed issue where the grouping Tuple resulting from a c.p.CoGroup did not properly reflect all the current
  grouping keys and field names. This fix allows an c.o.Aggregator or c.o.Buffer see which fields are null, if at all,
  during an "outer" join type. resultGroupFields parameter now must reflect all joined fields as well.

  Fixed issue where a c.p.GroupBy merge of branches with the same names threw a NPE.

  Fixed issue where c.p.a.AggregateBy.AveragePartials functor was using fixed declared fields.

  Added the "cascading.aggregateby.capacity" property so that a default capacity can be set for the
  c.p.a.AggregateBy sub-assemblies.

  Added the c.m.UnitOfWork interface to give c.f.Flow and c.c.Cascade a common contract.

  Changed c.t.h.TupleSerialization#setSerializations() to force TupleSerialization and o.a.h.i.s.WritableSerialization
  are first in the "io.serializations" list.

  Added support for properties scoped at the pipe or process scope. Process scope properties will be inherited by
  the current job if any.

  Added c.t.SpillableTupleMap to allow durable groups during asymmetrical joins.

  Changed c.t.SpillableTupleList to implement c.u.Collection and c.t.Spillable interfaces.

  Renamed the c.p.Group class to c.p.Splice and created a c.p.Group interface. c.p.Groupby, CoGroup, Merge, and HashJoin
  are all c.p.Splice types. Only GroupBy and CoGroup are c.p.Group types.

  Moved all "joiners" to c.p.joiner package from c.p.cogroup as they are now shared with the c.p.HashJoin pipe.

  Added c.p.HashJoin pipe to join two or more streams by a common key value without blocking/accumulating the largest
  data stream. This differs from c.p.CoGroup in that there is no grouping or sorting, and on the MapReduce platform,
  no Reduce task. The is commonly known as an asymmetrical or replicated join.

  Changed c.t.h.TupleSerialization#setSerializations() to always include o.a.h.i.s.WritableSerialization as some
  Hadoop versions do not include it if omitted. WritableSerialization is required by c.t.h.MultiInputSplit.

  Added c.p.Merge pipe to create a union of multiple tuple streams. This differs from c.p.GroupBy in that there
  is no grouping or sorting, and on the MapReduce platform, no Reduce task.

  Added c.t.Tap#commitResource() && #rollbackResource() to allow the underlying resource to be notified write processing
  has successfully completed or has failed, respectively, so that any additional cleanup or processing may be completed.

  Added c.t.Hasher to allow any field level Comparators to have hashCode generation delegated to them for their
  respective c.t.Tuple element/field value.

  Added c.f.FlowStepStrategy interface to allow customization of c.f.p.FlowStep configuration information.

  Changed c.f.Flow to lazily test child source taps for modified time to reduce file meta-data queries.

  Changed c.t.CompositeTap#getChildTaps to return an j.u.Iterator to allow for lazy resolution of child tap instances.

  Added "cascading.default.comparator" property to allow for a default j.u.Comparator class to be set and used
  if no Comparator is returned by the c.t.Comparison interface or set on a c.t.Fields instance.
  See c.t.h.TupleSerialization for the static accessor.

  Changed planner to allow traps to be re-used across any branches. Prior planner would throw an error.

  Changed c.f.Flow to delete traps during the same conditions a sink will be deleted before execution.

  Fixed issue where the c.t.h.TemplateTap would not properly remove Hadoop temporary directories on completion.

  Changed the behavior of traps to capture operation argument values instead of all the incoming values so that it is
  simpler to identify the values causing the failure and reduce the data stored in the trap and log files, which
  record a truncated stringified version of the argument tuple.

  Updated c.f.h.MapReduceFlow to allow source/sink/trap create methods to be overridden by a sub-class in order
  to support path identifiers not compatible with the Hadoop FS.

  Changed c.f.FlowProcess increment methods to take a long instead of int type.

  Fixed issue where the c.t.h.TemplateTap would not properly handle pathFields value if set to c.f.Fields.ALL.

  Fixed issue where the c.p.a.AB.CompositeFunction was not getting flushed when planned into a reduce task.

  Renamed c.p.a.Shape to c.p.a.Retain, as it retains given fields, and created c.p.a.Discard to perform the opposite
  function or discarding given fields.

  Added c.o.NoOp operation to allow fields to be dropped from a stream when used with c.t.Fields.SWAP.

  Added c.T.Fields.NONE to denote no fields in a c.t.Tuple.

  Added shutdown hook for the c.c.Cascade class so during jvm shutdown #stop() will be called forcing proper state
  change.

  Changed #stop() to push from c.c.Cascade down through c.f.Flow and c.f.p.FlowStep instances.

  Added new JUnit runner for injecting platform dependencies into c.t.PlatformTestCase subclasses. Subclasses should
  use c.t.PlatformRunner.Platform Annotation to specify relevant c.t.TestPlatform instances.

  Changed test and assertion helper methods on c.t.CascadingTestCase static to remove subclassing requirement.

  Upgraded to support JUnit 4.8.x.

  Changed license from GPLv3 to APLv2.

  Changed c.f.Flow to prevent #complete() from returning while #stop() is executing. Should prevent certain kinds
  of race conditions when a shutdown hook is used, from a different thread, to stop running flows.

  Added support for gradle.

  Renamed c.f.FlowSkipIfSinkStale to FlowSkipIfSinkNotStale to match the semantics.

  Added support for c.f.Flow tags via the c.f.FlowDef class.

  Added c.f.FlowDef to allow for creating flow definitions via a fluent builder interface.

  Added STARTED and SUBMITTED status to c.s.CascadingStats to properly track when a job is submitted vs when it actually begins
  processing after being queued.

  Added management interfaces for capturing detailed statistics.

  Decoupled core from Apache Hadoop, removed stack based streaming model. Use c.f.h.HadoopFlowConnector to plan
  Hadoop specific flows.

  Implemented 'local' mode to support independent processing of complex processes in memory. Use
  c.f.l.LocalFlowConnector for local mode specific flows.

  Updated and simplified c.t.Tap and c.t.Scheme interfaces. Changes are not backwards compatible to 1.x releases.

  Implemented new pipelining infrastructure to support more complex streaming topologies.

1.2.6

  Fixed bug in TupleEntry#selectInteger() and marked it as deprecated.

1.2.5

  Removed accidental SLF4J dependencies.

  Fixed bug where ISE was thrown if c.f.Flow#stop() was called immediately after #start().

1.2.4

  Added info logging of current split input path with a task, if any.

  Fixed bug in c.o.f.And, c.o.f.Or, and c.o.f.Xor where the sub-select of arguments was not honored.

  Added info log message when writing "direct" to a filesystem, bypassing the temporary folder removing the need to
  rename the output file to its target location.

  Fixed bug where if all paths that match a glob pattern are empty, an exception is not thrown causing Hadoop to throw
  a java.lang.ArrayIndexOutOfBoundsException.

  Updated planner to issue an error message if a tail c.p.Pipe instance doesn't not properly bind to a c.t.Tap instance.

1.2.3

  Added c.f.Flow#setMaxConcurrentSteps to set the maximum number of steps that can be submitted concurrently.

  Fixed bug where NPE was thrown when c.c.CascadeConnector tried to unwind nested c.t.MultiSourceTap instances.

  Fixed bug where c.t.Fields#append() would fail when appending unordered selectors.

  Updated c.f.FlowProcess to include #isCounterStatusInitialized() to test if the underlying reporting framework
  is initialized.

  Updated c.f.FlowProcess#keepAlive() method to fail silently if the underlying reporting framework is not initialized.

  Updated error message thrown by c.f.FlowStep when unable to find c.t.Tap or c.p.Pipe instances in the flow plan due
  to a Class serialized field not implementing #hashCode() or #equals() and relying in the object identity.

  Added error message explaining the Hadoop mapred.jobtracker.completeuserjobs.maximum property needs to be increased
  when dealing with large numbers of jobs. Also caching success value to lower chance of failure.

  Fixed bug in c.t.GlobHfs where #equals() and #hashCode() were not consistent between calls.

1.2.2

  Fixed bug where OOME caught from within the source c.t.Tap was not being re-thrown properly.

  Added #getMapProgress() and #getReduceProgress() to c.f.h.HadoopStepStats.

  Fixed NPE with some invocations of c.t.TupleEntry ctor.

  Fixed bug where if an operation declared it returned Fields.ARGS and the argument selector used positions, the
  outgoing values may merge incorrectly.

1.2.1

  Changed info message to not announce ambiguous source trap if none has been set.

  Fixed bug where if the c.o.Function result c.t.Tuple was passed immediately to a c.p.Group, it may become modified.

  Fixed bug where c.t.TupleEntryIterator#hasNext() failed if called again after returning false.

  Fixed issue where reduce task may fail with a OOME during sorting.

1.2.0

  Added c.p.a.AverageBy sub-assembly for optimizing averaging processes.

  Added c.p.c.GroupClosure#getFlowProcess method to allow c.p.c.Joiner implementations access to current
  properties and counters.

  Added c.s.CascadingStats methods for accessing available counter groups and names.

  Added c.s.WritableSequenceFile as a convenience for reading/writing sequence files holding custom Hadoop
  Writable types in either they key, value, or key and value positions.

  Added retrieve/publish support to the Conjars repo via Ivy.

  Added the c.p.a.AggregateBy class to encapsulate parallel partial Function aggregations and their reduce
  side Aggregator. This is a superior alternative to so called MapReduce Combiners. See javadoc for details.

  Changed c.o.Debug to print the number of tuples encountered on #cleanup().

  Changed c.s.TextDelimited to always return the expected number of fields even if they are not parsed from
  the current line and strict is false, unless Fields.ALL or Fields.UNKNOWN is declared.

  Added c.p.a.SumBy sub-assembly for optimizing summing processes.

  Added c.p.a.CountBy sub-assembly for optimizing counting processes.

  Added c.s.CascadingStatus.Status.Skipped state so skipped c.f.Flow instances can be identified.

  Added c.f.Flow#setSubmitPriority() to allow for custom order of Flows.

  Fixed bug where c.t.MultiSourceTap#pathExists() would return true if one of the child paths was missing.

  Changed c.c.CascadeConnector to fail if it detects cycles in the set of given c.f.Flow instances to manage.

  Disable Hadoop warning about not using "options parser".

  Added #isSource() and #isSink() methods to c.s.Scheme so that some Scheme instances can report they are either
  sink or source only.

  Added c.t.Fields#merge() method to allow simple merging of Fields instances which discarding duplicate names and
  positions.

  Added convenience methods on c.c.CascadeConnector#connect() and c.f.FlowConnector#connect() to accept
  j.u.Collection<Flow> and j.u.Collection<Pipe> arguments, respectively.

  Added Riffle support via the new c.f.ProcessFlow wrapper class. Riffle allows for non-Cascading jobs and/or
  sets of iterative Flows to participate in a c.c.Cascade.

  Changed c.c.Cascade instances to disable parallel execution if more than one Flow is a local only job.

  Added c.c.Cascade#setMaxConcurrentFlows() property that limits the number of concurrently running Flows.

  Added c.c.Cascade#writeDOT method for visualizing the dependencies between flow instances.

  Added c.p.a.Unique sub-assembly for optimizing de-duping processes.

  Changed c.s.TextDelimited to accept Fields.ALL or Fields.UNKNOWN for arbitrarily sized or unknown records.

  Changed c.t.MultiSourceTap to support #openForRead().

  Added c.t.Comparison and c.t.StreamComparator interfaces which allow for custom types to be
  lazily deserialized during sort comparisons.

  Added support for lazy deserialization during c.t.Tuple comparisons while shuffle sorting.

1.1.3

  Added publishing of artifacts to the conjars.org jar repo via Ivy.

  Added method c.s.CascadingStats#getCurrentDuration to return the current execution duration whether or not the
  process/work is finished.

  Fixed issues where c.t.Fields#getIndex may return invalid results if accessed from multiple threads simultaneously.

  Fixed NPE when attempting to increment a counter before the first map/reduce invocation. Now throws a more
  informative ISE message.

  Fixed possible NPE when accessing counters via c.f.h.HadoopStepStats.

  Fixed bug in c.s.TextDelimited where some unquoted empty values would not be properly parsed.

  Added c.f.FlowStep#setName() method to allow override of MR job names. Use in conjunction with
  FlowStep#containsPipeNamed() to find appropriate steps.

  Fixed bug where c.f.MultiMapReducePlanner did not detect a split after a c.p.GroupBy or c.p.CoGroup where
  one or more of the immediate pipes is an c.p.Every instance. An Each split is allowed.

  Fixed c.t.TupleEntry#set method so that it may take a c.t.Fields instance for a field name.

  Fixed NPE in c.t.TempHfs when parent c.f.Flow is used in a Cascade under certain conditions.

  Fixed bug where mixed absolute and relative paths didn't not result in a proper topological sort when used
  in a c.c.Cascade.

  Fixed bug where a c.c.Cascading of c.f.Flow and c.f.MapReduceFlow instances did not properly sort topologically.

  Added c.c.Cascade#writeDOT method to simplify debugging Cascade instances.

1.1.2

  Fixed bug preventing c.s.TextDelimited schemes from being used with a c.t.TemplateTap.

  Updated c.t.Scheme base class to force Field.ALL source declaration to Fields.UNKNOWN, and to force Fields.UNKNOWN
  sink declaration to Fields.ALL.

  Fixed bug where if null was passed to c.s.TextLine sinkCompression, the behavior would be undefined.

  Added back c.t.Tuple#add( Comparable ) to remain backwards compatible with 1.0.

  Fixed bug preventing Fields.ALL selector in c.p.Every when incoming positions are used instead of field names
  and the given aggregator declares field names.

  Fixed bug that prevented the configured codecs from loading for co-group spills.

  Fixed bug where c.s.TextDelimited would fail on delimiters that are also regex special characters.

  Fixed random j.u.ConcurrentModificationException error when running in Hadoop local mode by synchronizing
  the c.f.s.StackElement#closeTraps method.

  Fixed missing property values when stored in a nested j.u.Properties object.

  Fixed NPE when counter group does not exist yet when querying c.s.FlowStats#getCounterValue.

1.1.1

  Fixed bug where some unsafe operations followed by named c.p.Pipe instances were not considered during planning.

  Removed imports for SLF4J and replaced with Apache LOG4j in c.s.TextDelimited.

  Fixed bug where c.t.Fields.SWAP did not properly resolve when following a c.p.Every pipe.

1.1.0

  Fixed bug where a c.t.Fields instance can be marked as ordered when modified via #set call.

  Changed c.p.CoGroup to detect self-joins and optimize for them.

  Changed trap handling to include failures from source and sink c.t.Tap instances. The source Tap will inherit
  the assembly head trap and the sink will inherit the assembly tail trap.

  Deprecated c.t.Tuple#parse(). It does not properly handle null values or types other than primitives.

  Changed c.f.s.StackElement to log a warning for each trap captured. This includes a truncated print of the offending
  c.t.TupleEntry and the thrown exception and stack trace. Traps being for exceptional cases, logging exceptions is a
  reasonable response.

  Changed map and reduce operation stack so that collected c.t.Tuple instances do not remain 'unmodifiable' after
  being collected via the c.t.TupleEntryCollector.

  Add #getArgumentFields() to c.o.OperationCall for all operations.

  Added support for custom EMR properties used for managing task attempt temporary path management for some filesystems.

  Changed c.t.TemplateTap to support an openTapsThreshold value. The default open taps is 300. After the capacity
  is met, 10% of the least recently used open taps will be closed.

  Changed c.t.Fields #setComparator fieldName argument to accept Fields instances as the fieldName argument.
  Only the first field name or position is considered.

  Changed c.t.TupleEntry 'get as type' accessors to now also accept c.t.Fields instances as the fieldName argument. Only
  the first field name or position is considered.

  Updated janino to 2.5.16.

  Updated jgrapht to 0.8.1.

  Changed c.f.s.FlowMapperStack to source key/value pairs once, instead of per branch.

  Changed c.f.FlowPlanner to fail if not all sources or sinks are bound to heads or tails, respectively.

  Changed c.t.TupleOutputStream to lookup tuple element writers by Class identity.

  Added j.b.ConstructorProperties annotation to relevant class constructors.

  Added new convenience method c.p.Pipe#names to return an array of all the pipe names in an assembly. This supports
  the dynamic creation of traps from opaque assemblies.

  Added new c.s.Scheme type c.s.TextDelimited to allow native support for delimited text files.

  Added optimization during CoGrouping where the most LHS pipe will not ever be accumulated, instead the values iterator
  will be used directly. This allows for the most dense values to be on the LHS, and the most sparse to be on the
  RHS of the join.

  Added new counters for tuple spills and reads. Also logs grouping after first spill.

  Added compression of object serialization and deserialization, on by default. This improves reliability
  of very large jobs with very large numbers of input files.

  Fixed bad cast of j.l.Error when caught in map/reduce pipeline stack.

  Added c.t.Fields#rename to simplify Fields instance manipulations.

  Added support for resultGroupFields in c.p.CoGroup. This allows the outgoing grouping fields to be set.

  Added c.t.h.BytesSerialization and c.t.h.BytesComparator to allow for c.t.Tuple instances
  to hold raw byte arrays (byte[]), and allow joining, grouping, and secondary sorting.

  Changed c.t.Tuple and underlying framework to support j.l.Object instead of j.l.Comparable. Note that
  Tuple#get() returns Comparable to maintain backwards compatibility.

  Added support for custom j.u.Comparator instances to control the grouping and sort orders in c.p.CoGroup and
  c.p.GroupBy via the c.t.Fields class.

  Added support for planner managed debugging levels via the c.o.DebugLevel enum. Now c.o.Debug operations
  can be planned out at runtime in the same manner as c.o.Assertion operations.

  Refactored xpath operations to re-use j.x.p.DocumentBuilder instances.

  Refactored fields resolver framework to emit consistent error messages across all field resolution types.

  Fixed bug where c.t.Tuples would fail when coercing non-standard java types or primitives.

  Fixed bug where c.t.Tap instances that returned true for #isWriteDirect() were not properly being initialized
  when used as a sink.

  Added guid like ID values to c.f.Flow and c.c.Cascade instances.

  Refactored reduce side grouping and co-grouping operations to remove redundant code calls.

  Added ability to capture Hadoop specific job details like task start and stop times, and all available counter values.

  Added accessor for increment counters on c.s.CascadingStats. This allows applications to pull aggregate counter
  values from c.c.Cascade, c.f.Flow, or c.f.FlowSteps.

  Added c.t.GlobHfs c.t.Tap type that accepts Hadoop style globbing syntax. This allows multiple files that match
  a given pattern to be used as the sources to a Flow.

  Added c.o.s.State and c.o.s.Counter helper operations that respectively set 'state' and increment counters.

  Added c.f.FlowProcess#setStatus method to allow for text status messages to be posted.

  Added c.o.a.AssertNotEquals assertion type.

  Removed planner restriction that traps must not cross map/reduce boundaries. This allows for a single c.t.Tap
  trap to be used across a whole branch, regardless of underlying topology.

  Added new c.t.Field field set type named Fields.SWAP. Can only be used as a result selector. Specifies operation
  results will replace the argument fields. The remaining input fields will remain intact.

  Deprecated c.t.SinkMode#APPEND and replaced with c.t.SinkMode#UPDATE.

  Added c.t.MultiSinkTap to allow for simultaneous writes to multiple unique locations.

  Added support for compression of c.t.SpillableTupleList by default in order to speed up c.p.CoGrouping operations
  where there are very large numbers of values per grouping key.

  Added c.o.f.SetValue function for setting values based on the result of a c.o.Filter instance.

  Added support for configuring polling interval of job status via c.f.h.MultiMapReducePlanner.

  Added c.f.h.MultiMapReducePlanner optimization to detect 'equivalent' adjacent c.t.Tap instances in a c.f.Flow.
  This can drastically reduce the number of jobs when there are intermediate sinks between pipe assemblies.
  If the taps are not compatible, a job will be inserted to convert the temp tap data to the sink format.

  Added support for 'safe' c.o.Operations. By default Operations are safe, that is, they have no side-effects, or
  if they do, they are idempotent. Non-safe operations are treated differently by the c.f.h.MultiMapReducePlanner.

  Added new c.t.Field field set type named Fields.REPLACE. Can only be used as a result selector. Specifies the
  operation results will replace values in fields with the same names. That is, inline values can be replaced in a
  single c.p.Each or c.p.Every. It is especially useful when used with Fields.ARGS as the operation field declaration.

  Fix for case where one side of a branch multiplexed in a mapper could step on c.t.Tuple values before being
  handed to the next branch. Previous fix was only for CoGroup, this support GroupBy merges.

1.0.18

  Changed c.t.Tuple#print to not quote null elements to distinguish between 'null' Strings and null values.

  Changed planner exception messages to quote head and tail names.

  Changed log messages to info when hdfs client finalizer hook cannot be found.

  Fix for NPE in c.t.h.MultiInputFormat during certain testing scenarios. Also changed proportioning to honor
  suggested numSplits value.

  Fix for temp files starting with underscores (_) causing them to be ignored.

  Fix for mixed types in properties object causing ClassCastExceptions.

  Fix for case where one side of a branch multiplexed in a mapper could step on c.t.Tuple values before being
  handed to the next branch.

  Fix for edge case where Cascading jars are stored in Hadoop classpath and deserialization of c.f.Flow fails.

  Fix for bad cast of j.l.Error when caught in map/reduce pipeline stack.

  Fix for bug when selecting positional Fields from positional Fields.

  Fix for case when an c.o.Aggregator#start is called when there are no values to iterate across in current grouping.

1.0.17

  Changed behavior when cleaning temp files that allows shutdown to continue even if an exception is thrown
  during temp file delete.

  Fix bug where c.f.FlowProcess#openTapForRead() included current input file values in iterator.

  Fix for intermediate temp files not being cleaned up on c.f.Flow#stop().

  Fixed bug where NPE is thrown if all hadoop default properties are not available.

1.0.16

  Fixed bug where in some instances o.a.h.m.JobConf hangs when instantiated during co-grouping.

  Fixed bug in c.CascadingTestCase#invokeBuffer where the output collector was not properly being set. Added
  new methods on #invokeBuffer and #invokeAggregator to take a groping c.t.TupleEntry.

1.0.15

  Fixed bug where c.t.Fields did not check for a null field name or position on the ctor.

  Fixed bug in c.u.Util#join() methods where if the first value was empty, the delimiter was not properly applied.

  Fixed issue in c.t.h.FSDigestOutputStream where seek() now must be implemented with modern versions of Hadoop.

1.0.14

  Fixed bug in planner where JGraphT sometimes returns null instead of an empty List.

  Fixed bug in c.o.x.XPathParser that prevented use of multiple xpath expressions.

  Added configuration propety allowing job polling interval to be configured per c.f.Flow via
  Flow#setJobPollingInterval().

  Updated ant build to not hard-code hadoop/lib sub-dir names.

1.0.13

  Fixed bug where non-String j.u.Property values where not being copied to the internal o.a.h.m.JobConf instance.

  Fixed bug where custom serializations where not recognized during co-grouping spills inside c.t.SpillableTupleList.

1.0.12

  Fixed bug where the c.f.FlowPlanner did not detect that tails were not bound to sinks, or that some tail references
  were missing.

  Fixed j.u.ConcurrentModificationException when using a c.c.CascadeConnector on c.f.Flows using a c.t.MultiSink
  c.t.Tap.

  Fixed bug where c.f.s.StackException was being wrapped preventing failures within sink c.t.Tap instances from
  causing the c.f.Flow to fail. This mainly affected Flows using traps.

1.0.11

  Added clearer error message when c.t.Tap is used as both source and sink in a given Flow.

  Demoted all DEBUG related c.t.Tuple#print() calls to TRACE.

  Fixed NPE when planner finds inconsistencies with c.t.Tap and c.p.Pipe names.

1.0.10

  Updated planner error messages when field name collisions detected.

  Fixed issue where temporary paths were not getting deleted consistently.

1.0.9

  Fixed issue where reverse ordering a c.p.GroupBy was not possible when sortFields were not given.

  Changed c.f.s.StackElement#close() behavior to close elements from the top of the stack.

1.0.8

  Fixed bug where Hadoop FS shutdown hooks prevented cleanup of c.f.Flow intermediate files.

  Fixed bug where c.t.MultiTap was not accounted for when planning a c.c.Cascade.

  Fixed bug where operations in the default package caused NPE when calculating the stacktrace.

  Added c.f.StepCounters enum and now increment the counters Tuples_Read, Tuples_Written, Tuples_Trapped.

  Fixes for instabilities when using traps in some instances.

  Workaround for bug in o.a.h.f.s.NativeS3FileSystem where a null is returned when getting a FileStatus array
  in some cases.

1.0.7

  Fixed bug where c.o.r.RegexSplitter did not consistently split incoming values if the value had blank
  fields between the split delimiter. This only occurs if the incoming tuple is declared Fields.UNKNOWN
  and won't affect any tuple with declared field names. Though this is an incompatible change, the bug
  breaks the contract of the splitter.

  Deprecated all S3 supporting classes, including c.t.S3fs. The s3n:// protocol is the preferred S3 interface.

  Fixed bug where c.t.Hfs caused a NPE from the NativeS3FileSytem when attempting to delete the root directory.
  Hfs now detects a delete is attempted on the root dir, and returns immediately.

1.0.6

  Fixed bug where a uri path to a s3n://bucket/ could cause an NPE when determining mod time on the path.

  Fixed bug where sink c.s.Scheme sink fields were not being consulted during planning. This fix may
  cause planner errors in existing applications where the sink fields are not actually available in the incoming
  tuple stream.

  Updated application jar discovery to provide more sane defaults supporting simple cases.

  Fixed bug where default properties in nested j.u.Properties object were not being copied.

1.0.5

  Added check if num reducers is zero, if so, assume #reduce() has no intention of being called and return silently.

1.0.4

  Updated split optimizer to perform a multipass optimization.

  Fixed bug where c.f.MultiMapReducePlanner was not properly handling splits on named Pipe instances.

  Added c.t.TemplateTap constructor arg that allows for independent tuple selection for use by template path.

  Fixed bug where unsafe filename characters were leaking into temporary filenames, didn't take the first time.

1.0.3

  Fixed bug in c.f.MultiMapReducePlanner where split and joins with the same source were not handled properly.

  Fixed bug in c.f.Flow#writeDOT caused by changes in 1.0.2.

  Fixed bug in c.o.t.DateFormatter and c.o.t.DateParser where the TimeZone value was not being properly set. This
  fix could affect existing applications.

1.0.2

  Added rules to verify no duplicate head or tail names exist in an assembly when calling c.f.FlowConnector#connect().
  Currently a WARNING will be issued via the logger, next major release this will be an exception. This is a change
  that was supported in prior releases, but turns out to allow error prone code. Two workarounds are availabe: bind
  the same tap to both names in the tap map, or split from a single named c.p.Pipe instance.

  Added support for c.o.e.ExpressionFunction to evaluate expressions with no input parameters.

  Reverted MR job naming to include sink c.t.Tap name. More verbose, but easier for degugging.

  Update c.c.Cascade to not delete c.f.Flow sinks if they are appendable before the Flow is executed.

  Updated error messages to warn when internal element graphs remove all place holders resulting in an empty graph
  usually due to missing linkages between pipe assemblies.

  Allowing Fields.UNKNOWN to propagate through pipes that do not declare argument selectors. This is a relaxation
  of the strict planning and seems very natural when assembling pipes to process unknown field sets. Reserving
  the right to revert this feature if it causes unforseen issues.

  Fixed bug in c.o.f.UnGroup where the num arg value was improperly calculated.

  Allow for white space in the serializations token property so it can be set in a config file simply.

  Added new log message if no serialization token is found for a class being serialized out.

  Fixed bug that allowed c.t.Field instances to be nested in new Fields instances.

  Updated many error messages to print the number of fields along with a list of the field names.

  Fixed bug preventing custom c.s.Scheme types from using a different key/value classes in some situations.

  Fixed bug preventing c.t.TemplateTap from being written to in Reducer.

1.0.1

  Improved error message for the case a Hadoop serializer/deserializer cannot be found.

  Changed c.s.Scheme sourceFields default to Fields.UKNOWN. sinkFields default remains Fields.ALL.

  Fixed bug where unsafe filename characters were leaking into temporary filenames.

  Changed SinkMode.APPEND support checks to be done in c.t.Hfs, instead of c.t.Tap.

1.0.0

  Updated copyright messages.

  Fixed bug where c.t.TuplePair threw a NPE during dubugging.

  Fixed bug where positional selectors failed against Fields.UNKNOWN.

  Changed all constructors on c.p.Group to be protected. Must now use subclasses to construct.

  Renamed c.t.Fields#minus to subtract.

0.10.0

  Changed c.p.CoGroup "repeat" parameter to numSelfJoins to respresent the actual number of self joins to be performed.
  Thus a value of 1, will cause a single self join of a pipe. Users will need to decrement the current value by 1.

  Changed c.p.CoGroup "repeat" parameter to numSelfJoins to respresent the actual number of self joins to be performed.
  Thus a value of 1, will cause a single self join of a pipe. Users will need to decrement the current value by 1.

  Fixed bug with temporary filename generation where path created was too long.

  Fixed Janino c.o.expression operations to require parameter names and types. Janino
  was returning guessed parameter names in an undeterministic order.

  Fixed boolean type c.t.Tuple serialization.

  Fixed c.p.GroupBy merging case where grouping field names were not properly resolved.

  Changed c.o.r.RegexParser to emit variable sized Tuples if a fieldDeclaration is not given. Also will emit group
  matches if they are any, otherwise the match is emitted.

  Removed deprecated classes; c.o.t.Texts, c.o.r.Regexes, c.p.EndPipe.

  Removed experimental c.p.EndPipe class.

  Changed c.t.Tap#isUseTapCollector to Tap#isWriteDirect.

  Changed c.t.Tap and c.f.Flow to return c.t.TupleEntryIterator instead of c.t.TupleIterator. This is more consistent
  and more useful.

  Added c.t.TemplateTap to support dynamically writing out c.t.Tuple values to unique directories.

  Changed Cascading to support null values returned from c.t.Tap#source() and subsequently c.t.Scheme#source().
  This allows for Schemes to skip records returned by an internal Hadoop InputFormat without having to implement
  a custom Hadoop InputFormat or instrument a pipe assembly with a c.o.Filter.

0.9.0

  Updated c.o.Debug to allow for printing field names and tuple values in intervals.

  Changed planner to fail if traps are not contained within single Map or Reduce tasks. This prevents the chance of
  multiple tasks writing to the same output location. Hadoop only partially supports appends, so it is not currently
  possible to append subsequent jobs to existing trap files. Naming sections of a pipe assembly allows traps to be
  bound to smaller sections of assemblies.

  c.o.f.Sample and c.o.f.Limit Filters. Sample allows a given percentage of Tuples to pass. Limit only allows the
  specified number of Tuples to pass.

  c.p.Pipe instances now capture line numbers and classnames where they are instantiated so this information
  can be printed out during planner failures.

  Added c.f.FlowSkipStrategy interface to allow for pluggable rules for when to skip executing a c.f.Flow participating
  in a c.c.Cascade. The default implementation is c.f.FlowSkipIfSinkStale, with an optional c.f.FlowSkipIfSinkExists.
  Setting a skip strategy on a Cascade overrides all Flow instance strategies.

  Fixed bug with c.t.Tuple#remove() method not correctly removing values from Tuple.

  Updated c.t.Tap api to support c.t.SinkMode enums. This opens up ability to support appends in the near future.

  Added support for Hadoop 0.19.x. This release skips Hadoop 0.18.x.

  Changed project structure so that XML functions live in their own sub-project. This includes renaming the base
  Cascading tree and jars to 'core'.

  Fixed bug that prevented Fields.UNKNOWN input sources from begin fed into a c.p.CoGroup for joining.

  Changed all operations so that incoming c.t.Tuple and c.t.TupleEntry instances are unmodifiable. An
  UnsupportedOperationException will be thrown on any attempt to modify argument tuples within an operation.
  This enforces the rule argument tuples should not be modified to protect against concurrent modification in
  parallel threads.

  Updated c.o.r.RegexMatcher base class to use j.u.r.Matcher#find() instead of #matches(). This is more consistent
  with default behaviors of popular languages. Matcher is now also initialized in prepare() and reset() in
  the operation to reduce overhead.

  Added new lifecycle methods to c.o.Operation, prepare and cleanup. These methods are called so that an Operation
  instance can initialize and destroy any resources. They may be called more than once before the instance is
  garbage collected.

  Added a new operation called c.o.Buffer. Buffers are similiar to Reduce in MapReduce. They are given an Iterator
  of input arguments and can emit any number of result c.t.Tuple instances. For many problems, this is more
  efficient than using an c.o.Aggregator operation. Only one c.p.Every pipe with a Buffer operation may
  follow a GroupBy or CoGroup.

  Fixed dot file writing so GraphViz can properly load.

  Upgraded jgrapht library, requires JDK 1.6.

  Fixed bug where selecting postions from a c.t.Fields.UNKNOWN declaration would return the first position, not
  the specified position.

  Renamed c.t.Fields.KEYS to c.t.Fields.GROUP to be consistent with the Cascading model.

  Fixed bug where c.t.Tap may inappropriately delete a sink from a task.

  Changed c.o.Aggregator to no longer use a Map for the context. Users can now specify custom types by returning
  either a new instance from start() or recycling an instance passed into start(). This change will break all existing
  implementations of Aggregator. Note, simply setting a new Map<Object,Object> on the call instance in start()
  should be sufficient.

  Changed all c.o.Function, c.o.Filter, c.o.Aggregator, c.o.ValueAssertion, and c.o.GroupAssertions to accept
  a c.f.FlowProcess object on all relevant methods. FlowProcess provides call-backs into the underyling system
  to get configuration properties, fire a "keep alive" ping, or increment a custom counter. This change will
  break all existing implemenations of the above interfaces.

  Added ability to set serialization tokens via the cascading.serialization.tokens property. This compliments the
  c.t.h.SerializationToken annotation.

  Optimized co-grouping operation by using c.t.IndexTuple instead of a nested c.t.Tuple.

  Changed c.t.Tap and c.s.Scheme sink methods to take a c.t.TupleEntry, instead of c.t.Fields and c.t.Tuple
  individually.

  Added the c.t.h.SerializationToken Java Annotation. This allows for an int value to be written during serialization
  instead of a Class name for custom objects nested in c.t.Tuple instances. This feature should dramatically reduce
  the size of Tuples saved in SequenceFiles, and improve the general performance during 'shuffling' between Map and
  Reduce stages.

  Added c.t.h.TupleSerialization, a Hadoop Serialization implementation. Tuple is no longer Hadoop Writable
  and now relies on TupleSerialization for serialization support. Subequently nested objects in c.t.Tuple
  only need to be c.l.Comparable. So they can be serialized properly, a Serialization implementation must be
  registered with Hadoop. Note all primitive types are handled directly by Tuple, but custom types must
  have a Serialization implementation, or must be Hadoop WritableComparable so that the default WritableSerialization
  implementation will write them out.

0.8.3

  Fix for c.p.CoGroup declared fields being generated out of order.

0.8.2

  Added new properties via c.f.FlowConnector.setJarClass and c.f.FlowConnector.setJarPath for
  setting the application jar file.

  Fixed bug where job jar was not being inherited by subsequent MapReduce jobs when the first job was executed
  in local mode.

  Fixed bug where unserializable Operations were being squashed internally. c.f.Flow instances will now
  fail immediately and be marked as 'failed'.

0.8.1

  Fixed bug where c.t.Lfs did not force local mode for current MapReduce step.

  Fixed bug where writing to a c.t.TupleCollector would fail if using a c.s.SequenceFile in some cases.

  Added a few minor improvements to reduce stray object creations, and speedup c.t.Tuple serialization.

0.8.0

  Updated c.o.x.TagSoupParser to accept 'features', use these features to recover past behaviors.

  Updated janino and tagsoup libraries to 2.5.15 and 1.2, respectively. Note that tagsoup, in theory, is not
  backwards compatible by default. See their release notes: http://home.ccil.org/~cowan/XML/tagsoup/#1.2

  Added some forward compatible changes for supporting Hadoop 0.18 at the API level. Currently there are other
  issues preventing some tests from passing on Hadoop 0.18.

  Changed c.f.FlowException to return the parent c.f.Flow name.

  Changed behavior of c.f.MultiMapReducePlanner to use c.t.h.MultiInputFormat to allow single Mappers
  to support many different Hadoop InputFormat types simultaneously. This deprecates the need to normalize
  sources to a map and reduces the number of jobs in a c.f.Flow in some cases.

  Changed behavior of Cascading to allow for multiple paths from the same c.t.Tap source to be co-grouped on
  via c.p.CoGroup. This allows for a kind of self-join where each stream is processed by a different operation
  path within the Mapper.

  Added c.o.f.And, c.o.f.Or, c.o.f.Xor, and c.o.f.Not logic operator c.o.Filter implementations. They should be used
  to compose more complex filters from existing implementations.

  Changed the behavior of c.o.BaseOperation to properly initialize itself if it is a c.o.Filter instance. This
  removes the requirement that Filter implementations must set declaredFields to Fields.ALL, as it makes no
  sense for a Filter to declare fields.

  Added c.f.PlannerException, a subclass of c.f.FlowException, and updated c.f.MultiMapReducePlanner to throw
  it on failures. Functionality of writing DOT files has been moved from FlowException to PlannerException.

  Added c.o.f.FilterNotNull and c.o.f.FilterNull filter classes.

  Changed c.f.MultiMapReducePlanner to fail if it encounters an c.p.Each to c.p.Every chain. In these cases, a
  c.p.Group type must be between them.

  Deleted c.o.Cut class as it was effectively a duplicate of c.o.Identity.

  Changed c.f.MultiMapReducePlanner to fail if a c.p.GroupAssertion is not accompanied by another c.o.Aggregator
  operation. This is required so that the GroupAssertion does not change the passing tuple stream if it is planned out.

  Changed c.f.MultiMapReducePlanner to no longer insert new c.p.Each( ..., new Identity(), ... ) as a place holder.

  Renamed c.p.PipeAssembly to c.p.SubAssembly to better reflect its purpose, which is to encapuslate reusable
  pipe assemblies in the same manner as a sub-process or sub-routine. A temporary c.p.PipeAssembly class has been
  provided for backwards compatibility.

  Fixed bug where c.t.TapCollector would throw an NPE if a custom Tap was not using paths.

  Changed behavior of c.f.Flow where if a c.f.FlowListener throws an exception, the Flow instance receiving the
  exception will stop (by calling Flow.stop()). Listeners will continue to fire as expected and Flow.complete()
  will re-throw the thrown exception (as was the original behavior).

  Added ability to set a Cascading specific temporary directory path for use by intermediate taps created
  within c.f.Flow instances. Use c.t.Hfs.setTemporaryDirectory() to configure.

  Fixed bug where the 'mapred.jar' property was begin stepped on if previously set by the calling application.

  Changed c.t.Tap and c.f.Flow to return c.t.TupleIterator and c.t.TupleCollector instead of c.t.TapIterator and
  c.t.TapCollector, respectively.

  Added c.t.Tap.flowInit( c.f.Flow flow ) to allow a given tap to know what flows it is participating in. It is called
  immediately after the Flow instance is initailized.

  Fixed bug with nested c.p.PipeAssembly instances where some nested assemblies threw an internal error from
  the planner.

  Changed c.o.Debug to accept a prefix text string that will be prefixed to every message.

  Fixed bug where c.f.MultiMapReducePlanner would fail when normalizing inputs to a group where the inputs
  passed through one or more splits.

  Fixed bug where c.g.CoGroup silently stepped on input pipes with the same input name.

0.7.1

  Fixed bug in c.f.MultiMapReducePlanner where a source used on more than one c.p.Group would cause an internal
  error during planning.

  Changed c.f.MultiMapReducePlanner to normalize heterogeneous sinks.

  Changed c.f.MultiMapReducePlanner to keep a splitting c.p.Each on the previous step, instead of being duplicated
  on each branch. If the Each is preceeded by a source c.t.Tap, it will be duplicated across branches to reduce
  the number of step in the Flow.

  Fixed bug in c.f.MultiMapReducePlanner where too many temp tap instances were being inserted while normalizing
  the flow sources.

  Changed c.t.Fields to fail if given duplicate field names.

  Changed behavior if Hadoop FileInputSplit is not used and property "map.input.file" is not set. If there is one
  source, it will returned as the source for the mapper stack, otherwise an exception is thrown. Subsequently joins
  and merges of non-file sources is not supported until a discriminator can be passed to the mapper.

  Fixed bug in c.t.Tuple where NPE was thrown under certain compareTo operations.

  Fixed bug that prevented CoGrouping or Merging on the same source even though it was one or more Groupings away.

0.7.0

  Changes project structure, removed 'examples' sub-project.

  Updated to support Hadoop 0.17.x. This version is not API compatible with any Hadoop version less than 0.17.0.

  Added ability to stop all c.f.Flows executing within a c.c.Cascade instance via the stop() method.

  Changed c.f.FlowConnector to only take a Map of properties. These properties are passed downstream to various
  subsystems. This removes the Hadoop JobConf constructor, but it still can be passed as a property value. Also
  properties will be pushed into a defaul JobConf, bypassing any direct JobConf coupling in applications.

  Changed c.f.Flow to automatically register a shutdown hook killing remote jobs on vm exit.

  Changed c.f.Flow.stop() to immediately stop all running jobs.

  Changed c.o.Operation to an interface and introduced c.o.BaseOperation. This makes creating custom Operation types
  more flexible and intuitive. c.o.Filter, c.o.Function, c.o.Aggregator, and c.o.Assertion now extend c.o.Operation.

  Added c.p.c.OuterJoin, c.p.c.MixedJoin, c.p.c.LeftJoin, and c.p.c.RightJoin c.p.c.CoGrouper classes. They
  compliment the default c.p.c.InnerJoin CoGrouper class.

  Added support for passing an intermediateSchemeClass to the underlying planner to be used as the default c.s.Scheme
  for intermediate c.t.Tap instances internal to a given c.f.Flow.

  Fixed bug where c.p.Group is immediately followed by another c.p.Group (or their sub-classes) and fields could not
  be resolved between them.

  Added support for c.t.Tap instances implementing c.f.FlowListener. If implemented, they will automatically be
  added to the Flow event listeners collection and will receive Flow events.

  Fixed case where multiple source c.t.Tap instances return true for the containsFile method. Now verifies only one
  Tap contains the file, and fails otherwise.

  Changed c.s.TextLine to not set numSinkParts to 1 by default. Now uses the natural number of parts.

  Changed MapReduce planner to force an intermediate file between branches with Hadoop incompatible source Taps
  on joins/merges. If the taps are compatible (have same Scheme), all branches will be processed in same Mapper
  before the c.p.Group.

  Added merge capabilities in c.p.GroupBy. This allows multiple input branches to be grouped as if a single stream.

  Fixed bug in c.t.TapCollector where writing to a Sequence file threw a NPE.

  Added c.f.MapReduceFlow to support custom MapReduce jobs, allowing them to participate in a Cascade job.

0.6.1

  Changed thrown c.f.FlowException instances to include cause message.

  Fixed bug where empty sink or source map was not detected.

0.6.0

  Changed default argument selector for c.p.Every to be Fields.ALL, to be consistent with the default value of c.p.Each.

  Added support for assembly traps. If an exception is thrown from inside an c.o.Operation, the offending Tuple
  can be saved to a file for later processing, allowing the job to complete.

  Added support for stream assertions. STRICT and VALID assertions can be built into a pipe assembly, and optionally
  planned out during runtime. Assertions will throw exceptions if they fail.

  Changed c.o.a.First, Last, Min, and Max to optionally ignore specified values. Useful if you do not wish
  for a 'default' value to be considered first, or last in a set.

  Changed c.o.a.Sum to take a Class for coercion of the result value.

  Changes c.o.Max and Min to use infinity as initial values so zero is bigger than a really small number
  for Max, and zero is smaller than a really big number for Min.

  Changed order of JobConf initialization. c.f.FlowStep now is added to the JobConf last in order to catch
  all lazily configured values.

  Changed compile to include debug info by default.

  Fixed bug in c.t.MultiTap where super scheme was not returned if available.

0.5.0

  Added skipIfSinkExists property to c.f.Flow. Set to true if the c.c.Cascade should skip the Flow instance even
  if the sink is stale and not set to be deleted on initialization.

  Fixed bug in c.t.h.HttpFileSystem that URL escaped the ? prefixing the query string.

  Fixed bug where a join with duplicate taps was not recognized during job planning. Now an appropriate error
  message is displayed, instead of jobs completing with only one instance of the resource stream.

  Fixed c.t.h.HttpFileSystem to remember authority information in the url and prefix it when missing.

  Changed c.s.TextLine to accept either on or two source fields. If one, only the 'line' value
  is sourced from the value, discarding the 'offset' value.

  Added c.o.r.RegexSplitGenerator to support splitting single tuple values into multiple tuples based on a regex
  delimiter. Includes new tests.

  Added c.s.CascadeStats and c.s.FlowStats to provide access to current state and statistics of particular
  Cascade, Flow, or the child Flows of a Cascade.

  Added ability to sort grouping values with sort argument on c.p.GroupBy. Sorts can be reversed.

  Added c.o.e.ExpressionFilter, the c.o.Filter analog to c.o.e.ExpressionFunction.

0.4.1

  Fixed path normalization regex in c.u.Util where it munged any path starting with file:///.

0.4.0

  Changed c.p.GroupBy default grouping fields to c.t.Fields.ALL from Fields.FIRST. This change provides a simple
  way to sort a tuple stream based on the order of the tuple fields.

  Changed c.f.FlowConnector to create c.f.Flow instances that will bypass the reducer if no c.p.Group is participating
  in the assembly. Previoiusly Group instances were inserted if missing. This allows a chain of c.p.Every instances
  to be used to process/filter a tuple stream without the invoking the reducer needlessly (if a sort isn't required).
  This change also supports bypassing the default Hadoop OutputCollector in the mapper via the sink c.t.Tap instance.

  Changed c.f.FlowStep behavior to run in 'local' mode if either the sink or source tap is a c.t.Lfs instance. This
  allows for c.f.Flow instances to run mixed if configured to execute on a particular cluster by default. This behavior
  supports complex import/export processes against the HDFS or other supported remote filesystem.

  Changed behavior of c.t.Dfs to force use of HDFS. Previously Dfs would default to the local FileSystem
  if the job was run in 'local'mode. Now a Dfs instance will cause failures if it cannot connect to a HDFS cluster.
  Using c.t.Hfs will provide previous Dfs behavior. Hfs will use the 'default' filesystem if a scheme is not present
  in the 'stringPath' (i.e. hdfs://host:port/some/path).

  Added c.stats package to allow for collecting statics of Cascades, Flows, and FlowSteps.

  Updated c.f.Flow and c.c.Cascade log messages to be easier to follow when executing many flow instances
  simultaneously.

  Added compression flag to c.s.TextLine. Can now toggle compression (Hadoop style compression) per Tap instance.
  This prevents clusters with compression enabled by default to export text files with a .deflate extension.

  Added support for bypassing Hadoop OutputCollector via Tap.setUseTapCollector() method. Setting to true will force
  Cascading to use the c.t.TapCollector instead. This bypasses bugs in Hadoop with custom FileSystem types. This will
  always be true for http(s) and s3tp filesystems when using a c.t.Hfs Tap type (atleast until HADOOP-3021 is resolved).

  Added c.t.TupleCollector, complementing c.t.TupleIterator, for directly writing Tuple instances out via a c.t.Tap
  instance.

  Added c.f.FlowListener so that c.f.Flow instances can fire events on starting, completed, and throwable.

  Changed c.t.h.S3HttpFileSystem so it can now create files remotely.

  Renamed cascading.spill.capacity to cascading.cogroup.spill.capacity, so there is less a chance of collision.

  Made numerous optimizations to improve overall performance. Namely split and merge of key/value tuples to remove
  redundancy in the stream between the mapper and reducer.

  Changed c.p.Operators to push c.o.Operation results directly through to next operation without intermediate
  collection. This should improve pipelining of large result streams and lower runtime memory footprint.

  Changed c.c.Cascade so it now runs Flows in parallel if Hadoop is clustered, and there are no dependencies between the
  Flows.

  Moved c.Cascade and related classed to c.cascade package. Wanted to preempt any future ugliness.

  Added support in c.t.h.S3HttpFileSystem for these properties: fs.s3tp.awsAccessKeyId and fs.s3tp.awsSecretAccessKey

0.3.0

  Added ability to push Log4j logger properties to mapper/reducer via JobConf.
  Use jobConf.set("log4j.logger","logger1=LEVEL,logger2=LEVEL")

  Added missing equals() and hashCode() in c.t.MultiTap.

  Added c.t.h.ZipInputFormat (and ZipSplit) to support zip files. c.s.TextLine supports transparent
  reading of zip files if the filename ends with .zip, but cannot write to them. This code is
  loosely based on HADOOP-1824. If the underlying filesystem is hdfs or file, splits will be created
  for each ZipEntry. Otherwise ZipEntries are iterated over to be more stream friendly. Progress status is
  supported.

  Added http, https, and s3tp read-only file systems to Hadoop. Use these URLs, respectively:
  http://, https://, and s3tp://AWS_ACCESS_KEY_ID:AWS_SECRET_ACCESS_KEY@bucket-name/key

  Added c.o.t.DateFormatter supporting text formatting of time stamps created by c.o.t.DateParser.

  Fixed bug where in complex assemblies, some Scopes were not resolved.

  Fixed bug where tap instances were not being inserted before some CoGroup joins if there was a previous Group in the
  assembly.

  Upgraded JGraphT to 0.7.3

  Changed c.t.SpillableTupleList allows for iteration across entries.

  Changed c.f.FlowException to optionally allow for printing of underlying pipe graph for debugging.

  Added c.o.t.FieldFormatter function to format Tuples into complex strings using j.u.Formatter formatting.

  Added c.o.a.Last aggregator to find the last value encountered in a group.

  Changed c.o.a.Max and c.o.a.Min to maintain original value type. Will return null if no values are encountered.

  Changed c.o.a.First to use Fields.ARG by default. Removed Fields constructor.

  Added c.t.Fields.join(Fields...) method to allow for joining multiple Fields instances into a new instance.

  Can retrieve Tuple values by field name through the TupleEntry class via the get(String) method.

  Added c.t.TupleCollector interface to simplify the operation interfaces.

  Added a Debug filter that will print to either stderr or stdout. Useful for debugging stream transformations.

  Added CascadingTestCase base test class

  Added Insert Function that allows for literal values to be inserted into the Tuple stream.

0.2.0

  CoGroup will now spill to disk on extremely large co-groupings. Configurable via "cascading.spill.capacity".
  Defaults to 10k elements.

  java.util.Properties instances can be used to set defauls for FlowConnectors.

  Fix for InnerJoin, the default join for CoGroup.

  Introduced MultiTap to support concatenation of files into a pipe assembly.

  RegexParser now fails on a failed match. Prevents it being used or behaving as a filter.

  Fixed bug with PipeAssembly instances not properly being assimiliated into the pipeGraph.

  Fixed assertion error thrown by JGraphT.

  Renamed Tap method deleteOnInit to deleteOnSinkInit.


0.1.0

  First release.<|MERGE_RESOLUTION|>--- conflicted
+++ resolved
@@ -1,6 +1,5 @@
 Cascading Change Log
 
-<<<<<<< HEAD
 3.0.0 [unreleased]
 
   Updated jgrapht to 0.9.1 so that all internal graphs can be backed by a j.u.IdentityHashMap.
@@ -40,7 +39,7 @@
 
   Updated c.f.p.FlowPlanner to use generalized isomorphic sub-graph matching rules to apply platform specific plan
   assertions, transforms, and step partitioning.
-=======
+
 2.7.0 [unreleased]
 
   Fixed issue where c.t.TupleEntry#setTuple( Tuple tuple ) and c.t.TupleEntry#setCanonicalTuple( Tuple tuple ) would
@@ -79,7 +78,6 @@
 
   Fixed issue where a start/stop race condition in c.c.Cascade could allow a downstream c.f.Flow to start when a
   predecessor fails.
->>>>>>> aa4f237b
 
 2.6.3
 
