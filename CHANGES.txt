--- conflicted
+++ resolved
@@ -1,13 +1,12 @@
 Cascading Change Log
 
-<<<<<<< HEAD
 3.0.0 [unreleased]
 
   Changed planner to disallow duplicate c.p.Pipe head and tail names.
 
   Updated c.f.p.FlowPlanner to use generalized isomorphic sub-graph matching rules to apply platform specific plan
   assertions, transforms, and step partitioning.
-=======
+
 2.5.5
 
   Added new c.t.p.BasePartitionTap property to control to control the behaviour in case of an Exception while closing a
@@ -48,7 +47,6 @@
   Fixed issue where c.p.a.FirstBy only accepted a single field name.
 
   Updated c.t.p.PartitionCollector in c.t.p.BasePartitionTap to be public.
->>>>>>> 8db4b31f
 
 2.5.3
 
