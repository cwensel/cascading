Cascading Change Log

<<<<<<< HEAD
1.2-WIP

  Added c.t.Comparison and c.t.StreamComparator interfaces which allow for custom types to be
  lazily deserialized during sort comparisons.

  Added support for lazy deserialization during c.t.Tuple comparisons while shuffle sorting.
=======
unreleased
>>>>>>> e67d3b2b

1.1.1

  Fixed bug where some unsafe operations followed by named c.p.Pipe instances were not considered during planning.

  Removed imports for SLF4J and replaced with Apache LOG4j in c.s.TextDelimited.

  Fixed bug where c.t.Fields.SWAP did not properly resolve when following a c.p.Every pipe.

1.1.0

  Fixed bug where a c.t.Fields instance can be marked as ordered when modified via #set call.

  Changed c.p.CoGroup to detect self-joins and optimize for them.

  Changed trap handling to include failures from source and sink c.t.Tap instances. The source Tap will inherit
  the assembly head trap and the sink will inherit the assembly tail trap.

  Deprecated c.t.Tuple#parse(). It does not properly handle null values or types other than primitives.

  Changed c.f.s.StackElement to log a warning for each trap captured. This includes a truncated print of the offending
  c.t.TupleEntry and the thrown exception and stack trace. Traps being for exceptional cases, logging exceptions is a
  reasonable response.

  Changed map and reduce operation stack so that collected c.t.Tuple instances do not remain 'unmodifiable' after
  being collected via the c.t.TupleEntryCollector.

  Add #getArgumentFields() to c.o.OperationCall for all operations.

  Added support for custom EMR properties used for managing task attempt temporary path management for some filesystems.

  Changed c.t.TemplateTap to support an openTapsThreshold value. The default open taps is 300. After the threshold
  is met, 10% of the least recently used open taps will be closed.

  Changed c.t.Fields #setComparator fieldName argument to accept Fields instances as the fieldName argument.
  Only the first field name or position is considered.

  Changed c.t.TupleEntry 'get as type' accessors to now also accept c.t.Fields instances as the fieldName argument. Only
  the first field name or position is considered.

  Updated janino to 2.5.16.

  Updated jgrapht to 0.8.1.

  Changed c.f.s.FlowMapperStack to source key/value pairs once, instead of per branch.

  Changed c.f.FlowPlanner to fail if not all sources or sinks are bound to heads or tails, respectively.

  Changed c.t.TupleOutputStream to lookup tuple element writers by Class identity.

  Added j.b.ConstructorProperties annotation to relevant class constructors.

  Added new convenience method c.p.Pipe#names to return an array of all the pipe names in an assembly. This supports
  the dynamic creation of traps from opaque assemblies.

  Added new c.s.Scheme type c.s.TextDelimited to allow native support for delimited text files.

  Added optimization during CoGrouping where the most LHS pipe will not ever be accumulated, instead the values iterator
  will be used directly. This allows for the most dense values to be on the LHS, and the most sparse to be on the
  RHS of the join.

  Added new counters for tuple spills and reads. Also logs grouping after first spill.

  Added compression of object serialization and deserialization, on by default. This improves reliability
  of very large jobs with very large numbers of input files.

  Fixed bad cast of j.l.Error when caught in map/reduce pipeline stack.

  Added c.t.Fields#rename to simplify Fields instance manipulations.

  Added support for resultGroupFields in c.p.CoGroup. This allows the outgoing grouping fields to be set.

  Added c.t.h.BytesSerialization and c.t.h.BytesComparator to allow for c.t.Tuple instances
  to hold raw byte arrays (byte[]), and allow joining, grouping, and secondary sorting.

  Changed c.t.Tuple and underlying framework to support j.l.Object instead of j.l.Comparable. Note that
  Tuple#get() returns Comparable to maintain backwards compatibility.

  Added support for custom j.u.Comparator instances to control the grouping and sort orders in c.p.CoGroup and
  c.p.GroupBy via the c.t.Fields class.

  Added support for planner managed debugging levels via the c.o.DebugLevel enum. Now c.o.Debug operations
  can be planned out at runtime in the same manner as c.o.Assertion operations.

  Refactored xpath operations to re-use j.x.p.DocumentBuilder instances.

  Refactored fields resolver framework to emit consistent error messages across all field resolution types.

  Fixed bug where c.t.Tuples would fail when coercing non-standard java types or primitives.

  Fixed bug where c.t.Tap instances that returned true for #isWriteDirect() were not properly being initialized
  when used as a sink.

  Added guid like ID values to c.f.Flow and c.c.Cascade instances.

  Refactored reduce side grouping and co-grouping operations to remove redundant code calls.

  Added ability to capture Hadoop specific job details like task start and stop times, and all available counter values.

  Added accessor for increment counters on c.s.CascadingStats. This allows applications to pull aggregate counter
  values from c.c.Cascade, c.f.Flow, or c.f.FlowSteps.

  Added c.t.GlobHfs c.t.Tap type that accepts Hadoop style globbing syntax. This allows multiple files that match
  a given pattern to be used as the sources to a Flow.

  Added c.o.s.State and c.o.s.Counter helper operations that respectively set 'state' and increment counters.

  Added c.f.FlowProcess#setStatus method to allow for text status messages to be posted.

  Added c.o.a.AssertNotEquals assertion type.

  Removed planner restriction that traps must not cross map/reduce boundaries. This allows for a single c.t.Tap
  trap to be used across a whole branch, regardless of underlying topology.

  Added new c.t.Field field set type named Fields.SWAP. Can only be used as a result selector. Specifies operation
  results will replace the argument fields. The remaining input fields will remain intact.

  Deprecated c.t.SinkMode#APPEND and replaced with c.t.SinkMode#UPDATE.

  Added c.t.MultiSinkTap to allow for simultaneous writes to multiple unique locations.

  Added support for compression of c.t.SpillableTupleList by default in order to speed up c.p.CoGrouping operations
  where there are very large numbers of values per grouping key.

  Added c.o.f.SetValue function for setting values based on the result of a c.o.Filter instance.

  Added support for configuring polling interval of job status via c.f.h.MultiMapReducePlanner.

  Added c.f.h.MultiMapReducePlanner optimization to detect 'equivalent' adjacent c.t.Tap instances in a c.f.Flow.
  This can drastically reduce the number of jobs when there are intermediate sinks between pipe assemblies.
  If the taps are not compatible, a job will be inserted to convert the temp tap data to the sink format.

  Added support for 'safe' c.o.Operations. By default Operations are safe, that is, they have no side-effects, or
  if they do, they are idempotent. Non-safe operations are treated differently by the c.f.h.MultiMapReducePlanner.

  Added new c.t.Field field set type named Fields.REPLACE. Can only be used as a result selector. Specifies the
  operation results will replace values in fields with the same names. That is, inline values can be replaced in a
  single c.p.Each or c.p.Every. It is especially useful when used with Fields.ARGS as the operation field declaration.

  Fix for case where one side of a branch multiplexed in a mapper could step on c.t.Tuple values before being
  handed to the next branch. Previous fix was only for CoGroup, this support GroupBy merges.

1.0.18

  Changed c.t.Tuple#print to not quote null elements to distinguish between 'null' Strings and null values.

  Changed planner exception messages to quote head and tail names.

  Changed log messages to info when hdfs client finalizer hook cannot be found.

  Fix for NPE in c.t.h.MultiInputFormat during certain testing scenarios. Also changed proportioning to honor
  suggested numSplits value.

  Fix for temp files starting with underscores (_) causing them to be ignored.

  Fix for mixed types in properties object causing ClassCastExceptions.

  Fix for case where one side of a branch multiplexed in a mapper could step on c.t.Tuple values before being
  handed to the next branch.

  Fix for edge case where Cascading jars are stored in Hadoop classpath and deserialization of c.f.Flow fails.

  Fix for bad cast of j.l.Error when caught in map/reduce pipeline stack.

  Fix for bug when selecting positional Fields from positional Fields.

  Fix for case when an c.o.Aggregator#start is called when there are no values to iterate across in current grouping.

1.0.17

  Changed behavior when cleaning temp files that allows shutdown to continue even if an exception is thrown
  during temp file delete.

  Fix bug where c.f.FlowProcess#openTapForRead() included current input file values in iterator.

  Fix for intermediate temp files not being cleaned up on c.f.Flow#stop().

  Fixed bug where NPE is thrown if all hadoop default properties are not available.

1.0.16

  Fixed bug where in some instances o.a.h.m.JobConf hangs when instantiated during co-grouping.

  Fixed bug in c.CascadingTestCase#invokeBuffer where the output collector was not properly being set. Added
  new methods on #invokeBuffer and #invokeAggregator to take a groping c.t.TupleEntry.

1.0.15

  Fixed bug where c.t.Fields did not check for a null field name or position on the ctor.

  Fixed bug in c.u.Util#join() methods where if the first value was empty, the delimiter was not properly applied.

  Fixed issue in c.t.h.FSDigestOutputStream where seek() now must be implemented with modern versions of Hadoop.

1.0.14

  Fixed bug in planner where JGraphT sometimes returns null instead of an empty List.

  Fixed bug in c.o.x.XPathParser that prevented use of multiple xpath expressions.

  Added configuration propety allowing job polling interval to be configured per c.f.Flow via
  Flow#setJobPollingInterval().

  Updated ant build to not hard-code hadoop/lib sub-dir names.

1.0.13

  Fixed bug where non-String j.u.Property values where not being copied to the internal o.a.h.m.JobConf instance.

  Fixed bug where custom serializations where not recognized during co-grouping spills inside c.t.SpillableTupleList.

1.0.12

  Fixed bug where the c.f.FlowPlanner did not detect that tails were not bound to sinks, or that some tail references
  were missing.

  Fixed j.u.ConcurrentModificationException when using a c.c.CascadeConnector on c.f.Flows using a c.t.MultiSink
  c.t.Tap.

  Fixed bug where c.f.s.StackException was being wrapped preventing failures within sink c.t.Tap instances from
  causing the c.f.Flow to fail. This mainly affected Flows using traps.

1.0.11

  Added clearer error message when c.t.Tap is used as both source and sink in a given Flow.

  Demoted all DEBUG related c.t.Tuple#print() calls to TRACE.

  Fixed NPE when planner finds inconsistencies with c.t.Tap and c.p.Pipe names.

1.0.10

  Updated planner error messages when field name collisions detected.

  Fixed issue where temporary paths were not getting deleted consistently.

1.0.9

  Fixed issue where reverse ordering a c.p.GroupBy was not possible when sortFields were not given.

  Changed c.f.s.StackElement#close() behavior to close elements from the top of the stack.

1.0.8

  Fixed bug where Hadoop FS shutdown hooks prevented cleanup of c.f.Flow intermediate files.

  Fixed bug where c.t.MultiTap was not accounted for when planning a c.c.Cascade.

  Fixed bug where operations in the default package caused NPE when calculating the stacktrace.

  Added c.f.StepCounters enum and now increment the counters Tuples_Read, Tuples_Written, Tuples_Trapped.

  Fixes for instabilities when using traps in some instances.

  Workaround for bug in o.a.h.f.s.NativeS3FileSystem where a null is returned when getting a FileStatus array
  in some cases.

1.0.7

  Fixed bug where c.o.r.RegexSplitter did not consistently split incoming values if the value had blank
  fields between the split delimiter. This only occurs if the incoming tuple is declared Fields.UNKNOWN
  and won't affect any tuple with declared field names. Though this is an incompatible change, the bug
  breaks the contract of the splitter.

  Deprecated all S3 supporting classes, including c.t.S3fs. The s3n:// protocol is the preferred S3 interface.

  Fixed bug where c.t.Hfs caused a NPE from the NativeS3FileSytem when attempting to delete the root directory.
  Hfs now detects a delete is attempted on the root dir, and returns immediately.

1.0.6

  Fixed bug where a uri path to a s3n://bucket/ could cause an NPE when determining mod time on the path.

  Fixed bug where sink c.s.Scheme sink fields were not being consulted during planning. This fix may
  cause planner errors in existing applications where the sink fields are not actually available in the incoming
  tuple stream.

  Updated application jar discovery to provide more sane defaults supporting simple cases.

  Fixed bug where default properties in nested j.u.Properties object were not being copied.

1.0.5

  Added check if num reducers is zero, if so, assume #reduce() has no intention of being called and return silently.

1.0.4

  Updated split optimizer to perform a multipass optimization.

  Fixed bug where c.f.MultiMapReducePlanner was not properly handling splits on named Pipe instances.

  Added c.t.TemplateTap constructor arg that allows for independent tuple selection for use by template path.

  Fixed bug where unsafe filename characters were leaking into temporary filenames, didn't take the first time.

1.0.3

  Fixed bug in c.f.MultiMapReducePlanner where split and joins with the same source were not handled properly.

  Fixed bug in c.f.Flow#writeDOT caused by changes in 1.0.2.

  Fixed bug in c.o.t.DateFormatter and c.o.t.DateParser where the TimeZone value was not being properly set. This
  fix could affect existing applications.

1.0.2

  Added rules to verify no duplicate head or tail names exist in an assembly when calling c.f.FlowConnector#connect().
  Currently a WARNING will be issued via the logger, next major release this will be an exception. This is a change
  that was supported in prior releases, but turns out to allow error prone code. Two workarounds are availabe: bind
  the same tap to both names in the tap map, or split from a single named c.p.Pipe instance.

  Added support for c.o.e.ExpressionFunction to evaluate expressions with no input parameters.

  Reverted MR job naming to include sink c.t.Tap name. More verbose, but easier for degugging.

  Update c.c.Cascade to not delete c.f.Flow sinks if they are appendable before the Flow is executed.

  Updated error messages to warn when internal element graphs remove all place holders resulting in an empty graph
  usually due to missing linkages between pipe assemblies.

  Allowing Fields.UNKNOWN to propagate through pipes that do not declare argument selectors. This is a relaxation
  of the strict planning and seems very natural when assembling pipes to process unknown field sets. Reserving
  the right to revert this feature if it causes unforseen issues.

  Fixed bug in c.o.f.UnGroup where the num arg value was improperly calculated.

  Allow for white space in the serializations token property so it can be set in a config file simply.

  Added new log message if no serialization token is found for a class being serialized out.

  Fixed bug that allowed c.t.Field instances to be nested in new Fields instances.

  Updated many error messages to print the number of fields along with a list of the field names.

  Fixed bug preventing custom c.s.Scheme types from using a different key/value classes in some situations.

  Fixed bug preventing c.t.TemplateTap from being written to in Reducer.

1.0.1

  Improved error message for the case a Hadoop serializer/deserializer cannot be found.

  Changed c.s.Scheme sourceFields default to Fields.UKNOWN. sinkFields default remains Fields.ALL.

  Fixed bug where unsafe filename characters were leaking into temporary filenames.

  Changed SinkMode.APPEND support checks to be done in c.t.Hfs, instead of c.t.Tap.

1.0.0

  Updated copyright messages.

  Fixed bug where c.t.TuplePair threw a NPE during dubugging.

  Fixed bug where positional selectors failed against Fields.UNKNOWN.

  Changed all constructors on c.p.Group to be protected. Must now use subclasses to construct.

  Renamed c.t.Fields#minus to subtract.

0.10.0

  Changed c.p.CoGroup "repeat" parameter to numSelfJoins to respresent the actual number of self joins to be performed.
  Thus a value of 1, will cause a single self join of a pipe. Users will need to decrement the current value by 1.

  Changed c.p.CoGroup "repeat" parameter to numSelfJoins to respresent the actual number of self joins to be performed.
  Thus a value of 1, will cause a single self join of a pipe. Users will need to decrement the current value by 1.

  Fixed bug with temporary filename generation where path created was too long.

  Fixed Janino c.o.expression operations to require parameter names and types. Janino
  was returning guessed parameter names in an undeterministic order.

  Fixed boolean type c.t.Tuple serialization.

  Fixed c.p.GroupBy merging case where grouping field names were not properly resolved.

  Changed c.o.r.RegexParser to emit variable sized Tuples if a fieldDeclaration is not given. Also will emit group
  matches if they are any, otherwise the match is emitted.

  Removed deprecated classes; c.o.t.Texts, c.o.r.Regexes, c.p.EndPipe.

  Removed experimental c.p.EndPipe class.

  Changed c.t.Tap#isUseTapCollector to Tap#isWriteDirect.

  Changed c.t.Tap and c.f.Flow to return c.t.TupleEntryIterator instead of c.t.TupleIterator. This is more consistent
  and more useful.

  Added c.t.TemplateTap to support dynamically writing out c.t.Tuple values to unique directories.

  Changed Cascading to support null values returned from c.t.Tap#source() and subsequently c.t.Scheme#source().
  This allows for Schemes to skip records returned by an internal Hadoop InputFormat without having to implement
  a custom Hadoop InputFormat or instrument a pipe assembly with a c.o.Filter.

0.9.0

  Updated c.o.Debug to allow for printing field names and tuple values in intervals.

  Changed planner to fail if traps are not contained within single Map or Reduce tasks. This prevents the chance of
  multiple tasks writing to the same output location. Hadoop only partially supports appends, so it is not currently
  possible to append subsequent jobs to existing trap files. Naming sections of a pipe assembly allows traps to be
  bound to smaller sections of assemblies.

  c.o.f.Sample and c.o.f.Limit Filters. Sample allows a given percentage of Tuples to pass. Limit only allows the
  specified number of Tuples to pass.

  c.p.Pipe instances now capture line numbers and classnames where they are instantiated so this information
  can be printed out during planner failures.

  Added c.f.FlowSkipStrategy interface to allow for pluggable rules for when to skip executing a c.f.Flow participating
  in a c.c.Cascade. The default implementation is c.f.FlowSkipIfSinkStale, with an optional c.f.FlowSkipIfSinkExists.
  Setting a skip strategy on a Cascade overrides all Flow instance strategies.

  Fixed bug with c.t.Tuple#remove() method not correctly removing values from Tuple.

  Updated c.t.Tap api to support c.t.SinkMode enums. This opens up ability to support appends in the near future.

  Added support for Hadoop 0.19.x. This release skips Hadoop 0.18.x.

  Changed project structure so that XML functions live in their own sub-project. This includes renaming the base
  Cascading tree and jars to 'core'.

  Fixed bug that prevented Fields.UNKNOWN input sources from begin fed into a c.p.CoGroup for joining.

  Changed all operations so that incoming c.t.Tuple and c.t.TupleEntry instances are unmodifiable. An
  UnsupportedOperationException will be thrown on any attempt to modify argument tuples within an operation.
  This enforces the rule argument tuples should not be modified to protect against concurrent modification in
  parallel threads.

  Updated c.o.r.RegexMatcher base class to use j.u.r.Matcher#find() instead of #matches(). This is more consistent
  with default behaviors of popular languages. Matcher is now also initialized in prepare() and reset() in
  the operation to reduce overhead.

  Added new lifecycle methods to c.o.Operation, prepare and cleanup. These methods are called so that an Operation
  instance can initialize and destroy any resources. They may be called more than once before the instance is
  garbage collected.

  Added a new operation called c.o.Buffer. Buffers are similiar to Reduce in MapReduce. They are given an Iterator
  of input arguments and can emit any number of result c.t.Tuple instances. For many problems, this is more
  efficient than using an c.o.Aggregator operation. Only one c.p.Every pipe with a Buffer operation may
  follow a GroupBy or CoGroup.

  Fixed dot file writing so GraphViz can properly load.

  Upgraded jgrapht library, requires JDK 1.6.

  Fixed bug where selecting postions from a c.t.Fields.UNKNOWN declaration would return the first position, not
  the specified position.

  Renamed c.t.Fields.KEYS to c.t.Fields.GROUP to be consistent with the Cascading model.

  Fixed bug where c.t.Tap may inappropriately delete a sink from a task.

  Changed c.o.Aggregator to no longer use a Map for the context. Users can now specify custom types by returning
  either a new instance from start() or recycling an instance passed into start(). This change will break all existing
  implementations of Aggregator. Note, simply setting a new Map<Object,Object> on the call instance in start()
  should be sufficient.

  Changed all c.o.Function, c.o.Filter, c.o.Aggregator, c.o.ValueAssertion, and c.o.GroupAssertions to accept
  a c.f.FlowProcess object on all relevant methods. FlowProcess provides call-backs into the underyling system
  to get configuration properties, fire a "keep alive" ping, or increment a custom counter. This change will
  break all existing implemenations of the above interfaces.

  Added ability to set serialization tokens via the cascading.serialization.tokens property. This compliments the
  c.t.h.SerializationToken annotation.

  Optimized co-grouping operation by using c.t.IndexTuple instead of a nested c.t.Tuple.

  Changed c.t.Tap and c.s.Scheme sink methods to take a c.t.TupleEntry, instead of c.t.Fields and c.t.Tuple
  individually.

  Added the c.t.h.SerializationToken Java Annotation. This allows for an int value to be written during serialization
  instead of a Class name for custom objects nested in c.t.Tuple instances. This feature should dramatically reduce
  the size of Tuples saved in SequenceFiles, and improve the general performance during 'shuffling' between Map and
  Reduce stages.

  Added c.t.h.TupleSerialization, a Hadoop Serialization implementation. Tuple is no longer Hadoop Writable
  and now relies on TupleSerialization for serialization support. Subequently nested objects in c.t.Tuple
  only need to be c.l.Comparable. So they can be serialized properly, a Serialization implementation must be
  registered with Hadoop. Note all primitive types are handled directly by Tuple, but custom types must
  have a Serialization implementation, or must be Hadoop WritableComparable so that the default WritableSerialization
  implementation will write them out.

0.8.3

  Fix for c.p.CoGroup declared fields being generated out of order.

0.8.2

  Added new properties via c.f.FlowConnector.setJarClass and c.f.FlowConnector.setJarPath for
  setting the application jar file.

  Fixed bug where job jar was not being inherited by subsequent MapReduce jobs when the first job was executed
  in local mode.

  Fixed bug where unserializable Operations were being squashed internally. c.f.Flow instances will now
  fail immediately and be marked as 'failed'.

0.8.1

  Fixed bug where c.t.Lfs did not force local mode for current MapReduce step.

  Fixed bug where writing to a c.t.TupleCollector would fail if using a c.s.SequenceFile in some cases.

  Added a few minor improvements to reduce stray object creations, and speedup c.t.Tuple serialization.

0.8.0

  Updated c.o.x.TagSoupParser to accept 'features', use these features to recover past behaviors.

  Updated janino and tagsoup libraries to 2.5.15 and 1.2, respectively. Note that tagsoup, in theory, is not
  backwards compatible by default. See their release notes: http://home.ccil.org/~cowan/XML/tagsoup/#1.2

  Added some forward compatible changes for supporting Hadoop 0.18 at the API level. Currently there are other
  issues preventing some tests from passing on Hadoop 0.18.

  Changed c.f.FlowException to return the parent c.f.Flow name.

  Changed behavior of c.f.MultiMapReducePlanner to use c.t.h.MultiInputFormat to allow single Mappers
  to support many different Hadoop InputFormat types simultaneously. This deprecates the need to normalize
  sources to a map and reduces the number of jobs in a c.f.Flow in some cases.

  Changed behavior of Cascading to allow for multiple paths from the same c.t.Tap source to be co-grouped on
  via c.p.CoGroup. This allows for a kind of self-join where each stream is processed by a different operation
  path within the Mapper.

  Added c.o.f.And, c.o.f.Or, c.o.f.Xor, and c.o.f.Not logic operator c.o.Filter implementations. They should be used
  to compose more complex filters from existing implementations.

  Changed the behavior of c.o.BaseOperation to properly initialize itself if it is a c.o.Filter instance. This
  removes the requirement that Filter implementations must set declaredFields to Fields.ALL, as it makes no
  sense for a Filter to declare fields.

  Added c.f.PlannerException, a subclass of c.f.FlowException, and updated c.f.MultiMapReducePlanner to throw
  it on failures. Functionality of writing DOT files has been moved from FlowException to PlannerException.

  Added c.o.f.FilterNotNull and c.o.f.FilterNull filter classes.

  Changed c.f.MultiMapReducePlanner to fail if it encounters an c.p.Each to c.p.Every chain. In these cases, a
  c.p.Group type must be between them.

  Deleted c.o.Cut class as it was effectively a duplicate of c.o.Identity.

  Changed c.f.MultiMapReducePlanner to fail if a c.p.GroupAssertion is not accompanied by another c.o.Aggregator
  operation. This is required so that the GroupAssertion does not change the passing tuple stream if it is planned out.

  Changed c.f.MultiMapReducePlanner to no longer insert new c.p.Each( ..., new Identity(), ... ) as a place holder.

  Renamed c.p.PipeAssembly to c.p.SubAssembly to better reflect its purpose, which is to encapuslate reusable
  pipe assemblies in the same manner as a sub-process or sub-routine. A temporary c.p.PipeAssembly class has been
  provided for backwards compatibility.

  Fixed bug where c.t.TapCollector would throw an NPE if a custom Tap was not using paths.

  Changed behavior of c.f.Flow where if a c.f.FlowListener throws an exception, the Flow instance receiving the
  exception will stop (by calling Flow.stop()). Listeners will continue to fire as expected and Flow.complete()
  will re-throw the thrown exception (as was the original behavior).

  Added ability to set a Cascading specific temporary directory path for use by intermediate taps created
  within c.f.Flow instances. Use c.t.Hfs.setTemporaryDirectory() to configure.

  Fixed bug where the 'mapred.jar' property was begin stepped on if previously set by the calling application.

  Changed c.t.Tap and c.f.Flow to return c.t.TupleIterator and c.t.TupleCollector instead of c.t.TapIterator and
  c.t.TapCollector, respectively.

  Added c.t.Tap.flowInit( c.f.Flow flow ) to allow a given tap to know what flows it is participating in. It is called
  immediately after the Flow instance is initailized.

  Fixed bug with nested c.p.PipeAssembly instances where some nested assemblies threw an internal error from
  the planner.

  Changed c.o.Debug to accept a prefix text string that will be prefixed to every message.

  Fixed bug where c.f.MultiMapReducePlanner would fail when normalizing inputs to a group where the inputs
  passed through one or more splits.

  Fixed bug where c.g.CoGroup silently stepped on input pipes with the same input name.

0.7.1

  Fixed bug in c.f.MultiMapReducePlanner where a source used on more than one c.p.Group would cause an internal
  error during planning.

  Changed c.f.MultiMapReducePlanner to normalize heterogeneous sinks.

  Changed c.f.MultiMapReducePlanner to keep a splitting c.p.Each on the previous step, instead of being duplicated
  on each branch. If the Each is preceeded by a source c.t.Tap, it will be duplicated across branches to reduce
  the number of step in the Flow.

  Fixed bug in c.f.MultiMapReducePlanner where too many temp tap instances were being inserted while normalizing
  the flow sources.

  Changed c.t.Fields to fail if given duplicate field names.

  Changed behavior if Hadoop FileInputSplit is not used and property "map.input.file" is not set. If there is one
  source, it will returned as the source for the mapper stack, otherwise an exception is thrown. Subsequently joins
  and merges of non-file sources is not supported until a discriminator can be passed to the mapper.

  Fixed bug in c.t.Tuple where NPE was thrown under certain compareTo operations.

  Fixed bug that prevented CoGrouping or Merging on the same source even though it was one or more Groupings away.

0.7.0

  Changes project structure, removed 'examples' sub-project.

  Updated to support Hadoop 0.17.x. This version is not API compatible with any Hadoop version less than 0.17.0.

  Added ability to stop all c.f.Flows executing within a c.c.Cascade instance via the stop() method.

  Changed c.f.FlowConnector to only take a Map of properties. These properties are passed downstream to various
  subsystems. This removes the Hadoop JobConf constructor, but it still can be passed as a property value. Also
  properties will be pushed into a defaul JobConf, bypassing any direct JobConf coupling in applications.

  Changed c.f.Flow to automatically register a shutdown hook killing remote jobs on vm exit.

  Changed c.f.Flow.stop() to immediately stop all running jobs.

  Changed c.o.Operation to an interface and introduced c.o.BaseOperation. This makes creating custom Operation types
  more flexible and intuitive. c.o.Filter, c.o.Function, c.o.Aggregator, and c.o.Assertion now extend c.o.Operation.

  Added c.p.c.OuterJoin, c.p.c.MixedJoin, c.p.c.LeftJoin, and c.p.c.RightJoin c.p.c.CoGrouper classes. They
  compliment the default c.p.c.InnerJoin CoGrouper class.

  Added support for passing an intermediateSchemeClass to the underlying planner to be used as the default c.s.Scheme
  for intermediate c.t.Tap instances internal to a given c.f.Flow.

  Fixed bug where c.p.Group is immediately followed by another c.p.Group (or their sub-classes) and fields could not
  be resolved between them.

  Added support for c.t.Tap instances implementing c.f.FlowListener. If implemented, they will automatically be
  added to the Flow event listeners collection and will receive Flow events.

  Fixed case where multiple source c.t.Tap instances return true for the containsFile method. Now verifies only one
  Tap contains the file, and fails otherwise.

  Changed c.s.TextLine to not set numSinkParts to 1 by default. Now uses the natural number of parts.

  Changed MapReduce planner to force an intermediate file between branches with Hadoop incompatible source Taps
  on joins/merges. If the taps are compatible (have same Scheme), all branches will be processed in same Mapper
  before the c.p.Group.

  Added merge capabilities in c.p.GroupBy. This allows multiple input branches to be grouped as if a single stream.

  Fixed bug in c.t.TapCollector where writing to a Sequence file threw a NPE.

  Added c.f.MapReduceFlow to support custom MapReduce jobs, allowing them to participate in a Cascade job.

0.6.1

  Changed thrown c.f.FlowException instances to include cause message.

  Fixed bug where empty sink or source map was not detected.

0.6.0

  Changed default argument selector for c.p.Every to be Fields.ALL, to be consistent with the default value of c.p.Each.

  Added support for assembly traps. If an exception is thrown from inside an c.o.Operation, the offending Tuple
  can be saved to a file for later processing, allowing the job to complete.

  Added support for stream assertions. STRICT and VALID assertions can be built into a pipe assembly, and optionally
  planned out during runtime. Assertions will throw exceptions if they fail.

  Changed c.o.a.First, Last, Min, and Max to optionally ignore specified values. Useful if you do not wish
  for a 'default' value to be considered first, or last in a set.

  Changed c.o.a.Sum to take a Class for coercion of the result value.

  Changes c.o.Max and Min to use infinity as initial values so zero is bigger than a really small number
  for Max, and zero is smaller than a really big number for Min.

  Changed order of JobConf initialization. c.f.FlowStep now is added to the JobConf last in order to catch
  all lazily configured values.

  Changed compile to include debug info by default.

  Fixed bug in c.t.MultiTap where super scheme was not returned if available.

0.5.0

  Added skipIfSinkExists property to c.f.Flow. Set to true if the c.c.Cascade should skip the Flow instance even
  if the sink is stale and not set to be deleted on initialization.

  Fixed bug in c.t.h.HttpFileSystem that URL escaped the ? prefixing the query string.

  Fixed bug where a join with duplicate taps was not recognized during job planning. Now an appropriate error
  message is displayed, instead of jobs completing with only one instance of the resource stream.

  Fixed c.t.h.HttpFileSystem to remember authority information in the url and prefix it when missing.

  Changed c.s.TextLine to accept either on or two source fields. If one, only the 'line' value
  is sourced from the value, discarding the 'offset' value.

  Added c.o.r.RegexSplitGenerator to support splitting single tuple values into multiple tuples based on a regex
  delimiter. Includes new tests.

  Added c.s.CascadeStats and c.s.FlowStats to provide access to current state and statistics of particular
  Cascade, Flow, or the child Flows of a Cascade.

  Added ability to sort grouping values with sort argument on c.p.GroupBy. Sorts can be reversed.

  Added c.o.e.ExpressionFilter, the c.o.Filter analog to c.o.e.ExpressionFunction.

0.4.1

  Fixed path normalization regex in c.u.Util where it munged any path starting with file:///.

0.4.0

  Changed c.p.GroupBy default grouping fields to c.t.Fields.ALL from Fields.FIRST. This change provides a simple
  way to sort a tuple stream based on the order of the tuple fields.

  Changed c.f.FlowConnector to create c.f.Flow instances that will bypass the reducer if no c.p.Group is participating
  in the assembly. Previoiusly Group instances were inserted if missing. This allows a chain of c.p.Every instances
  to be used to process/filter a tuple stream without the invoking the reducer needlessly (if a sort isn't required).
  This change also supports bypassing the default Hadoop OutputCollector in the mapper via the sink c.t.Tap instance.

  Changed c.f.FlowStep behavior to run in 'local' mode if either the sink or source tap is a c.t.Lfs instance. This
  allows for c.f.Flow instances to run mixed if configured to execute on a particular cluster by default. This behavior
  supports complex import/export processes against the HDFS or other supported remote filesystem.

  Changed behavior of c.t.Dfs to force use of HDFS. Previously Dfs would default to the local FileSystem
  if the job was run in 'local'mode. Now a Dfs instance will cause failures if it cannot connect to a HDFS cluster.
  Using c.t.Hfs will provide previous Dfs behavior. Hfs will use the 'default' filesystem if a scheme is not present
  in the 'stringPath' (i.e. hdfs://host:port/some/path).

  Added c.stats package to allow for collecting statics of Cascades, Flows, and FlowSteps.

  Updated c.f.Flow and c.c.Cascade log messages to be easier to follow when executing many flow instances
  simultaneously.

  Added compression flag to c.s.TextLine. Can now toggle compression (Hadoop style compression) per Tap instance.
  This prevents clusters with compression enabled by default to export text files with a .deflate extension.

  Added support for bypassing Hadoop OutputCollector via Tap.setUseTapCollector() method. Setting to true will force
  Cascading to use the c.t.TapCollector instead. This bypasses bugs in Hadoop with custom FileSystem types. This will
  always be true for http(s) and s3tp filesystems when using a c.t.Hfs Tap type (atleast until HADOOP-3021 is resolved).

  Added c.t.TupleCollector, complementing c.t.TupleIterator, for directly writing Tuple instances out via a c.t.Tap
  instance.

  Added c.f.FlowListener so that c.f.Flow instances can fire events on starting, completed, and throwable.

  Changed c.t.h.S3HttpFileSystem so it can now create files remotely.

  Renamed cascading.spill.threshold to cascading.cogroup.spill.threshold, so there is less a chance of collision.

  Made numerous optimizations to improve overall performance. Namely split and merge of key/value tuples to remove
  redundancy in the stream between the mapper and reducer.

  Changed c.p.Operators to push c.o.Operation results directly through to next operation without intermediate
  collection. This should improve pipelining of large result streams and lower runtime memory footprint.

  Changed c.c.Cascade so it now runs Flows in parallel if Hadoop is clustered, and there are no dependencies between the
  Flows.

  Moved c.Cascade and related classed to c.cascade package. Wanted to preempt any future ugliness.

  Added support in c.t.h.S3HttpFileSystem for these properties: fs.s3tp.awsAccessKeyId and fs.s3tp.awsSecretAccessKey

0.3.0

  Added ability to push Log4j logger properties to mapper/reducer via JobConf.
  Use jobConf.set("log4j.logger","logger1=LEVEL,logger2=LEVEL")

  Added missing equals() and hashCode() in c.t.MultiTap.

  Added c.t.h.ZipInputFormat (and ZipSplit) to support zip files. c.s.TextLine supports transparent
  reading of zip files if the filename ends with .zip, but cannot write to them. This code is
  loosely based on HADOOP-1824. If the underlying filesystem is hdfs or file, splits will be created
  for each ZipEntry. Otherwise ZipEntries are iterated over to be more stream friendly. Progress status is
  supported.

  Added http, https, and s3tp read-only file systems to Hadoop. Use these URLs, respectively:
  http://, https://, and s3tp://AWS_ACCESS_KEY_ID:AWS_SECRET_ACCESS_KEY@bucket-name/key

  Added c.o.t.DateFormatter supporting text formatting of time stamps created by c.o.t.DateParser.

  Fixed bug where in complex assemblies, some Scopes were not resolved.

  Fixed bug where tap instances were not being inserted before some CoGroup joins if there was a previous Group in the
  assembly.

  Upgraded JGraphT to 0.7.3

  Changed c.t.SpillableTupleList allows for iteration across entries.

  Changed c.f.FlowException to optionally allow for printing of underlying pipe graph for debugging.

  Added c.o.t.FieldFormatter function to format Tuples into complex strings using j.u.Formatter formatting.

  Added c.o.a.Last aggregator to find the last value encountered in a group.

  Changed c.o.a.Max and c.o.a.Min to maintain original value type. Will return null if no values are encountered.

  Changed c.o.a.First to use Fields.ARG by default. Removed Fields constructor.

  Added c.t.Fields.join(Fields...) method to allow for joining multiple Fields instances into a new instance.

  Can retrieve Tuple values by field name through the TupleEntry class via the get(String) method.

  Added c.t.TupleCollector interface to simplify the operation interfaces.

  Added a Debug filter that will print to either stderr or stdout. Useful for debugging stream transformations.

  Added CascadingTestCase base test class

  Added Insert Function that allows for literal values to be inserted into the Tuple stream.

0.2.0

  CoGroup will now spill to disk on extremely large co-groupings. Configurable via "cascading.spill.threshold".
  Defaults to 10k elements.

  java.util.Properties instances can be used to set defauls for FlowConnectors.

  Fix for InnerJoin, the default join for CoGroup.

  Introduced MultiTap to support concatenation of files into a pipe assembly.

  RegexParser now fails on a failed match. Prevents it being used or behaving as a filter.

  Fixed bug with PipeAssembly instances not properly being assimiliated into the pipeGraph.

  Fixed assertion error thrown by JGraphT.

  Renamed Tap method deleteOnInit to deleteOnSinkInit.


0.1.0

  First release.<|MERGE_RESOLUTION|>--- conflicted
+++ resolved
@@ -1,15 +1,13 @@
 Cascading Change Log
 
-<<<<<<< HEAD
 1.2-WIP
 
   Added c.t.Comparison and c.t.StreamComparator interfaces which allow for custom types to be
   lazily deserialized during sort comparisons.
 
   Added support for lazy deserialization during c.t.Tuple comparisons while shuffle sorting.
-=======
+
 unreleased
->>>>>>> e67d3b2b
 
 1.1.1
 
