--- conflicted
+++ resolved
@@ -1,12 +1,9 @@
 Cascading Change Log
 
-<<<<<<< HEAD
 4.1 [unreleased]
 
   Added jmh in order baseline and evaluate changes.
 
-4.0
-=======
 4.0.1 [unreleased]
 
   Updated c.t.h.u.Hadoop18TapUtil to not create temporary folders when writing 'direct' to a filesystem.
@@ -14,7 +11,6 @@
   Updated c.f.StepCounters to include process level metrics.
 
 4.0.0
->>>>>>> d9c03461
 
   Added support for publishing final releases to Maven Central.
 
