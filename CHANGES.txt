Cascading Change Log

<<<<<<< HEAD
3.0.2 [unreleased]

  Fixed issue on Apache Tez where diagnostic failure data would not propagate.

  Fixed issue where c.f.h.MapReduceFlow could throw a NPE.

  Updated c.f.h.MapReduceFlow to accept properties and c.f.FlowDescriptors values map.

  Fixed issue when resolving Fields through a Boundary when immediately following grouping operations.

  Fixed issues concerning detailed stats retrieval robustness for both MapReduce and Tez platforms.

  Fixed issue where child stats detail retrieval may not fetch final state of children.

  Fixed issue where c.s.FlowNodeStats node kind could be mislabeled.

  Fixed issue where c.u.ShutdownUtil could log a NPE if a hook is removed during JVM shutdown.

  Updated build to exclude jgrapht-ext, further isolation of jgrapht apis to support reliable shading.

  Fixed issue where c.f.p.ProcessFlow would not propagate the application name, version, tags, etc to the management
  services.

  Fixed issue where c.s.FlowStepStats#getProcessStatusURL() always returned null for Apache MapReduce and Tez platforms.

  Fixed issue on Apache Tez where a split before and subsequent splicing back into a c.p.HashJoin could create an
  invalid plan.

  Fixed issue with c.t.u.TupleHasher#ObjectHasher not being serializable.

  Fixed issue where an unreachable YARN timeline server could cause the application to fail.

  Fixed issue with NPE when retrieving Tez task status from timeline server.

3.0.1

  Fixed issue in c.f.t.p.Hadoop2TezFlowStepJob where the LocalResources were not passed to the AppMaster correctly
  causing ClassNotFoundException during split calculation for custom InputFormats.

3.0.0

  Updated Apache Hadoop 2 based sub-projects to 2.6.0.

  Updated c.f.h.ProcessFlow and related classes to be independent of the Hadoop platforms. The class has been moved to
  c.f.p.ProcessFlow.

  Added ability to specify counters to be logged cluster side when a slice has completed executing. See the
  c.f.FlowRuntimeProps class.

  Update build to support Gradle 2.3 by removing use of deprecated 1.x features/apis.

  Updated jgrapht to 0.9.1 so that all internal graphs can be backed by a j.u.IdentityHashMap.

  Added support for node level c.p.ConfigDef properties on both c.p.Pipe and c.t.Tap instances. Only the Tez platform
  is supported as there are no Map/Reduce independent node configurations on the MR platforms.

  Updated c.c.Cascade and c.f.Flow implementations to fire c.f.FlowListener and c.f.FlowStepListener when a c.f.Flow
  or c.f.FlowStep are marked skipped.

  Updated HashFunction in c.t.u.TupleHasher to pass null values to implementations of c.t.Hasher. All custom
  implementations must be null safe as of now.

  Update c.o.r.RegexMatcher and sub-classes to honor type coercions, allows for custom value delimiter.

  Fixed issue where the Hadoop o.a.h.m.OutputFormat would be ignored during job configuration as configured by a custom
  c.s.Scheme that was not a o.a.h.m.FileOutputFormat sub-class. In such cases a o.a.h.m.l.NullOutputFormat would be
  erroneously set and passed to c.t.Tap#openForWrite().

  Fixed issue where c.f.t.Hadoop2TezFlowStep was setting 'mapred.output.path' for non file based o.a.h.m.OutputFormat
  implementations.

  Fixed issue where local mode could deadlock during a c.p.HashJoin on the same source in some situations.

  Removed the deprecated c.t.PlatformRunner, c.t.HadoopPlatform, and c.t.LocalPlatform. See c.p.PlatformRunner,
  c.p.h.HadoopPlatform, and c.p.l.LocalPlatform as alternatives.

  Removed the deprecated c.f.h.HadoopFlowConnector from the cascading-hadoop2-mr1 sub-project.

  Removed all deprecated methods, constructors, enums, and constants.

  Removed the deprecated c.o.a.Max, c.o.a.Min, and c.o.a.ExtremaBase classes. See c.o.a.MaxValue and c.o.a.MinValue
  classes as alternatives.

  Removed the deprecated c.t.h.TemplateTap, c.t.l.TemplateTap, and c.t.BaseTemplateTap classes and associated tests.

  Fixed issue where a start/stop race condition in c.c.Cascade could allow a downstream c.f.Flow to start when a
  predecessor fails.

  Update janino to 2.7.6.

  Added support for Apache Tez. See README for details.

  Added c.f.FlowRuntimeProps to allow for setting cluster side specific properties per c.f.Flow instance in a platform
  independent manner.

  Changed planner to disallow duplicate c.p.Pipe head and tail names.

  Updated c.f.p.FlowPlanner to use generalized isomorphic sub-graph matching rules to apply platform specific plan
  assertions, transforms, and step partitioning.

=======
2.7.1

  Fixed issue where c.p.GroupBy or c.p.CoGroup would fail if attempting to group or join incoming Fields.UNKNOWN
  tuple streams using relative positions in the grouping fields selectors.

  Fixed issue where c.u.ShutdownUtil could log a NPE if a hook is removed during JVM shutdown.

>>>>>>> 171eab81
2.7.0

  Updated Riffle to 1.0.0.

  Deprecated c.f.h.ProcessFlow and related classes, which will be moved to a different package in Cascading 3.0.

  Fixed issue where trap c.t.Tap#commitResource() would not get called if c.f.Flow#complete() was not called.

  Added support for o.a.h.m.l.CombineFileInputFormat in the Hadoop specific c.t.h.PartitionTap implementation.

  Fixed issue where c.f.h.HadoopFlowStep was setting 'mapred.output.path' for non file based o.a.h.m.OutputFormat
  implementations (backport from wip-3.0 at 5e0493a).

  Added c.t.Tap#prepareResourceForRead() and c.t.Tap#prepareResourceForWrite() methods to allow for client side tap
  resource initialization.

  Fixed issue where a failure to open or write a trap would pass the throwable up to the prior trap. Failures on trap
  io will now result in a c.f.Flow failure.

  Fixed issue where c.t.TupleEntry#setTuple( Tuple tuple ) and c.t.TupleEntry#setCanonicalTuple( Tuple tuple ) would
  cause an NPE if given an null argument.

  Updated trap handling to capture diagnostic information within a trap when configured via a c.t.TrapProps instance.

  Added the c.t.TrapProp class to provide fine grained configuration over c.t.Tap traps per c.f.Flow or per
  c.t.Tap instances.

  Updated c.t.u.TupleHasher to use MurmurHash3 32bit for hashCode calculation. Users relying on the old hashCode
  implementation for partitioning can set "cascading.tuple.hadoop.util.hasherpartitioner.uselegacyhash" to true.

  Updated c.f.h.HadoopPlanner and c.f.h2.Hadoop2MR1Planner to log a warning if a flow is being run on the wrong version
  of Hadoop.

  Fixed issue where c.m.a.URISanitizer would fail parsing glob expressions.

  Added ability to provide a custom cache to be used in c.p.a.AggregateBy and c.p.a.Unique.

  Added ability to use custom properties in the various invoke methods in c.CascadingTestCase to simplify testing of
  functions, filters, buffers and aggregators.

  Updated c.f.h.ProcessFlow to support optional counters provided by Riffle based flows.

  Updated c.p.AppProps and c.p.UnitOfWorkDef to log a warning if a tag contains whitespace characters.

  Fixed issue where c.c.CascadeDef was allowing multiple flows with the same sink to be part of a Cascade.

  Updated c.f.h.MapReduceFlow to support both the org.apache.hadoop.mapred.* and org.apache.hadoop.mapreduce.* APIs.

  Fixed issue where c.t.TupleEntrySchemeIterator was not behaving correctly if #hasNext() is called multiple times
  without calling #next().

  Fixed issue where c.f.h.ProcessFlow would not report Exceptions to registered FlowListeners.

  Fixed issue where a start/stop race condition in c.c.Cascade could allow a downstream c.f.Flow to start when a
  predecessor fails.

2.6.3

  Updated c.p.Splice to throw an IllegalArgumentException if performing a self c.p.Merge on a split with no intermediate
  c.o.Operations after the split.

  Fixed issue where c.p.a.FirstBy would perform a comparison on the aggregating values when no j.u.Comparator was
  provided to the argument c.t.Fields selector.

  Updated local mode counter implementation to be thread-safe.

  Updated c.t.h.i.MultiRecordReaderIterator to use an existing o.a.h.m.Reporter if present.

  Fixed issues in c.f.h.FlowPlatformTest which caused the test go into an endless loop. Also increased timeout to make
  tests more reliable on slower hardware.

  Fixed issue where c.t.Tuple#set( Fields declarator, Fields selector, Tuple tuple ) did not honor given type
  information.

  Fixed issue where c.t.TupleEntry#set( TupleEntry tupleEntry ) could cause an NPE if complete type information is
  not provided.

2.6.2

  Fixed issue where c.s.h.SequenceFile default ctor would throw an NPE.

  Updated c.u.Version to warn if multiple 'cascading/version.properties' files are present on the classpath.

  Fixed issue where a c.p.a.Coerce constructor would throw a j.l.IllegalArgumentException on a valid types argument.

  Fixed issue where c.t.TapPlatformTest was not preserving properties coming from the TestPlatform when creating a Flow
  causing remote test failures.

  Fixed issue in c.p.h.Hadoop2MR1Platform causing tests to not properly run on a remote cluster when configured to do
  so.

2.6.1

  Updated c.p.h.Hadoop2MR1Platform to enforce settings to make local mode behave the same across distributions.

  Fixed issues where a c.f.Flow instance could be marked stopped while transitioning to a started state when used in
  a c.c.Cascade.

  Fixed issue where c.t.h.i.TapOutputCollector did not honor the current task o.a.h.m.Reporter instance on the
  cluster side. This should improve the accuracy of Hadoop counters wrapped by c.t.h.PartitionTap.

  Updated c.t.Tuple#isUnmodifiable to be transient to prevent the value from being serialized and restored resulting in
  an unmodifiable Tuple from a data source.

  Updated c.s.h.HadoopStepStats to reduce memory pressure when fetching TaskReports and TaskCompletionEvents from
  Hadoop 2.x.

  Updated c.p.h.HadoopPlatform to set 'mapreduce.jobtracker.staging.root.dir' to a fully qualified path for non-cluster
  tests.

  Fixed issue where c.u.Version was leaking file descriptors.

  Fixed issue where c.t.h.Hfs would not properly ignore 'hidden' files starting with '.' or '_' when listing children
  in a directory.

2.6.0

  Updated c.p.a.AggregateBy and c.p.a.Unique to count cache flushes, hits, and misses. Previously only AggregateBy
  tracked cache flushes.

  Updated slf4j to 1.7.5.

  Added ability to customize trace data captured for debugging purposes.

  Added CONTRIBUTING.md.

  Updated c.t.h.DistCacheTap to support simple file globing as provided by c.t.h.Hfs.

  Fixed issue where c.p.a.UniqueBy was not honoring the c.t.Hasher interface.

  Added c.t.h.DistCacheTap a decorator for a c.t.h.Hfs instance that uses o.a.h.f.DistributedCache to read files
  transparently from local disk. This is useful for c.p.HashJoins.

  Added c.t.DecoratorTap class to simplify wrapping a given c.t.Tap instance with additional meta-data.

  Updated c.f.p.FlowPlanner to allow both intermediate temporary c.t.Tap or any c.p.Checkpoint tap to be decorated
  by a configured c.t.DecoratorTap class via new c.f.FlowConnectorProps properties.

  Fixed issue where c.p.a.AggregateBy was not honoring the c.t.Hasher interface.

  Fixed issues around c.o.e.ExpressionFunction and c.o.e.ExpressionFilter either accepting Fields.NONE as incoming
  arguments, or inheriting incoming type information from the resolved arguments.

  Added c.m.a.URISanitizer, an implementation of the c.m.a.Sanitizer interface, for sanitizing URIs of different
  resources (file, HTTP, HDFS, JDBC etc.). c.t.Tap and all subclasses use it for the identifier.

  Fixed issue in c.f.h.ProcessFlow where the flowStats object would try to mark a flow as "STOPPED" even if it was
  already "FINISHED" causing an IllegalStateException.

  Added a new c.t.TupleEntrySchemeIterator property to set certain exceptions to be caught, ignored, and logged during
  read. Commonly java.io.EOFException is thrown and can be safely ignored. By default no exception will be ignored.

  Fixed issue in c.f.h.p.HadoopStepGraph where Traps would be ignored if the Flow had no operation ("copy flows").

  Updated Janino to 2.7.5.

  Added ability to add more meta information about a c.f.Flow, which can be read and used by a c.m.DocumentService.

  Fixed null handling problem in c.p.a.MaxBy and c.p.a.MinBy.

  Added Java Annotations to c.m.annotation for marking and granting access of custom properties to c.m.DocumentService
  implementations like the Driven plug-in. Instrumented core Operations, SubAssemblies, Taps, and Schemes.

  Updated Apache Hadoop to 2.4.1 in cascading-hadoop2-mr1.

2.5.6

  Updated for Cascading Fluid compatibility.

2.5.5

  Added new c.t.p.BasePartitionTap property to control to control the behaviour in case of an Exception while closing a
  c.t.TupleEntryCollector. Setting "cascading.tap.partition.failonclose" to "true" will cause the Exception to be
  rethrown as a c.t.TapException. When set to "false", the default, it will log the error and continue.

  Added custom error reporting for Hadoop standalone mode. The o.a.h.mapred.LocalJobRunner does not return
  o.a.h.mapred.TaskReports which would cause the actual Exception to be lost. c.f.h.FlowMapper and c.f.h.FlowReducer
  will now report the Exception directly to c.f.h.p.HadoopFlowStepJob. This has no influence on Jobs running on a
  real cluster.

  Fixed issue where c.f.h.HadoopFlowStep would not set a o.a.h.mapred.Partitioner that supports custom c.t.Hasher
  implementations during partitioning. c.t.h.u.GroupingPartitioner has been renamed to
  c.t.h.u.GroupingSortingPartitioner and a new c.t.h.u.GroupingPartitioner has been introduced that uses the hashCode
  of the tuples while honoring custom hashers.

  Fixed issue where the ctor of c.t.Fields was not checking the given types for null values.

  Fixed issue where Hadoop credentials could be shared across job submissions and become corrupted
  causing j.i.EOFExceptions.

  Fixed issue where c.t.Fields#resolve() would lose type information with complex selectors.

  Added new c.f.h.p.HadoopPlanner property to disable adjacent tap removal optimization. Setting
  "cascading.multimapreduceplanner.collapseadjacentaps" to false will disable the optimization that is on by default.
  This optimization can in a few cases reduce the number of MR jobs, but without consistent type information, could
  result in a type mismatch errors during joins.

2.5.4

  Fixed an issue where c.t.h.Hfs#getChildIdentifiers() could throw an j.l.StringIndexOutOfBoundsException.

  Updated c.p.a.AggregateBy$CompositeFunction to not use the capacity in #equals or #hashCode.

  Fixed issue where a c.p.Merge could hide the streamed/accumulated nature of a stream when leading to a c.p.Group
  pipe. This could result in duplicate data passed to the c.p.GroupBy or c.p.CoGroup within a MapReduce job.

  Fixed issue where c.p.a.FirstBy only accepted a single field name.

  Updated c.t.p.PartitionCollector in c.t.p.BasePartitionTap to be public.

2.5.3

  Updated c.f.h.ProcessFlow to include missing status changes.

  Deprecated both c.t.l.TemplateTap and c.t.h.TemplateTap for the respective PartitionTap.

  Updated c.p.Pipe and c.p.SubAssembly to cache any resolved name as its own name to improve #hashCode() performance.

  Fixed issue where c.t.Fields#merge() did not honor underlying Fields type information properly.

  Fixed issue where c.t.Fields#getType() attempted to resolve position when there is no associated type information.

2.5.2

  Updated c.t.TupleEntryCollector javadoc to clarify re-use of c.t.Tuple instances.

  Updated c.t.h.Hfs to log a warning and disable o.a.h.m.l.CombineFileInputFormat (if enabled) if
  c.t.h.HfsProps#isCombineInputSafeMode is true but the current o.a.h.mapred.InputFormat is not
  a o.a.h.mapred.FileInputFormat.

  Updated c.p.h2.Hadoop2MR1Platform to return a name consistent with other resources and artifacts for Hadoop2 MR1.

  Fixed issue in c.o.f.Logic filter sub-classes where argumentFields was not properly set causing some nested
  c.o.Filter instances to fail.

2.5.1

  Updated c.t.h.Hfs to throw an exception if the o.a.h.m.l.CombineFileInputFormat is enabled but the wrapped
  o.a.h.mapred.InputFormat is not a o.a.h.mapred.FileInputFormat.

  Fixed issue in c.c.Cascade where a race condition during start/stop/complete could result in state exception.

  Updated Hadoop 1 platform tests to enable default num task retries.

2.5.0

  Updated c.f.BaseFlow to fail when deleting resources fails.

  Updated c.t.h.PartitionTap to append sequence numbers to part files to prevent filename collisions within a task.

  Added the c.f.FlowStepListener listener interface and subsequent listener support to c.f.FlowStep. @Ahmed--Mohsen

  Updated Hadoop 1 dependency to use Hadoop 1.2.1.

  Updated c.f.h.p.HadoopFlowStepJob to call kill only jobs on that are not complete. In theory calling kill on a
  completed job should have no effect, but resulting logs could be confusing during postmortem.

  Added c.t.l.PartitionTap and c.t.h.PartitionTap to replace c.t.l.TemplateTap and c.t.h.TemplateTap respectively. The
  PartitionTap can be used as both a sink and source and provides pluggable partitioning via c.t.p.Partition.

  Added c.p.j.BufferJoin as a convenience to flag to the planner the following c.o.Buffer implements a join strategy.

  Updated c.o.BufferCall to allow access to the current c.p.j.JoinerClosure to allow for more complex join operations
  to be built out within a c.o.Buffer implementation.

  Added support for Apache Hadoop 2 and YARN.

2.2.1

  Updated Hadoop platform to fail during planning if "mapred.job.tracker" is not set.

  Updated c.t.h.Hfs to improve duplicate identifier check performance. @gianm

  Fixed issue where resolved fields were not properly presented to c.t.MultiSinkTap child c.t.Tap and c.s.Scheme
  instances preventing header information from being written in the case of TextDelimited files.

  Fixed issue where the number of fields parsed by c.s.u.DelimitedParser were greater than those declared could cause
  an j.l.ArrayIndexOutOfBoundsException.

  Fixed issue where a race condition could cause a NPE between c.c.Cascade#start() and Cascade#stop().

2.2.0

  Fixed issue where c.p.CoGroup in local mode did not properly handle joins where the grouping j.u.Comparator
  did not treat null values as equal. SQL semantics expect null values to not be equivalent. c.p.HashJoin
  does not support non-equality between null and will issue a warning.

  Updated c.p.a.AggregateBy sub-classes to pass 0 as default capacity value to allow the system default value
  to be honored.

  Added c.o.a.MaxValue and c.o.a.MinValue c.o.Aggregator sub-classes to replace c.o.a.Max and c.o.a.Min classes
  respectively. MaxValue and MinValue rely on the values compared to be j.l.Comparable types resulting in a simpler
  implementation and support for max/min of non numeric types.

  Fixed issue where c.o.t.DateParser would drop incoming Tuples if the argument was null.

  Fixed issue where c.t.Hasher was not honored during grouping in local mode.

  Updated c.t.h.GlobHfs to use fewer resources when deriving member identifiers.

  Updated c.t.h.HadoopTapPlatformTest to skip the c.t.h.Dfs test if HDFS filesystem is unavailable on the current
  configuration.

  Fixed issue where c.t.h.Hfs#resourceExists() could fail is the identifier represented a file globing pattern.

  Changed regex j.u.r.Pattern builder methods on c.s.u.DelimitedParser from static to instance methods.

  Updated c.t.TupleEntry to issue a warning if an "unmodifiable" c.t.Tuple is set via #setTuple() on a "modifiable"
  TupleEntry instance. This typically is an indicator the Tuple instance is about to be cached and/or modified at a
  later point. Unmodifiable, system created, Tuples should never be cached.

  Added c.t.TupleEntry#selectInto() to provide a more efficient way to copy values from one c.t.Tuple into another.

  Added c.t.TupleEntry#selectTupleCopy() and #selectEntryCopy method to always provide a modifiable and cacheable
  instance.

  Fixed issue where c.t.TupleEntry#selectTuple() and #selectEntry() could return a unmodifiable or un-cacheable
  c.t.Tuple or TupleEntry depending on the given c.t.Fields selector.

  Fixed issue where c.t.MultiSourceTap could keep too many open resources if #openForRead() is called directly.

  Fixed issue where c.o.Buffer#flush() was never called.

  Fixed issue where an exception at #close() on step state reader could mask more prominent errors.

  Fixed issue where the c.t.TupleEntryCollector was not set to "null" on the c.o.OperationCall before
  c.o.Operation#cleanup() was called to prevent the method from emitting values during cleanup. See Operation#flush().
  Use "cascading.compatibility.retain.collector" to disable.

  Fixed issue where c.f.h.ProcessFlow would not honor c.f.FlowListener instances. Currently does not support
  the #onThrowable event.

  Updated c.p.a.Unique to use c.o.b.FirstNBuffer to improve performance.

  Added c.o.b.FirstNBuffer to provide a faster implementation of returning the first N tuples encountered in a grouping.

  Updated junit to version 4.11.

  Update default Apache Hadoop support to version 1.1.x. End support for 0.20.2.

  Updated c.f.FlowDef to accept classpath elements that allow for pipe assemblies to load additional resources
  from the current context j.l.ClassLoader.

  Updated error messages in c.t.Fields, delegate property initialization to c.f.Flow sub-classes. @fderose

  Removed Hadoop oro dependency from build and test runtime classpaths to stop transient build failures.

  Added ability to pass System level properties into platform level property sets to override defaults during testing.

  Fixed issue where c.t.l.FileTap#getFullIdentifier() was not returning the fully qualified path.

  Added c.t.h.HfsProps to localize optional Hadoop HDFS specific properties, specifically provides properties for
  enabling the combining of small files into larger splits.

  Updated c.t.h.Hfs to allow for smaller files to be combined into fewer splits, thus fewer map tasks. @sjlee

  Updated c.p.SubAssembly to support setting local and step properties via the c.p.ConfigDef.

  Updated c.o.Buffer to allow implementations to disable nulling of non-grouping fields after the arguments iterator
  has completed. This simplifies appending aggregated fields to the incoming tuple stream.

  Updated c.t.Fields to return appending value when calling Fields#append on Fields.NONE and optimized Fields#subtract
  when subtracting Fields.NONE.

  Added c.f.AssemblyPlanner interface to allow for platform independent generative c.f.Flow planning.

  Fixed issue in local mode where an OOME could cause a cascading set of additional OOMEs making the jvm unstable.

  Updated c.f.s.MemoryCoGroupGate and c.f.l.s.LocalGroupByGate to drain internal collections when pipelining
  tuples downstream in the pipeline.

  Added c.t.h.BigDecimalSerialization to allow Hadoop to serialize and deserialize j.m.BigDecimal instances.

  Update slf4j to version 1.7.2.

  Added coercion support for j.m.BigDecimal.

  Added c.p.PlatformSuite annotation allowing a c.PlatformTestCase sub-class to be marked as being a JUnit suite
  of tests accessible, by default, via a static "suite" method.

  Updated provided c.s.Scheme subclasses to honor field type information.

  Updated c.o.expression, c.o.aggregator, and c.p.assembly operations to honor field type information.

  Updated c.o.Identity and c.p.a.Coerce to uses field type information during coercion.

  Added c.t.t.CoercibleType interface to allow for customization of individual field data types and formats. Also
  added the c.t.t.DateType implementation for managing string formatted dates to and from a long timestamp.

  Updated c.p.Splice to fail during planning if grouping or merging fields do not share the same field types, unless
  the field in question has a j.u.Comparator to handle the incompatible comparisons.

  Fixed issue where a c.p.CoGroup join on Fields.NONE would fail during planning.

  Updated c.p.a.Unique to optionally filter out null values.

  Added c.o.e.ScriptFunction, ScriptTupleFunction, and c.o.e.ScriptFilter operations to allow for more expressive
  Java scripts.

  Added "test.platform.includes" system property so tests can be limited to specified platforms.

  Added c.p.a.MaxBy and c.p.a.MinBy c.p.a.AggregateBy sub-classes to perform max and min, respectively.

  Updated c.p.a.SumBy and c.p.a.AverageBy to honor result fields type declaration by coercing the result to the
  declared type.

  Updated c.p.a.CountBy to count all value occurrences, non-null values, or only null values, within a grouping. Using
  grouping Fields.NONE provides an efficient count for a set of columns. Counting distinct values is not supported.

  Updated c.t.Fields to accept type information and to propagate type values along with fields.

  Updated c.s.l.TextDelimited and c.s.h.TextDelimited to take c.s.u.DelimitedParser on the constructor to allow
  for overriding parsing behavior. DelimitedParser now takes a c.s.u.FieldTypeResolver to allow for field name
  permutations during source and sink, and type inference from field names.

2.1.6

  Updated c.p.SubAssembly to throw UnsupportedOperationException on #getConfigDef() and #getStepConfigDef() calls.

  Fixed issue where join field level c.t.Hasher instances were not honored during a c.p.HashJoin.

  Fixed issue where a j.l.StackOverflowError would be thrown if the Hadoop mapred.input.format.class property
  was not set.

  Updated c.t.Fields#size() to return Fields.NONE on size == 0, instead of failing.

  Fixed issue where Fields.REPLACE on an incoming Fields.UNKNOWN could result in a
  java.lang.ArrayIndexOutOfBoundsException during runtime.

  Updated c.s.h.HadoopStepStats counter caching strategy to make a final attempt even if max timeouts have been
  met. Added "cascading.step.counter.timeout" property to allow tuning of timeout period.

2.1.5

  Updated c.t.h.u.BytesComparator to implement c.t.Hasher as a convenience.

  Fixed issue where c.c.CascadeListener was receiving null as the c.c.Cascade parameter.

2.1.4

  Added ability to capture frameworks used in an application via c.p.AppProps.

  Restored platform test compatibility with Cascading 2.0.x via return of c.p.PlatformRunner.Platform annotation
  and deprecated c.t.LocalPlatform and c.t.HadoopPlatform platform implementations.

2.1.3

  Fix for extra trailing ']' in c.t.Tap#toString().

  Fix for c.f.FlowProcess#getNumProcessSlices() incorrectly returning zero in local mode, should be 1.

  Fix for c.p.a.AggregateBy not honoring the global system property capacity value if not overridden on the ctor.

  Fix for NPE if c.f.FlowProcess returns null config.

  Fixed issue where a c.f.FlowStep would attempt to detect if it should be skipped regardless of whether the "runID"
  had been set or not on the c.f.Flow enabling restartable flows.

2.1.2

  Fixed issue where c.f.FlowProcess#openForWrite on Hadoop would re-use the existing o.a.h.m.OutputCollector instance
  as that used in the current task.

  Fixed issue where fetching remote Hadoop counter values could block indefinitely. Fetching remote counters is now
  serialized across jobs to prevent deadlocks inside the Hadoop API and counter values are now cached with a final
  refresh on job completion.

  Fixed issue where NPE could be thrown by c.s.CascadingStats#getCounterValue if given counter had no value.

2.1.1

  Fixed issue where c.s.h.TextDelimited would not honor charsetName.

  Fixed issue where c.t.BaseTemplateTap would lose parent fields if they were declared as Fields.ALL.

  Fixed issue where c.t.Fields#append would not include current Fields instance when appending an array of Fields
  instances.

  Fixed issue where subsequent c.p.Merge pipes in a pipeline path would obscure prior Merges preventing a c.t.Tap
  insertion during planning resulting in a missing Tap configuration resource property.

  Fixed NPE with c.s.l.TextDelimited when line after header was null.

  Fix for c.s.u.DelimitedParser not fully honoring the default strict parsing policy. This resolution may cause
  some text delimited files to fail if they have arbitrary numbers of fields.

  Added quote and delimiter getters to c.s.l.TextDelimited and c.s.h.TextDelimited.

  Fixed issue where a c.f.FlowStep being skipped was not considered successful after 2.0.7 merge.

2.1.0

  Added c.t.t.FileType interface to mark specific platform c.t.Tap classes as representing a file like interface.

  Fixed issue where c.p.a.Coerce would coerce a null value to 0 if the coerce type was a j.l.Number
  instead of a numeric primitive, or false if the coerce type was j.l.Boolean instead of boolean.

  Fixed issue where c.s.u.DelimitedParser did not honor number of field found in a text delimited file header.

  Fixed issue where c.t.Tap#openForWrite did not honor the c.t.SinkMode#REPLACE setting.

  Added version update check to print out latest available release. Use system property cascading.update.skip=true
  to disable.

  Updated all tuple stream permutations to minimize new c.t.Tuple instantiations and maximize upstream Tuple reuse.

  Updated janino to version 2.6.1.

  Updated c.s.l.TextLine, c.s.l.TextDelimited, c.s.h.TextLine, and c.s.h.TextDelimited to encode/decode any supported
  j.n.c.Charset.

  Fixed issue where c.o.t.DateParser may throw an NPE if the value to be parsed was null.

  Added c.p.Props#buildProperties( Iterable<Map.Entry<String, String>> defaultProperties ) to allow for re-using
  and existing o.a.h.m.JobConf instances as default properties.

  Added c.p.a.FirstBy partial aggregator to allow for capturing first seen c.t.Tuple in a Tuple stream. Argument
  c.f.Fields j.u.Comparators are honored for secondary sorting.

  Updated c.p.a.AggregateBy to honor argumentField c.f.Fields j.u.Comparator instances for secondary sorting.

  Updated c.o.a.First to accumulate the first N seen c.t.Tuple instances.

  Added support for c.c.CascadeListener on c.c.Cascade instances.

  Updated c.p.j.InnerJoin.JoinIterator and sub-classes to re-use c.t.Tuple instances.

  Added support for restartable checkpoint c.f.Flow instances by providing a runID to identify run attempts.

  Updated build and tests to simplify development of alternative planners.

2.0.8

  Updated c.m.CascadingServices to more robustly load optional services. Service agent jar may now be optionally defined
  in a cascading-service.properties file from the CLASSPATH with the "cascading.management.service.jar" property.

2.0.7

  Fixed issue where c.t.Tap instances were not presented resolved c.t.Fields instances in local mode during planning.

  Fixed issue where Hadoop forgets past job completion status of a job during very long running c.f.Flows and
  throws a NPE when queried for the result.

2.0.6

  Added "cascading.step.display.id.truncate" property to allow simple truncation of flow and step ID values in
  the step display name.

  Fixed issue where attempting to iterate the left most side of a join more than once would silently fail on the
  Hadoop platform.

  Fixed issue where step state was not properly removed from the Hadoop distributed cache during cleanup.

  Fixed issue where c.f.Flow#writeStepsDot() would fail if a Flow c.f.FlowStep had multiple sinks.

  Fix for c.t.h.i.MultiInputFormat throwing j.l.java.lang.ArrayIndexOutOfBoundsException when there aren't any
  actual o.a.h.m.FileInputFormat input paths.

  Fix for c.t.h.i.MultiInputFormat throwing j.l.IllegalStateException on an empty child o.a.h.m.InputSplit array.

  Fix for j.l.IndexOutOfBoundsException thrown on an empty c.c.Cascade.

  Fix for c.t.c.SpillableProps#SPILL_COMPRESS not being honored if set to false.

2.0.5

  Updated c.f.p.ElementGraphException messages to name disconnected elements.

  Properly scope c.t.Tap properties to c.f.l.LocalFlowStep and then pass them to source/sink stages in
  c.f.l.s.LocalStepStreamGraph. @mrwalker

  Fix for c.s.u.DelimitedParser to support delimiter as last char in quoted field.

  Fix for c.o.f.UnGroup constructor failing against correct constructor values.

  Added missing setter methods on c.p.AppProps for application jar path and class values.

  Fix for possible NPE when debug logging is enabled during planning.

  Improved error message when Hadoop serializer for a given type cannot be found in some cases.

2.0.4

  Removed remnant log4j dependency in c.t.h.i.MultiInputSplit.

  Fixed issue where c.t.Tap may fail resolving outgoing fields.

  Added missing #equals() method to c.t.TupleEntry that will honor field j.u.Comparator instances.

  Fixed issue where c.f.s.SparseTupleComparator would not properly sort with re-ordered sort fields.

  Fixed issue where c.t.TupleEntryChainIterator#hasNext() would fail if called more than once.

  Updated c.t.h.Hfs internal methods call #getPath() instead of #getIdentifier() so sub-classes can override.

  Updated the #verify() methods on c.s.l.TextLine and c.s.h.TextLine to be protected.

2.0.3

  Fixed issue where the c.f.p.FlowPlanner would allow declared fields in a checkpoint c.t.Tap instance.

  Fixed issue where c.f.Flow#writeStepsDot() would fail if the Flow was planned by the local mode planner.

  Added c.f.h.u.ObjectSerializer to allow for custom state serializers. To override the default
  c.f.h.u.JavaObjectSerializer, specify the name of a class that implements ObjectSerializer (and optionally
  implements o.a.h.c.Configurable) via the "cascading.util.serializer" property. @sritchie

2.0.2

  Added cascading.version property to Hadoop job configuration.

  Removed tests for deprecated method c.t.Tuple#parse().

  Fixed error message in c.s.u.DelimitedParser where parsed value was not being reported.

  Updated c.s.h.TextLine and c.s.l.TextLine to ignore planner presented fields to allow instances to be re-used.

  Changed c.t.c.SpillableTupleList to use j.u.LinkedList to reduce memory footprint when backing a
  c.t.c.SpillableTupleMap.

  Fixed issue where c.p.Merge into the streamed side of a c.p.HashJoin would produce an incorrect plan.

  Fixed issue where c.p.CoGroup was not properly resolving fields from immediate prior c.p.Every pipes.

2.0.1

  Changed c.s.h.TextDelimited to use fully qualified path when reading headers so that the filesystem scheme
  will be inherited.

  Removed redundant property value kept by c.t.h.i.MultiInputSplit to reduce input split serialized size.

  Updated commit and rollback functionality in c.f.BaseFlow and c.f.p.BaseFlowStep to fail the c.f.Flow on a
  c.t.Tap#commitResource failure and to call Tap#rollbackResource on subsequent tap instances. Note this isn't
  intended to provide a 2PC type transactional functionality.

  Updated dependency to Hadoop 1.0.3

2.0.0

  Added c.p.Checkpoint pipe to force any supported planners to persist the tuple stream at that location. If bound to
  a checkpoint c.t.Tap via the c.f.FlowDef, this data will not be cleaned up after the c.f.Flow completes. This pipe
  is useful in conjunction with a c.p.HashJoin to minimize replicated data.

  Added c.t.l.TemplateTap for local mode. Refactored out c.t.BaseTemplateTap to simplify support for additional
  platforms.

  Added c.t.l.StdIn, StdOut, and StdErr local mode c.t.Tap types.

  Changed c.f.h.HadoopFlowStep to save step state to the Hadoop distributed cache if larger than Short.MAX_VALUE.

  Fixed issue where a null value was printed as "null" in c.o.r.RegexMatcher, c.o.r.RegexFilter, c.o.a.AssertGroupBase,
  and c.o.t.FieldJoiner.

  Updated dependency to Hadoop 1.0.2.

  Changed c.s.h.TextDelimited and c.s.l.TextDelimited to optionally read the field names from from the header during
  planning if skipHeaders or hasHeaders is set to true and if Fields.ALL or Fields.UNKNOWN is declared on the
  constructor.

  Changed the planner and added new methods to c.s.Scheme so that field names can be retrieved after a proper
  configuration has been built, but before the planner resolves fields internally. This is useful for reading field
  names from a header of a text file, or meta-data in a binary file. These methods are optional.

  Fixed issue where any c.p.Splice following a c.p.Merge may be unable to resolve the tuple stream branch.

  Added support for c.p.ConfigDef on c.p.Pipe and c.t.Tap classes to allow for process and pipe/tap level
  property values. Where process allows a Pipe or Tap to set c.f.FlowStep specific properties.

  Added c.p.Props base and sub-classes to simplify managing Cascading and Hadoop related properties.

  Added c.m.UnitOfWorkSpawnStrategy interface to allow for pluggable thread management services. Also added
  c.m.UnitOfWorkExecutorStrategy class as the default implementation.

  Added typed set and add methods to c.t.Tuple and c.t.TupleEntry.

  Changed packages for many internal types to simplify documentation.

  Changed c.f.Flow and c.f.FlowStep to interfaces to hide internal only methods.

  Added support for trapping actual raw input data as read by a c.s.Scheme during processing by allowing
  c.t.TupleException to accept a payload c.t.Tuple instance with the data to be trapped. Updated c.s.h.TextDelimited
  and c.s.l.TextDelimited to provide a proper payload when sourcing and parsing text.

  Fixed issue where a c.p.GroupBy following a c.p.Every could not see result Aggregator fields from the Every instance.

  Changed c.s.h.TextDelimited and c.s.l.TextDelimited to optionally write headers if writeHeaders or hasHeaders
  is set to true. If Fields.ALL or Fields.UNKNOWN is declared, during sinking the field names will be resolved
  at runtime.

  Added the c.t.TupleCollectionFactory and c.t.TupleMapFactory interfaces and relevant implementations to allow
  custom c.t.Spillable types to be plugged into a given execution. Spillable types are used to back in memory
  collections to disk to improve scalability of c.p.CoGroup and c.p.HashJoin pipes on different platforms.

  Fixed issue where a c.s.Scheme was not seeing properly resolved fields if they were not declared in the Scheme
  instance. This allows a Scheme declared to sink c.t.Fields#ALL to see the actual field names during the
  Scheme#sinkPrepare() and Scheme#sink() methods.

  Changed c.t.TupleEntrySchemeSelector#prepare method to protected and is now called lazily internally during
  the first add method. This should simplify custom c.t.Tap development and allows for lazily setting of resolved
  sink fields.

  Fixed issue where the grouping Tuple resulting from a c.p.CoGroup did not properly reflect all the current
  grouping keys and field names. This fix allows an c.o.Aggregator or c.o.Buffer see which fields are null, if at all,
  during an "outer" join type. resultGroupFields parameter now must reflect all joined fields as well.

  Fixed issue where a c.p.GroupBy merge of branches with the same names threw a NPE.

  Fixed issue where c.p.a.AggregateBy.AveragePartials functor was using fixed declared fields.

  Added the "cascading.aggregateby.capacity" property so that a default capacity can be set for the
  c.p.a.AggregateBy sub-assemblies.

  Added the c.m.UnitOfWork interface to give c.f.Flow and c.c.Cascade a common contract.

  Changed c.t.h.TupleSerialization#setSerializations() to force TupleSerialization and o.a.h.i.s.WritableSerialization
  are first in the "io.serializations" list.

  Added support for properties scoped at the pipe or process scope. Process scope properties will be inherited by
  the current job if any.

  Added c.t.SpillableTupleMap to allow durable groups during asymmetrical joins.

  Changed c.t.SpillableTupleList to implement c.u.Collection and c.t.Spillable interfaces.

  Renamed the c.p.Group class to c.p.Splice and created a c.p.Group interface. c.p.Groupby, CoGroup, Merge, and HashJoin
  are all c.p.Splice types. Only GroupBy and CoGroup are c.p.Group types.

  Moved all "joiners" to c.p.joiner package from c.p.cogroup as they are now shared with the c.p.HashJoin pipe.

  Added c.p.HashJoin pipe to join two or more streams by a common key value without blocking/accumulating the largest
  data stream. This differs from c.p.CoGroup in that there is no grouping or sorting, and on the MapReduce platform,
  no Reduce task. The is commonly known as an asymmetrical or replicated join.

  Changed c.t.h.TupleSerialization#setSerializations() to always include o.a.h.i.s.WritableSerialization as some
  Hadoop versions do not include it if omitted. WritableSerialization is required by c.t.h.MultiInputSplit.

  Added c.p.Merge pipe to create a union of multiple tuple streams. This differs from c.p.GroupBy in that there
  is no grouping or sorting, and on the MapReduce platform, no Reduce task.

  Added c.t.Tap#commitResource() && #rollbackResource() to allow the underlying resource to be notified write processing
  has successfully completed or has failed, respectively, so that any additional cleanup or processing may be completed.

  Added c.t.Hasher to allow any field level Comparators to have hashCode generation delegated to them for their
  respective c.t.Tuple element/field value.

  Added c.f.FlowStepStrategy interface to allow customization of c.f.p.FlowStep configuration information.

  Changed c.f.Flow to lazily test child source taps for modified time to reduce file meta-data queries.

  Changed c.t.CompositeTap#getChildTaps to return an j.u.Iterator to allow for lazy resolution of child tap instances.

  Added "cascading.default.comparator" property to allow for a default j.u.Comparator class to be set and used
  if no Comparator is returned by the c.t.Comparison interface or set on a c.t.Fields instance.
  See c.t.h.TupleSerialization for the static accessor.

  Changed planner to allow traps to be re-used across any branches. Prior planner would throw an error.

  Changed c.f.Flow to delete traps during the same conditions a sink will be deleted before execution.

  Fixed issue where the c.t.h.TemplateTap would not properly remove Hadoop temporary directories on completion.

  Changed the behavior of traps to capture operation argument values instead of all the incoming values so that it is
  simpler to identify the values causing the failure and reduce the data stored in the trap and log files, which
  record a truncated stringified version of the argument tuple.

  Updated c.f.h.MapReduceFlow to allow source/sink/trap create methods to be overridden by a sub-class in order
  to support path identifiers not compatible with the Hadoop FS.

  Changed c.f.FlowProcess increment methods to take a long instead of int type.

  Fixed issue where the c.t.h.TemplateTap would not properly handle pathFields value if set to c.f.Fields.ALL.

  Fixed issue where the c.p.a.AB.CompositeFunction was not getting flushed when planned into a reduce task.

  Renamed c.p.a.Shape to c.p.a.Retain, as it retains given fields, and created c.p.a.Discard to perform the opposite
  function or discarding given fields.

  Added c.o.NoOp operation to allow fields to be dropped from a stream when used with c.t.Fields.SWAP.

  Added c.T.Fields.NONE to denote no fields in a c.t.Tuple.

  Added shutdown hook for the c.c.Cascade class so during jvm shutdown #stop() will be called forcing proper state
  change.

  Changed #stop() to push from c.c.Cascade down through c.f.Flow and c.f.p.FlowStep instances.

  Added new JUnit runner for injecting platform dependencies into c.t.PlatformTestCase subclasses. Subclasses should
  use c.t.PlatformRunner.Platform Annotation to specify relevant c.t.TestPlatform instances.

  Changed test and assertion helper methods on c.t.CascadingTestCase static to remove subclassing requirement.

  Upgraded to support JUnit 4.8.x.

  Changed license from GPLv3 to APLv2.

  Changed c.f.Flow to prevent #complete() from returning while #stop() is executing. Should prevent certain kinds
  of race conditions when a shutdown hook is used, from a different thread, to stop running flows.

  Added support for gradle.

  Renamed c.f.FlowSkipIfSinkStale to FlowSkipIfSinkNotStale to match the semantics.

  Added support for c.f.Flow tags via the c.f.FlowDef class.

  Added c.f.FlowDef to allow for creating flow definitions via a fluent builder interface.

  Added STARTED and SUBMITTED status to c.s.CascadingStats to properly track when a job is submitted vs when it actually begins
  processing after being queued.

  Added management interfaces for capturing detailed statistics.

  Decoupled core from Apache Hadoop, removed stack based streaming model. Use c.f.h.HadoopFlowConnector to plan
  Hadoop specific flows.

  Implemented 'local' mode to support independent processing of complex processes in memory. Use
  c.f.l.LocalFlowConnector for local mode specific flows.

  Updated and simplified c.t.Tap and c.t.Scheme interfaces. Changes are not backwards compatible to 1.x releases.

  Implemented new pipelining infrastructure to support more complex streaming topologies.

1.2.6

  Fixed bug in TupleEntry#selectInteger() and marked it as deprecated.

1.2.5

  Removed accidental SLF4J dependencies.

  Fixed bug where ISE was thrown if c.f.Flow#stop() was called immediately after #start().

1.2.4

  Added info logging of current split input path with a task, if any.

  Fixed bug in c.o.f.And, c.o.f.Or, and c.o.f.Xor where the sub-select of arguments was not honored.

  Added info log message when writing "direct" to a filesystem, bypassing the temporary folder removing the need to
  rename the output file to its target location.

  Fixed bug where if all paths that match a glob pattern are empty, an exception is not thrown causing Hadoop to throw
  a java.lang.ArrayIndexOutOfBoundsException.

  Updated planner to issue an error message if a tail c.p.Pipe instance doesn't not properly bind to a c.t.Tap instance.

1.2.3

  Added c.f.Flow#setMaxConcurrentSteps to set the maximum number of steps that can be submitted concurrently.

  Fixed bug where NPE was thrown when c.c.CascadeConnector tried to unwind nested c.t.MultiSourceTap instances.

  Fixed bug where c.t.Fields#append() would fail when appending unordered selectors.

  Updated c.f.FlowProcess to include #isCounterStatusInitialized() to test if the underlying reporting framework
  is initialized.

  Updated c.f.FlowProcess#keepAlive() method to fail silently if the underlying reporting framework is not initialized.

  Updated error message thrown by c.f.FlowStep when unable to find c.t.Tap or c.p.Pipe instances in the flow plan due
  to a Class serialized field not implementing #hashCode() or #equals() and relying in the object identity.

  Added error message explaining the Hadoop mapred.jobtracker.completeuserjobs.maximum property needs to be increased
  when dealing with large numbers of jobs. Also caching success value to lower chance of failure.

  Fixed bug in c.t.GlobHfs where #equals() and #hashCode() were not consistent between calls.

1.2.2

  Fixed bug where OOME caught from within the source c.t.Tap was not being re-thrown properly.

  Added #getMapProgress() and #getReduceProgress() to c.f.h.HadoopStepStats.

  Fixed NPE with some invocations of c.t.TupleEntry ctor.

  Fixed bug where if an operation declared it returned Fields.ARGS and the argument selector used positions, the
  outgoing values may merge incorrectly.

1.2.1

  Changed info message to not announce ambiguous source trap if none has been set.

  Fixed bug where if the c.o.Function result c.t.Tuple was passed immediately to a c.p.Group, it may become modified.

  Fixed bug where c.t.TupleEntryIterator#hasNext() failed if called again after returning false.

  Fixed issue where reduce task may fail with a OOME during sorting.

1.2.0

  Added c.p.a.AverageBy sub-assembly for optimizing averaging processes.

  Added c.p.c.GroupClosure#getFlowProcess method to allow c.p.c.Joiner implementations access to current
  properties and counters.

  Added c.s.CascadingStats methods for accessing available counter groups and names.

  Added c.s.WritableSequenceFile as a convenience for reading/writing sequence files holding custom Hadoop
  Writable types in either they key, value, or key and value positions.

  Added retrieve/publish support to the Conjars repo via Ivy.

  Added the c.p.a.AggregateBy class to encapsulate parallel partial Function aggregations and their reduce
  side Aggregator. This is a superior alternative to so called MapReduce Combiners. See javadoc for details.

  Changed c.o.Debug to print the number of tuples encountered on #cleanup().

  Changed c.s.TextDelimited to always return the expected number of fields even if they are not parsed from
  the current line and strict is false, unless Fields.ALL or Fields.UNKNOWN is declared.

  Added c.p.a.SumBy sub-assembly for optimizing summing processes.

  Added c.p.a.CountBy sub-assembly for optimizing counting processes.

  Added c.s.CascadingStatus.Status.Skipped state so skipped c.f.Flow instances can be identified.

  Added c.f.Flow#setSubmitPriority() to allow for custom order of Flows.

  Fixed bug where c.t.MultiSourceTap#pathExists() would return true if one of the child paths was missing.

  Changed c.c.CascadeConnector to fail if it detects cycles in the set of given c.f.Flow instances to manage.

  Disable Hadoop warning about not using "options parser".

  Added #isSource() and #isSink() methods to c.s.Scheme so that some Scheme instances can report they are either
  sink or source only.

  Added c.t.Fields#merge() method to allow simple merging of Fields instances which discarding duplicate names and
  positions.

  Added convenience methods on c.c.CascadeConnector#connect() and c.f.FlowConnector#connect() to accept
  j.u.Collection<Flow> and j.u.Collection<Pipe> arguments, respectively.

  Added Riffle support via the new c.f.ProcessFlow wrapper class. Riffle allows for non-Cascading jobs and/or
  sets of iterative Flows to participate in a c.c.Cascade.

  Changed c.c.Cascade instances to disable parallel execution if more than one Flow is a local only job.

  Added c.c.Cascade#setMaxConcurrentFlows() property that limits the number of concurrently running Flows.

  Added c.c.Cascade#writeDOT method for visualizing the dependencies between flow instances.

  Added c.p.a.Unique sub-assembly for optimizing de-duping processes.

  Changed c.s.TextDelimited to accept Fields.ALL or Fields.UNKNOWN for arbitrarily sized or unknown records.

  Changed c.t.MultiSourceTap to support #openForRead().

  Added c.t.Comparison and c.t.StreamComparator interfaces which allow for custom types to be
  lazily deserialized during sort comparisons.

  Added support for lazy deserialization during c.t.Tuple comparisons while shuffle sorting.

1.1.3

  Added publishing of artifacts to the conjars.org jar repo via Ivy.

  Added method c.s.CascadingStats#getCurrentDuration to return the current execution duration whether or not the
  process/work is finished.

  Fixed issues where c.t.Fields#getIndex may return invalid results if accessed from multiple threads simultaneously.

  Fixed NPE when attempting to increment a counter before the first map/reduce invocation. Now throws a more
  informative ISE message.

  Fixed possible NPE when accessing counters via c.f.h.HadoopStepStats.

  Fixed bug in c.s.TextDelimited where some unquoted empty values would not be properly parsed.

  Added c.f.FlowStep#setName() method to allow override of MR job names. Use in conjunction with
  FlowStep#containsPipeNamed() to find appropriate steps.

  Fixed bug where c.f.MultiMapReducePlanner did not detect a split after a c.p.GroupBy or c.p.CoGroup where
  one or more of the immediate pipes is an c.p.Every instance. An Each split is allowed.

  Fixed c.t.TupleEntry#set method so that it may take a c.t.Fields instance for a field name.

  Fixed NPE in c.t.TempHfs when parent c.f.Flow is used in a Cascade under certain conditions.

  Fixed bug where mixed absolute and relative paths didn't not result in a proper topological sort when used
  in a c.c.Cascade.

  Fixed bug where a c.c.Cascading of c.f.Flow and c.f.MapReduceFlow instances did not properly sort topologically.

  Added c.c.Cascade#writeDOT method to simplify debugging Cascade instances.

1.1.2

  Fixed bug preventing c.s.TextDelimited schemes from being used with a c.t.TemplateTap.

  Updated c.t.Scheme base class to force Field.ALL source declaration to Fields.UNKNOWN, and to force Fields.UNKNOWN
  sink declaration to Fields.ALL.

  Fixed bug where if null was passed to c.s.TextLine sinkCompression, the behavior would be undefined.

  Added back c.t.Tuple#add( Comparable ) to remain backwards compatible with 1.0.

  Fixed bug preventing Fields.ALL selector in c.p.Every when incoming positions are used instead of field names
  and the given aggregator declares field names.

  Fixed bug that prevented the configured codecs from loading for co-group spills.

  Fixed bug where c.s.TextDelimited would fail on delimiters that are also regex special characters.

  Fixed random j.u.ConcurrentModificationException error when running in Hadoop local mode by synchronizing
  the c.f.s.StackElement#closeTraps method.

  Fixed missing property values when stored in a nested j.u.Properties object.

  Fixed NPE when counter group does not exist yet when querying c.s.FlowStats#getCounterValue.

1.1.1

  Fixed bug where some unsafe operations followed by named c.p.Pipe instances were not considered during planning.

  Removed imports for SLF4J and replaced with Apache LOG4j in c.s.TextDelimited.

  Fixed bug where c.t.Fields.SWAP did not properly resolve when following a c.p.Every pipe.

1.1.0

  Fixed bug where a c.t.Fields instance can be marked as ordered when modified via #set call.

  Changed c.p.CoGroup to detect self-joins and optimize for them.

  Changed trap handling to include failures from source and sink c.t.Tap instances. The source Tap will inherit
  the assembly head trap and the sink will inherit the assembly tail trap.

  Deprecated c.t.Tuple#parse(). It does not properly handle null values or types other than primitives.

  Changed c.f.s.StackElement to log a warning for each trap captured. This includes a truncated print of the offending
  c.t.TupleEntry and the thrown exception and stack trace. Traps being for exceptional cases, logging exceptions is a
  reasonable response.

  Changed map and reduce operation stack so that collected c.t.Tuple instances do not remain 'unmodifiable' after
  being collected via the c.t.TupleEntryCollector.

  Add #getArgumentFields() to c.o.OperationCall for all operations.

  Added support for custom EMR properties used for managing task attempt temporary path management for some filesystems.

  Changed c.t.TemplateTap to support an openTapsThreshold value. The default open taps is 300. After the capacity
  is met, 10% of the least recently used open taps will be closed.

  Changed c.t.Fields #setComparator fieldName argument to accept Fields instances as the fieldName argument.
  Only the first field name or position is considered.

  Changed c.t.TupleEntry 'get as type' accessors to now also accept c.t.Fields instances as the fieldName argument. Only
  the first field name or position is considered.

  Updated janino to 2.5.16.

  Updated jgrapht to 0.8.1.

  Changed c.f.s.FlowMapperStack to source key/value pairs once, instead of per branch.

  Changed c.f.FlowPlanner to fail if not all sources or sinks are bound to heads or tails, respectively.

  Changed c.t.TupleOutputStream to lookup tuple element writers by Class identity.

  Added j.b.ConstructorProperties annotation to relevant class constructors.

  Added new convenience method c.p.Pipe#names to return an array of all the pipe names in an assembly. This supports
  the dynamic creation of traps from opaque assemblies.

  Added new c.s.Scheme type c.s.TextDelimited to allow native support for delimited text files.

  Added optimization during CoGrouping where the most LHS pipe will not ever be accumulated, instead the values iterator
  will be used directly. This allows for the most dense values to be on the LHS, and the most sparse to be on the
  RHS of the join.

  Added new counters for tuple spills and reads. Also logs grouping after first spill.

  Added compression of object serialization and deserialization, on by default. This improves reliability
  of very large jobs with very large numbers of input files.

  Fixed bad cast of j.l.Error when caught in map/reduce pipeline stack.

  Added c.t.Fields#rename to simplify Fields instance manipulations.

  Added support for resultGroupFields in c.p.CoGroup. This allows the outgoing grouping fields to be set.

  Added c.t.h.BytesSerialization and c.t.h.BytesComparator to allow for c.t.Tuple instances
  to hold raw byte arrays (byte[]), and allow joining, grouping, and secondary sorting.

  Changed c.t.Tuple and underlying framework to support j.l.Object instead of j.l.Comparable. Note that
  Tuple#get() returns Comparable to maintain backwards compatibility.

  Added support for custom j.u.Comparator instances to control the grouping and sort orders in c.p.CoGroup and
  c.p.GroupBy via the c.t.Fields class.

  Added support for planner managed debugging levels via the c.o.DebugLevel enum. Now c.o.Debug operations
  can be planned out at runtime in the same manner as c.o.Assertion operations.

  Refactored xpath operations to re-use j.x.p.DocumentBuilder instances.

  Refactored fields resolver framework to emit consistent error messages across all field resolution types.

  Fixed bug where c.t.Tuples would fail when coercing non-standard java types or primitives.

  Fixed bug where c.t.Tap instances that returned true for #isWriteDirect() were not properly being initialized
  when used as a sink.

  Added guid like ID values to c.f.Flow and c.c.Cascade instances.

  Refactored reduce side grouping and co-grouping operations to remove redundant code calls.

  Added ability to capture Hadoop specific job details like task start and stop times, and all available counter values.

  Added accessor for increment counters on c.s.CascadingStats. This allows applications to pull aggregate counter
  values from c.c.Cascade, c.f.Flow, or c.f.FlowSteps.

  Added c.t.GlobHfs c.t.Tap type that accepts Hadoop style globbing syntax. This allows multiple files that match
  a given pattern to be used as the sources to a Flow.

  Added c.o.s.State and c.o.s.Counter helper operations that respectively set 'state' and increment counters.

  Added c.f.FlowProcess#setStatus method to allow for text status messages to be posted.

  Added c.o.a.AssertNotEquals assertion type.

  Removed planner restriction that traps must not cross map/reduce boundaries. This allows for a single c.t.Tap
  trap to be used across a whole branch, regardless of underlying topology.

  Added new c.t.Field field set type named Fields.SWAP. Can only be used as a result selector. Specifies operation
  results will replace the argument fields. The remaining input fields will remain intact.

  Deprecated c.t.SinkMode#APPEND and replaced with c.t.SinkMode#UPDATE.

  Added c.t.MultiSinkTap to allow for simultaneous writes to multiple unique locations.

  Added support for compression of c.t.SpillableTupleList by default in order to speed up c.p.CoGrouping operations
  where there are very large numbers of values per grouping key.

  Added c.o.f.SetValue function for setting values based on the result of a c.o.Filter instance.

  Added support for configuring polling interval of job status via c.f.h.MultiMapReducePlanner.

  Added c.f.h.MultiMapReducePlanner optimization to detect 'equivalent' adjacent c.t.Tap instances in a c.f.Flow.
  This can drastically reduce the number of jobs when there are intermediate sinks between pipe assemblies.
  If the taps are not compatible, a job will be inserted to convert the temp tap data to the sink format.

  Added support for 'safe' c.o.Operations. By default Operations are safe, that is, they have no side-effects, or
  if they do, they are idempotent. Non-safe operations are treated differently by the c.f.h.MultiMapReducePlanner.

  Added new c.t.Field field set type named Fields.REPLACE. Can only be used as a result selector. Specifies the
  operation results will replace values in fields with the same names. That is, inline values can be replaced in a
  single c.p.Each or c.p.Every. It is especially useful when used with Fields.ARGS as the operation field declaration.

  Fix for case where one side of a branch multiplexed in a mapper could step on c.t.Tuple values before being
  handed to the next branch. Previous fix was only for CoGroup, this support GroupBy merges.

1.0.18

  Changed c.t.Tuple#print to not quote null elements to distinguish between 'null' Strings and null values.

  Changed planner exception messages to quote head and tail names.

  Changed log messages to info when hdfs client finalizer hook cannot be found.

  Fix for NPE in c.t.h.MultiInputFormat during certain testing scenarios. Also changed proportioning to honor
  suggested numSplits value.

  Fix for temp files starting with underscores (_) causing them to be ignored.

  Fix for mixed types in properties object causing ClassCastExceptions.

  Fix for case where one side of a branch multiplexed in a mapper could step on c.t.Tuple values before being
  handed to the next branch.

  Fix for edge case where Cascading jars are stored in Hadoop classpath and deserialization of c.f.Flow fails.

  Fix for bad cast of j.l.Error when caught in map/reduce pipeline stack.

  Fix for bug when selecting positional Fields from positional Fields.

  Fix for case when an c.o.Aggregator#start is called when there are no values to iterate across in current grouping.

1.0.17

  Changed behavior when cleaning temp files that allows shutdown to continue even if an exception is thrown
  during temp file delete.

  Fix bug where c.f.FlowProcess#openTapForRead() included current input file values in iterator.

  Fix for intermediate temp files not being cleaned up on c.f.Flow#stop().

  Fixed bug where NPE is thrown if all hadoop default properties are not available.

1.0.16

  Fixed bug where in some instances o.a.h.m.JobConf hangs when instantiated during co-grouping.

  Fixed bug in c.CascadingTestCase#invokeBuffer where the output collector was not properly being set. Added
  new methods on #invokeBuffer and #invokeAggregator to take a groping c.t.TupleEntry.

1.0.15

  Fixed bug where c.t.Fields did not check for a null field name or position on the ctor.

  Fixed bug in c.u.Util#join() methods where if the first value was empty, the delimiter was not properly applied.

  Fixed issue in c.t.h.FSDigestOutputStream where seek() now must be implemented with modern versions of Hadoop.

1.0.14

  Fixed bug in planner where JGraphT sometimes returns null instead of an empty List.

  Fixed bug in c.o.x.XPathParser that prevented use of multiple xpath expressions.

  Added configuration propety allowing job polling interval to be configured per c.f.Flow via
  Flow#setJobPollingInterval().

  Updated ant build to not hard-code hadoop/lib sub-dir names.

1.0.13

  Fixed bug where non-String j.u.Property values where not being copied to the internal o.a.h.m.JobConf instance.

  Fixed bug where custom serializations where not recognized during co-grouping spills inside c.t.SpillableTupleList.

1.0.12

  Fixed bug where the c.f.FlowPlanner did not detect that tails were not bound to sinks, or that some tail references
  were missing.

  Fixed j.u.ConcurrentModificationException when using a c.c.CascadeConnector on c.f.Flows using a c.t.MultiSink
  c.t.Tap.

  Fixed bug where c.f.s.StackException was being wrapped preventing failures within sink c.t.Tap instances from
  causing the c.f.Flow to fail. This mainly affected Flows using traps.

1.0.11

  Added clearer error message when c.t.Tap is used as both source and sink in a given Flow.

  Demoted all DEBUG related c.t.Tuple#print() calls to TRACE.

  Fixed NPE when planner finds inconsistencies with c.t.Tap and c.p.Pipe names.

1.0.10

  Updated planner error messages when field name collisions detected.

  Fixed issue where temporary paths were not getting deleted consistently.

1.0.9

  Fixed issue where reverse ordering a c.p.GroupBy was not possible when sortFields were not given.

  Changed c.f.s.StackElement#close() behavior to close elements from the top of the stack.

1.0.8

  Fixed bug where Hadoop FS shutdown hooks prevented cleanup of c.f.Flow intermediate files.

  Fixed bug where c.t.MultiTap was not accounted for when planning a c.c.Cascade.

  Fixed bug where operations in the default package caused NPE when calculating the stacktrace.

  Added c.f.StepCounters enum and now increment the counters Tuples_Read, Tuples_Written, Tuples_Trapped.

  Fixes for instabilities when using traps in some instances.

  Workaround for bug in o.a.h.f.s.NativeS3FileSystem where a null is returned when getting a FileStatus array
  in some cases.

1.0.7

  Fixed bug where c.o.r.RegexSplitter did not consistently split incoming values if the value had blank
  fields between the split delimiter. This only occurs if the incoming tuple is declared Fields.UNKNOWN
  and won't affect any tuple with declared field names. Though this is an incompatible change, the bug
  breaks the contract of the splitter.

  Deprecated all S3 supporting classes, including c.t.S3fs. The s3n:// protocol is the preferred S3 interface.

  Fixed bug where c.t.Hfs caused a NPE from the NativeS3FileSytem when attempting to delete the root directory.
  Hfs now detects a delete is attempted on the root dir, and returns immediately.

1.0.6

  Fixed bug where a uri path to a s3n://bucket/ could cause an NPE when determining mod time on the path.

  Fixed bug where sink c.s.Scheme sink fields were not being consulted during planning. This fix may
  cause planner errors in existing applications where the sink fields are not actually available in the incoming
  tuple stream.

  Updated application jar discovery to provide more sane defaults supporting simple cases.

  Fixed bug where default properties in nested j.u.Properties object were not being copied.

1.0.5

  Added check if num reducers is zero, if so, assume #reduce() has no intention of being called and return silently.

1.0.4

  Updated split optimizer to perform a multipass optimization.

  Fixed bug where c.f.MultiMapReducePlanner was not properly handling splits on named Pipe instances.

  Added c.t.TemplateTap constructor arg that allows for independent tuple selection for use by template path.

  Fixed bug where unsafe filename characters were leaking into temporary filenames, didn't take the first time.

1.0.3

  Fixed bug in c.f.MultiMapReducePlanner where split and joins with the same source were not handled properly.

  Fixed bug in c.f.Flow#writeDOT caused by changes in 1.0.2.

  Fixed bug in c.o.t.DateFormatter and c.o.t.DateParser where the TimeZone value was not being properly set. This
  fix could affect existing applications.

1.0.2

  Added rules to verify no duplicate head or tail names exist in an assembly when calling c.f.FlowConnector#connect().
  Currently a WARNING will be issued via the logger, next major release this will be an exception. This is a change
  that was supported in prior releases, but turns out to allow error prone code. Two workarounds are availabe: bind
  the same tap to both names in the tap map, or split from a single named c.p.Pipe instance.

  Added support for c.o.e.ExpressionFunction to evaluate expressions with no input parameters.

  Reverted MR job naming to include sink c.t.Tap name. More verbose, but easier for degugging.

  Update c.c.Cascade to not delete c.f.Flow sinks if they are appendable before the Flow is executed.

  Updated error messages to warn when internal element graphs remove all place holders resulting in an empty graph
  usually due to missing linkages between pipe assemblies.

  Allowing Fields.UNKNOWN to propagate through pipes that do not declare argument selectors. This is a relaxation
  of the strict planning and seems very natural when assembling pipes to process unknown field sets. Reserving
  the right to revert this feature if it causes unforseen issues.

  Fixed bug in c.o.f.UnGroup where the num arg value was improperly calculated.

  Allow for white space in the serializations token property so it can be set in a config file simply.

  Added new log message if no serialization token is found for a class being serialized out.

  Fixed bug that allowed c.t.Field instances to be nested in new Fields instances.

  Updated many error messages to print the number of fields along with a list of the field names.

  Fixed bug preventing custom c.s.Scheme types from using a different key/value classes in some situations.

  Fixed bug preventing c.t.TemplateTap from being written to in Reducer.

1.0.1

  Improved error message for the case a Hadoop serializer/deserializer cannot be found.

  Changed c.s.Scheme sourceFields default to Fields.UKNOWN. sinkFields default remains Fields.ALL.

  Fixed bug where unsafe filename characters were leaking into temporary filenames.

  Changed SinkMode.APPEND support checks to be done in c.t.Hfs, instead of c.t.Tap.

1.0.0

  Updated copyright messages.

  Fixed bug where c.t.TuplePair threw a NPE during dubugging.

  Fixed bug where positional selectors failed against Fields.UNKNOWN.

  Changed all constructors on c.p.Group to be protected. Must now use subclasses to construct.

  Renamed c.t.Fields#minus to subtract.

0.10.0

  Changed c.p.CoGroup "repeat" parameter to numSelfJoins to respresent the actual number of self joins to be performed.
  Thus a value of 1, will cause a single self join of a pipe. Users will need to decrement the current value by 1.

  Changed c.p.CoGroup "repeat" parameter to numSelfJoins to respresent the actual number of self joins to be performed.
  Thus a value of 1, will cause a single self join of a pipe. Users will need to decrement the current value by 1.

  Fixed bug with temporary filename generation where path created was too long.

  Fixed Janino c.o.expression operations to require parameter names and types. Janino
  was returning guessed parameter names in an undeterministic order.

  Fixed boolean type c.t.Tuple serialization.

  Fixed c.p.GroupBy merging case where grouping field names were not properly resolved.

  Changed c.o.r.RegexParser to emit variable sized Tuples if a fieldDeclaration is not given. Also will emit group
  matches if they are any, otherwise the match is emitted.

  Removed deprecated classes; c.o.t.Texts, c.o.r.Regexes, c.p.EndPipe.

  Removed experimental c.p.EndPipe class.

  Changed c.t.Tap#isUseTapCollector to Tap#isWriteDirect.

  Changed c.t.Tap and c.f.Flow to return c.t.TupleEntryIterator instead of c.t.TupleIterator. This is more consistent
  and more useful.

  Added c.t.TemplateTap to support dynamically writing out c.t.Tuple values to unique directories.

  Changed Cascading to support null values returned from c.t.Tap#source() and subsequently c.t.Scheme#source().
  This allows for Schemes to skip records returned by an internal Hadoop InputFormat without having to implement
  a custom Hadoop InputFormat or instrument a pipe assembly with a c.o.Filter.

0.9.0

  Updated c.o.Debug to allow for printing field names and tuple values in intervals.

  Changed planner to fail if traps are not contained within single Map or Reduce tasks. This prevents the chance of
  multiple tasks writing to the same output location. Hadoop only partially supports appends, so it is not currently
  possible to append subsequent jobs to existing trap files. Naming sections of a pipe assembly allows traps to be
  bound to smaller sections of assemblies.

  c.o.f.Sample and c.o.f.Limit Filters. Sample allows a given percentage of Tuples to pass. Limit only allows the
  specified number of Tuples to pass.

  c.p.Pipe instances now capture line numbers and classnames where they are instantiated so this information
  can be printed out during planner failures.

  Added c.f.FlowSkipStrategy interface to allow for pluggable rules for when to skip executing a c.f.Flow participating
  in a c.c.Cascade. The default implementation is c.f.FlowSkipIfSinkStale, with an optional c.f.FlowSkipIfSinkExists.
  Setting a skip strategy on a Cascade overrides all Flow instance strategies.

  Fixed bug with c.t.Tuple#remove() method not correctly removing values from Tuple.

  Updated c.t.Tap api to support c.t.SinkMode enums. This opens up ability to support appends in the near future.

  Added support for Hadoop 0.19.x. This release skips Hadoop 0.18.x.

  Changed project structure so that XML functions live in their own sub-project. This includes renaming the base
  Cascading tree and jars to 'core'.

  Fixed bug that prevented Fields.UNKNOWN input sources from begin fed into a c.p.CoGroup for joining.

  Changed all operations so that incoming c.t.Tuple and c.t.TupleEntry instances are unmodifiable. An
  UnsupportedOperationException will be thrown on any attempt to modify argument tuples within an operation.
  This enforces the rule argument tuples should not be modified to protect against concurrent modification in
  parallel threads.

  Updated c.o.r.RegexMatcher base class to use j.u.r.Matcher#find() instead of #matches(). This is more consistent
  with default behaviors of popular languages. Matcher is now also initialized in prepare() and reset() in
  the operation to reduce overhead.

  Added new lifecycle methods to c.o.Operation, prepare and cleanup. These methods are called so that an Operation
  instance can initialize and destroy any resources. They may be called more than once before the instance is
  garbage collected.

  Added a new operation called c.o.Buffer. Buffers are similiar to Reduce in MapReduce. They are given an Iterator
  of input arguments and can emit any number of result c.t.Tuple instances. For many problems, this is more
  efficient than using an c.o.Aggregator operation. Only one c.p.Every pipe with a Buffer operation may
  follow a GroupBy or CoGroup.

  Fixed dot file writing so GraphViz can properly load.

  Upgraded jgrapht library, requires JDK 1.6.

  Fixed bug where selecting postions from a c.t.Fields.UNKNOWN declaration would return the first position, not
  the specified position.

  Renamed c.t.Fields.KEYS to c.t.Fields.GROUP to be consistent with the Cascading model.

  Fixed bug where c.t.Tap may inappropriately delete a sink from a task.

  Changed c.o.Aggregator to no longer use a Map for the context. Users can now specify custom types by returning
  either a new instance from start() or recycling an instance passed into start(). This change will break all existing
  implementations of Aggregator. Note, simply setting a new Map<Object,Object> on the call instance in start()
  should be sufficient.

  Changed all c.o.Function, c.o.Filter, c.o.Aggregator, c.o.ValueAssertion, and c.o.GroupAssertions to accept
  a c.f.FlowProcess object on all relevant methods. FlowProcess provides call-backs into the underyling system
  to get configuration properties, fire a "keep alive" ping, or increment a custom counter. This change will
  break all existing implemenations of the above interfaces.

  Added ability to set serialization tokens via the cascading.serialization.tokens property. This compliments the
  c.t.h.SerializationToken annotation.

  Optimized co-grouping operation by using c.t.IndexTuple instead of a nested c.t.Tuple.

  Changed c.t.Tap and c.s.Scheme sink methods to take a c.t.TupleEntry, instead of c.t.Fields and c.t.Tuple
  individually.

  Added the c.t.h.SerializationToken Java Annotation. This allows for an int value to be written during serialization
  instead of a Class name for custom objects nested in c.t.Tuple instances. This feature should dramatically reduce
  the size of Tuples saved in SequenceFiles, and improve the general performance during 'shuffling' between Map and
  Reduce stages.

  Added c.t.h.TupleSerialization, a Hadoop Serialization implementation. Tuple is no longer Hadoop Writable
  and now relies on TupleSerialization for serialization support. Subequently nested objects in c.t.Tuple
  only need to be c.l.Comparable. So they can be serialized properly, a Serialization implementation must be
  registered with Hadoop. Note all primitive types are handled directly by Tuple, but custom types must
  have a Serialization implementation, or must be Hadoop WritableComparable so that the default WritableSerialization
  implementation will write them out.

0.8.3

  Fix for c.p.CoGroup declared fields being generated out of order.

0.8.2

  Added new properties via c.f.FlowConnector.setJarClass and c.f.FlowConnector.setJarPath for
  setting the application jar file.

  Fixed bug where job jar was not being inherited by subsequent MapReduce jobs when the first job was executed
  in local mode.

  Fixed bug where unserializable Operations were being squashed internally. c.f.Flow instances will now
  fail immediately and be marked as 'failed'.

0.8.1

  Fixed bug where c.t.Lfs did not force local mode for current MapReduce step.

  Fixed bug where writing to a c.t.TupleCollector would fail if using a c.s.SequenceFile in some cases.

  Added a few minor improvements to reduce stray object creations, and speedup c.t.Tuple serialization.

0.8.0

  Updated c.o.x.TagSoupParser to accept 'features', use these features to recover past behaviors.

  Updated janino and tagsoup libraries to 2.5.15 and 1.2, respectively. Note that tagsoup, in theory, is not
  backwards compatible by default. See their release notes: http://home.ccil.org/~cowan/XML/tagsoup/#1.2

  Added some forward compatible changes for supporting Hadoop 0.18 at the API level. Currently there are other
  issues preventing some tests from passing on Hadoop 0.18.

  Changed c.f.FlowException to return the parent c.f.Flow name.

  Changed behavior of c.f.MultiMapReducePlanner to use c.t.h.MultiInputFormat to allow single Mappers
  to support many different Hadoop InputFormat types simultaneously. This deprecates the need to normalize
  sources to a map and reduces the number of jobs in a c.f.Flow in some cases.

  Changed behavior of Cascading to allow for multiple paths from the same c.t.Tap source to be co-grouped on
  via c.p.CoGroup. This allows for a kind of self-join where each stream is processed by a different operation
  path within the Mapper.

  Added c.o.f.And, c.o.f.Or, c.o.f.Xor, and c.o.f.Not logic operator c.o.Filter implementations. They should be used
  to compose more complex filters from existing implementations.

  Changed the behavior of c.o.BaseOperation to properly initialize itself if it is a c.o.Filter instance. This
  removes the requirement that Filter implementations must set declaredFields to Fields.ALL, as it makes no
  sense for a Filter to declare fields.

  Added c.f.PlannerException, a subclass of c.f.FlowException, and updated c.f.MultiMapReducePlanner to throw
  it on failures. Functionality of writing DOT files has been moved from FlowException to PlannerException.

  Added c.o.f.FilterNotNull and c.o.f.FilterNull filter classes.

  Changed c.f.MultiMapReducePlanner to fail if it encounters an c.p.Each to c.p.Every chain. In these cases, a
  c.p.Group type must be between them.

  Deleted c.o.Cut class as it was effectively a duplicate of c.o.Identity.

  Changed c.f.MultiMapReducePlanner to fail if a c.p.GroupAssertion is not accompanied by another c.o.Aggregator
  operation. This is required so that the GroupAssertion does not change the passing tuple stream if it is planned out.

  Changed c.f.MultiMapReducePlanner to no longer insert new c.p.Each( ..., new Identity(), ... ) as a place holder.

  Renamed c.p.PipeAssembly to c.p.SubAssembly to better reflect its purpose, which is to encapuslate reusable
  pipe assemblies in the same manner as a sub-process or sub-routine. A temporary c.p.PipeAssembly class has been
  provided for backwards compatibility.

  Fixed bug where c.t.TapCollector would throw an NPE if a custom Tap was not using paths.

  Changed behavior of c.f.Flow where if a c.f.FlowListener throws an exception, the Flow instance receiving the
  exception will stop (by calling Flow.stop()). Listeners will continue to fire as expected and Flow.complete()
  will re-throw the thrown exception (as was the original behavior).

  Added ability to set a Cascading specific temporary directory path for use by intermediate taps created
  within c.f.Flow instances. Use c.t.Hfs.setTemporaryDirectory() to configure.

  Fixed bug where the 'mapred.jar' property was begin stepped on if previously set by the calling application.

  Changed c.t.Tap and c.f.Flow to return c.t.TupleIterator and c.t.TupleCollector instead of c.t.TapIterator and
  c.t.TapCollector, respectively.

  Added c.t.Tap.flowInit( c.f.Flow flow ) to allow a given tap to know what flows it is participating in. It is called
  immediately after the Flow instance is initailized.

  Fixed bug with nested c.p.PipeAssembly instances where some nested assemblies threw an internal error from
  the planner.

  Changed c.o.Debug to accept a prefix text string that will be prefixed to every message.

  Fixed bug where c.f.MultiMapReducePlanner would fail when normalizing inputs to a group where the inputs
  passed through one or more splits.

  Fixed bug where c.g.CoGroup silently stepped on input pipes with the same input name.

0.7.1

  Fixed bug in c.f.MultiMapReducePlanner where a source used on more than one c.p.Group would cause an internal
  error during planning.

  Changed c.f.MultiMapReducePlanner to normalize heterogeneous sinks.

  Changed c.f.MultiMapReducePlanner to keep a splitting c.p.Each on the previous step, instead of being duplicated
  on each branch. If the Each is preceeded by a source c.t.Tap, it will be duplicated across branches to reduce
  the number of step in the Flow.

  Fixed bug in c.f.MultiMapReducePlanner where too many temp tap instances were being inserted while normalizing
  the flow sources.

  Changed c.t.Fields to fail if given duplicate field names.

  Changed behavior if Hadoop FileInputSplit is not used and property "map.input.file" is not set. If there is one
  source, it will returned as the source for the mapper stack, otherwise an exception is thrown. Subsequently joins
  and merges of non-file sources is not supported until a discriminator can be passed to the mapper.

  Fixed bug in c.t.Tuple where NPE was thrown under certain compareTo operations.

  Fixed bug that prevented CoGrouping or Merging on the same source even though it was one or more Groupings away.

0.7.0

  Changes project structure, removed 'examples' sub-project.

  Updated to support Hadoop 0.17.x. This version is not API compatible with any Hadoop version less than 0.17.0.

  Added ability to stop all c.f.Flows executing within a c.c.Cascade instance via the stop() method.

  Changed c.f.FlowConnector to only take a Map of properties. These properties are passed downstream to various
  subsystems. This removes the Hadoop JobConf constructor, but it still can be passed as a property value. Also
  properties will be pushed into a defaul JobConf, bypassing any direct JobConf coupling in applications.

  Changed c.f.Flow to automatically register a shutdown hook killing remote jobs on vm exit.

  Changed c.f.Flow.stop() to immediately stop all running jobs.

  Changed c.o.Operation to an interface and introduced c.o.BaseOperation. This makes creating custom Operation types
  more flexible and intuitive. c.o.Filter, c.o.Function, c.o.Aggregator, and c.o.Assertion now extend c.o.Operation.

  Added c.p.c.OuterJoin, c.p.c.MixedJoin, c.p.c.LeftJoin, and c.p.c.RightJoin c.p.c.CoGrouper classes. They
  compliment the default c.p.c.InnerJoin CoGrouper class.

  Added support for passing an intermediateSchemeClass to the underlying planner to be used as the default c.s.Scheme
  for intermediate c.t.Tap instances internal to a given c.f.Flow.

  Fixed bug where c.p.Group is immediately followed by another c.p.Group (or their sub-classes) and fields could not
  be resolved between them.

  Added support for c.t.Tap instances implementing c.f.FlowListener. If implemented, they will automatically be
  added to the Flow event listeners collection and will receive Flow events.

  Fixed case where multiple source c.t.Tap instances return true for the containsFile method. Now verifies only one
  Tap contains the file, and fails otherwise.

  Changed c.s.TextLine to not set numSinkParts to 1 by default. Now uses the natural number of parts.

  Changed MapReduce planner to force an intermediate file between branches with Hadoop incompatible source Taps
  on joins/merges. If the taps are compatible (have same Scheme), all branches will be processed in same Mapper
  before the c.p.Group.

  Added merge capabilities in c.p.GroupBy. This allows multiple input branches to be grouped as if a single stream.

  Fixed bug in c.t.TapCollector where writing to a Sequence file threw a NPE.

  Added c.f.MapReduceFlow to support custom MapReduce jobs, allowing them to participate in a Cascade job.

0.6.1

  Changed thrown c.f.FlowException instances to include cause message.

  Fixed bug where empty sink or source map was not detected.

0.6.0

  Changed default argument selector for c.p.Every to be Fields.ALL, to be consistent with the default value of c.p.Each.

  Added support for assembly traps. If an exception is thrown from inside an c.o.Operation, the offending Tuple
  can be saved to a file for later processing, allowing the job to complete.

  Added support for stream assertions. STRICT and VALID assertions can be built into a pipe assembly, and optionally
  planned out during runtime. Assertions will throw exceptions if they fail.

  Changed c.o.a.First, Last, Min, and Max to optionally ignore specified values. Useful if you do not wish
  for a 'default' value to be considered first, or last in a set.

  Changed c.o.a.Sum to take a Class for coercion of the result value.

  Changes c.o.Max and Min to use infinity as initial values so zero is bigger than a really small number
  for Max, and zero is smaller than a really big number for Min.

  Changed order of JobConf initialization. c.f.FlowStep now is added to the JobConf last in order to catch
  all lazily configured values.

  Changed compile to include debug info by default.

  Fixed bug in c.t.MultiTap where super scheme was not returned if available.

0.5.0

  Added skipIfSinkExists property to c.f.Flow. Set to true if the c.c.Cascade should skip the Flow instance even
  if the sink is stale and not set to be deleted on initialization.

  Fixed bug in c.t.h.HttpFileSystem that URL escaped the ? prefixing the query string.

  Fixed bug where a join with duplicate taps was not recognized during job planning. Now an appropriate error
  message is displayed, instead of jobs completing with only one instance of the resource stream.

  Fixed c.t.h.HttpFileSystem to remember authority information in the url and prefix it when missing.

  Changed c.s.TextLine to accept either on or two source fields. If one, only the 'line' value
  is sourced from the value, discarding the 'offset' value.

  Added c.o.r.RegexSplitGenerator to support splitting single tuple values into multiple tuples based on a regex
  delimiter. Includes new tests.

  Added c.s.CascadeStats and c.s.FlowStats to provide access to current state and statistics of particular
  Cascade, Flow, or the child Flows of a Cascade.

  Added ability to sort grouping values with sort argument on c.p.GroupBy. Sorts can be reversed.

  Added c.o.e.ExpressionFilter, the c.o.Filter analog to c.o.e.ExpressionFunction.

0.4.1

  Fixed path normalization regex in c.u.Util where it munged any path starting with file:///.

0.4.0

  Changed c.p.GroupBy default grouping fields to c.t.Fields.ALL from Fields.FIRST. This change provides a simple
  way to sort a tuple stream based on the order of the tuple fields.

  Changed c.f.FlowConnector to create c.f.Flow instances that will bypass the reducer if no c.p.Group is participating
  in the assembly. Previoiusly Group instances were inserted if missing. This allows a chain of c.p.Every instances
  to be used to process/filter a tuple stream without the invoking the reducer needlessly (if a sort isn't required).
  This change also supports bypassing the default Hadoop OutputCollector in the mapper via the sink c.t.Tap instance.

  Changed c.f.FlowStep behavior to run in 'local' mode if either the sink or source tap is a c.t.Lfs instance. This
  allows for c.f.Flow instances to run mixed if configured to execute on a particular cluster by default. This behavior
  supports complex import/export processes against the HDFS or other supported remote filesystem.

  Changed behavior of c.t.Dfs to force use of HDFS. Previously Dfs would default to the local FileSystem
  if the job was run in 'local'mode. Now a Dfs instance will cause failures if it cannot connect to a HDFS cluster.
  Using c.t.Hfs will provide previous Dfs behavior. Hfs will use the 'default' filesystem if a scheme is not present
  in the 'stringPath' (i.e. hdfs://host:port/some/path).

  Added c.stats package to allow for collecting statics of Cascades, Flows, and FlowSteps.

  Updated c.f.Flow and c.c.Cascade log messages to be easier to follow when executing many flow instances
  simultaneously.

  Added compression flag to c.s.TextLine. Can now toggle compression (Hadoop style compression) per Tap instance.
  This prevents clusters with compression enabled by default to export text files with a .deflate extension.

  Added support for bypassing Hadoop OutputCollector via Tap.setUseTapCollector() method. Setting to true will force
  Cascading to use the c.t.TapCollector instead. This bypasses bugs in Hadoop with custom FileSystem types. This will
  always be true for http(s) and s3tp filesystems when using a c.t.Hfs Tap type (atleast until HADOOP-3021 is resolved).

  Added c.t.TupleCollector, complementing c.t.TupleIterator, for directly writing Tuple instances out via a c.t.Tap
  instance.

  Added c.f.FlowListener so that c.f.Flow instances can fire events on starting, completed, and throwable.

  Changed c.t.h.S3HttpFileSystem so it can now create files remotely.

  Renamed cascading.spill.capacity to cascading.cogroup.spill.capacity, so there is less a chance of collision.

  Made numerous optimizations to improve overall performance. Namely split and merge of key/value tuples to remove
  redundancy in the stream between the mapper and reducer.

  Changed c.p.Operators to push c.o.Operation results directly through to next operation without intermediate
  collection. This should improve pipelining of large result streams and lower runtime memory footprint.

  Changed c.c.Cascade so it now runs Flows in parallel if Hadoop is clustered, and there are no dependencies between the
  Flows.

  Moved c.Cascade and related classed to c.cascade package. Wanted to preempt any future ugliness.

  Added support in c.t.h.S3HttpFileSystem for these properties: fs.s3tp.awsAccessKeyId and fs.s3tp.awsSecretAccessKey

0.3.0

  Added ability to push Log4j logger properties to mapper/reducer via JobConf.
  Use jobConf.set("log4j.logger","logger1=LEVEL,logger2=LEVEL")

  Added missing equals() and hashCode() in c.t.MultiTap.

  Added c.t.h.ZipInputFormat (and ZipSplit) to support zip files. c.s.TextLine supports transparent
  reading of zip files if the filename ends with .zip, but cannot write to them. This code is
  loosely based on HADOOP-1824. If the underlying filesystem is hdfs or file, splits will be created
  for each ZipEntry. Otherwise ZipEntries are iterated over to be more stream friendly. Progress status is
  supported.

  Added http, https, and s3tp read-only file systems to Hadoop. Use these URLs, respectively:
  http://, https://, and s3tp://AWS_ACCESS_KEY_ID:AWS_SECRET_ACCESS_KEY@bucket-name/key

  Added c.o.t.DateFormatter supporting text formatting of time stamps created by c.o.t.DateParser.

  Fixed bug where in complex assemblies, some Scopes were not resolved.

  Fixed bug where tap instances were not being inserted before some CoGroup joins if there was a previous Group in the
  assembly.

  Upgraded JGraphT to 0.7.3

  Changed c.t.SpillableTupleList allows for iteration across entries.

  Changed c.f.FlowException to optionally allow for printing of underlying pipe graph for debugging.

  Added c.o.t.FieldFormatter function to format Tuples into complex strings using j.u.Formatter formatting.

  Added c.o.a.Last aggregator to find the last value encountered in a group.

  Changed c.o.a.Max and c.o.a.Min to maintain original value type. Will return null if no values are encountered.

  Changed c.o.a.First to use Fields.ARG by default. Removed Fields constructor.

  Added c.t.Fields.join(Fields...) method to allow for joining multiple Fields instances into a new instance.

  Can retrieve Tuple values by field name through the TupleEntry class via the get(String) method.

  Added c.t.TupleCollector interface to simplify the operation interfaces.

  Added a Debug filter that will print to either stderr or stdout. Useful for debugging stream transformations.

  Added CascadingTestCase base test class

  Added Insert Function that allows for literal values to be inserted into the Tuple stream.

0.2.0

  CoGroup will now spill to disk on extremely large co-groupings. Configurable via "cascading.spill.capacity".
  Defaults to 10k elements.

  java.util.Properties instances can be used to set defauls for FlowConnectors.

  Fix for InnerJoin, the default join for CoGroup.

  Introduced MultiTap to support concatenation of files into a pipe assembly.

  RegexParser now fails on a failed match. Prevents it being used or behaving as a filter.

  Fixed bug with PipeAssembly instances not properly being assimiliated into the pipeGraph.

  Fixed assertion error thrown by JGraphT.

  Renamed Tap method deleteOnInit to deleteOnSinkInit.


0.1.0

  First release.<|MERGE_RESOLUTION|>--- conflicted
+++ resolved
@@ -1,6 +1,5 @@
 Cascading Change Log
 
-<<<<<<< HEAD
 3.0.2 [unreleased]
 
   Fixed issue on Apache Tez where diagnostic failure data would not propagate.
@@ -101,7 +100,6 @@
   Updated c.f.p.FlowPlanner to use generalized isomorphic sub-graph matching rules to apply platform specific plan
   assertions, transforms, and step partitioning.
 
-=======
 2.7.1
 
   Fixed issue where c.p.GroupBy or c.p.CoGroup would fail if attempting to group or join incoming Fields.UNKNOWN
@@ -109,7 +107,6 @@
 
   Fixed issue where c.u.ShutdownUtil could log a NPE if a hook is removed during JVM shutdown.
 
->>>>>>> 171eab81
 2.7.0
 
   Updated Riffle to 1.0.0.
