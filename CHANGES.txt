--- conflicted
+++ resolved
@@ -1,6 +1,5 @@
 Cascading Change Log
 
-<<<<<<< HEAD
 2.7.0 [unreleased]
 
   Added ability to use custom properties in the various invoke methods in c.CascadingTestCase to simplify testing of
@@ -21,7 +20,7 @@
 
   Fixed issue where a start/stop race condition in c.c.Cascade could allow a downstream c.f.Flow to start when a
   predecessor fails.
-=======
+
 2.6.2
 
   Fixed issue where c.s.h.SequenceFile default ctor would throw an NPE.
@@ -35,7 +34,6 @@
 
   Fixed issue in c.p.h.Hadoop2MR1Platform causing tests to not properly run on a remote cluster when configured to do
   so.
->>>>>>> 39cfa63f
 
 2.6.1
 
