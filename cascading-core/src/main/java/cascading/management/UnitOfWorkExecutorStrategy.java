/*
 * Copyright (c) 2007-2015 Concurrent, Inc. All Rights Reserved.
 *
 * Project and contact information: http://www.cascading.org/
 *
 * This file is part of the Cascading project.
 *
 * Licensed under the Apache License, Version 2.0 (the "License");
 * you may not use this file except in compliance with the License.
 * You may obtain a copy of the License at
 *
 *     http://www.apache.org/licenses/LICENSE-2.0
 *
 * Unless required by applicable law or agreed to in writing, software
 * distributed under the License is distributed on an "AS IS" BASIS,
 * WITHOUT WARRANTIES OR CONDITIONS OF ANY KIND, either express or implied.
 * See the License for the specific language governing permissions and
 * limitations under the License.
 */

package cascading.management;

import java.util.ArrayList;
import java.util.Collection;
import java.util.List;
import java.util.concurrent.Callable;
import java.util.concurrent.ExecutorService;
import java.util.concurrent.Executors;
import java.util.concurrent.Future;
import java.util.concurrent.TimeUnit;

/**
 * Class UnitOfWorkExecutorStrategy uses a simple {@link Executors#newFixedThreadPool(int)} {@link ExecutorService}
 * to spawn threads.
 * <p/>
 * This is the default spawn strategy.
 */
public class UnitOfWorkExecutorStrategy implements UnitOfWorkSpawnStrategy
  {
  private ExecutorService executor;

  public List<Future<Throwable>> start( UnitOfWork unitOfWork, int maxConcurrentThreads, Collection<Callable<Throwable>> values ) throws InterruptedException
    {
    executor = Executors.newFixedThreadPool( maxConcurrentThreads );

<<<<<<< HEAD
    List<Future<Throwable>> futures = new ArrayList<>();
=======
    List<Future<Throwable>> futures = new ArrayList<Future<Throwable>>();
>>>>>>> aa4f237b

    for( Callable<Throwable> value : values )
      futures.add( executor.submit( value ) );

    executor.shutdown(); // don't accept any more work

    return futures;
    }

  @Override
  public boolean isCompleted( UnitOfWork unitOfWork )
    {
    return executor == null || executor.isTerminated();
    }

  @Override
  public void complete( UnitOfWork unitOfWork, int duration, TimeUnit unit ) throws InterruptedException
    {
    if( executor == null )
      return;

    executor.awaitTermination( duration, unit );
    }
  }<|MERGE_RESOLUTION|>--- conflicted
+++ resolved
@@ -43,11 +43,7 @@
     {
     executor = Executors.newFixedThreadPool( maxConcurrentThreads );
 
-<<<<<<< HEAD
     List<Future<Throwable>> futures = new ArrayList<>();
-=======
-    List<Future<Throwable>> futures = new ArrayList<Future<Throwable>>();
->>>>>>> aa4f237b
 
     for( Callable<Throwable> value : values )
       futures.add( executor.submit( value ) );
