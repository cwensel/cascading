/*
 * Copyright (c) 2007-2015 Concurrent, Inc. All Rights Reserved.
 *
 * Project and contact information: http://www.cascading.org/
 *
 * This file is part of the Cascading project.
 *
 * Licensed under the Apache License, Version 2.0 (the "License");
 * you may not use this file except in compliance with the License.
 * You may obtain a copy of the License at
 *
 *     http://www.apache.org/licenses/LICENSE-2.0
 *
 * Unless required by applicable law or agreed to in writing, software
 * distributed under the License is distributed on an "AS IS" BASIS,
 * WITHOUT WARRANTIES OR CONDITIONS OF ANY KIND, either express or implied.
 * See the License for the specific language governing permissions and
 * limitations under the License.
 */

package cascading.management.annotation;

import java.net.URI;
import java.util.Collections;
import java.util.Set;
import java.util.TreeSet;

import cascading.util.Util;
import org.slf4j.Logger;
import org.slf4j.LoggerFactory;

/**
 * URISanitizer is an implementation of the Sanitizer interface to sanitize URIs of different kinds
 * (file, HTTP, HDFS, JDBC etc.) Depending on the visibility, the Sanitizer will return different values:
 * <p/>
 * For hierarchical URIs (jdbc://...):
 * <ul>
 * <li>PUBLIC: Only return the path of the URI</li>
 * <li>PROTECTED: Same as PUBLIC + query parameters</li>
 * <li>PRIVATE: Same as PROTECTED + URI scheme and authority (host/port)</li>
 * </ul>
 * <p/>
 * For opaque URIs (mailto:someone@email.com):
 * <ul>
 * <li>PUBLIC: Only return the scheme of the URI, 'mailto:' etc</li>
 * <li>PROTECTED: Same as PUBLIC</li>
 * <li>PRIVATE: The whole URI</li>
 * </ul>
 * <p>
 * Parameters containing sensitive information like user-names, passwords, API-keys etc. can be filtered out by setting
 * the {@link cascading.management.annotation.URISanitizer#PARAMETER_FILTER_PROPERTY} System property to a comma separated
 * list of names that should never show up in the {@link cascading.management.DocumentService}. Some systems may use
 * non-standard URIs, which cannot be parsed by {@link java.net.URI}.</p>
 * <p/>
 * <p>If the sanitizer encounters one of those URIs it
 * will catch the Exception and return an empty String. This can be overruled by setting the
 * {@link cascading.management.annotation.URISanitizer#FAILURE_MODE_PASS_THROUGH} System property to <code>true</code>,
 * which will cause the actual value being returned. <b>Note</b> that this might leak sensitive information to the
 * {@link cascading.management.DocumentService}.</p>
 */
public class URISanitizer implements Sanitizer
  {
  /**
   * Logger.
   */
  private static final Logger LOG = LoggerFactory.getLogger( URISanitizer.class );

  /**
   * System property for listing URI parameters to be filtered out (usernames, passwords etc.)
   * <p/>
   * Value cases are ignored, thus {@code UserName} will be equivalent to {@code username}.
   */
  public static final String PARAMETER_FILTER_PROPERTY = "cascading.management.annotation.urisanitizer.parameternames";

  /** System property to allow values to pass through a parse exception. */
  public static final String FAILURE_MODE_PASS_THROUGH = "cascading.management.annotation.urisanitizer.failurepassthrough";

  private Set<String> parametersToFilter;

  public URISanitizer()
    {
    String parameterProperty = System.getProperty( PARAMETER_FILTER_PROPERTY );

    if( Util.isEmpty( parameterProperty ) )
      {
      parametersToFilter = Collections.emptySet();
      }
    else
      {
      // treat "UserName" equal to "username"
      parametersToFilter = new TreeSet<String>( String.CASE_INSENSITIVE_ORDER );

      String[] parameterNames = parameterProperty.split( "," );

      for( String parameterName : parameterNames )
        {
        if( parameterName != null )
          parameterName = parameterName.trim();

        if( !Util.isEmpty( parameterName ) )
          parametersToFilter.add( parameterName );
        }
      }
    }

  @Override
  public String apply( Visibility visibility, Object value )
    {
    if( value == null )
      return null;

    URI uri;

    if( value instanceof URI )
      {
      uri = (URI) value;
      }
    else
      {
      try
        {
        uri = URI.create( encode( value.toString() ) );
        }
      catch( IllegalArgumentException exception )
        {
<<<<<<< HEAD
        LOG.warn( "failed to parse uri: {} with: {}", value, exception.getMessage() );
        LOG.debug( "exception:", exception );
=======
        LOG.warn( "failed to parse uri: {}, message: {}", value, exception.getMessage() );
        LOG.debug( "failed to parse uri: {}", value, exception );
>>>>>>> 3155ab27

        if( Boolean.parseBoolean( System.getProperty( FAILURE_MODE_PASS_THROUGH ) ) )
          {
          LOG.warn( "ignoring uri sanitizer failures, returning unsanitized value, property '{}' set to true", FAILURE_MODE_PASS_THROUGH );
          return value.toString();
          }

        // return an empty string, to avoid the leakage of sensitive information.
        LOG.info( "set property: '{}', to true to return unsanitized value, returning empty string", FAILURE_MODE_PASS_THROUGH );
        return "";
        }
      }

    if( uri.isOpaque() )
      {
      switch( visibility )
        {
        case PRIVATE:
          return value.toString();
        case PROTECTED:
        case PUBLIC:
          return uri.getScheme() + ":";
        }
      }

    StringBuilder buffer = new StringBuilder();

    if( uri.getPath() != null ) // can happen according to the javadoc
      buffer.append( uri.getPath() );

    if( ( visibility == Visibility.PROTECTED || visibility == Visibility.PRIVATE ) && uri.getQuery() != null )
      buffer.append( "?" ).append( sanitizeQuery( uri.getQuery() ) );

    if( visibility == Visibility.PRIVATE )
      {
      String currentString = buffer.toString(); // preserve before creating a new instance
      buffer = new StringBuilder();

      if( uri.getScheme() != null )
        buffer.append( uri.getScheme() ).append( "://" );

      if( uri.getAuthority() != null )
        buffer.append( uri.getAuthority() );

      buffer.append( currentString );
      }

    return buffer.toString();
    }

  private String encode( String input )
    {
    input = input.replaceAll( "\\[", "%5B" );
    input = input.replaceAll( "\\]", "%5D" );
    input = input.replaceAll( "\\{", "%7B" );
    input = input.replaceAll( "\\}", "%7D" );

    return input;
    }

  private String sanitizeQuery( String query )
    {
    StringBuilder buffer = new StringBuilder();
    String[] parts = query.split( "&" );

    for( String part : parts )
      {
      String[] keyValuePair = part.split( "=" );
      String key = keyValuePair[ 0 ];

      if( parametersToFilter.contains( key ) )
        continue;

      buffer.append( part ).append( "&" );
      }

    return buffer.toString();
    }
  }<|MERGE_RESOLUTION|>--- conflicted
+++ resolved
@@ -123,13 +123,8 @@
         }
       catch( IllegalArgumentException exception )
         {
-<<<<<<< HEAD
-        LOG.warn( "failed to parse uri: {} with: {}", value, exception.getMessage() );
-        LOG.debug( "exception:", exception );
-=======
         LOG.warn( "failed to parse uri: {}, message: {}", value, exception.getMessage() );
         LOG.debug( "failed to parse uri: {}", value, exception );
->>>>>>> 3155ab27
 
         if( Boolean.parseBoolean( System.getProperty( FAILURE_MODE_PASS_THROUGH ) ) )
           {
