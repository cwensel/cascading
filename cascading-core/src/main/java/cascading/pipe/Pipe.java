/*
 * Copyright (c) 2007-2014 Concurrent, Inc. All Rights Reserved.
 *
 * Project and contact information: http://www.cascading.org/
 *
 * This file is part of the Cascading project.
 *
 * Licensed under the Apache License, Version 2.0 (the "License");
 * you may not use this file except in compliance with the License.
 * You may obtain a copy of the License at
 *
 *     http://www.apache.org/licenses/LICENSE-2.0
 *
 * Unless required by applicable law or agreed to in writing, software
 * distributed under the License is distributed on an "AS IS" BASIS,
 * WITHOUT WARRANTIES OR CONDITIONS OF ANY KIND, either express or implied.
 * See the License for the specific language governing permissions and
 * limitations under the License.
 */

package cascading.pipe;

import java.beans.ConstructorProperties;
import java.io.Serializable;
import java.util.Collections;
import java.util.HashSet;
import java.util.Set;

import cascading.flow.FlowElement;
import cascading.flow.planner.Scope;
import cascading.property.ConfigDef;
import cascading.tuple.Fields;
import cascading.util.Util;

import static java.util.Arrays.asList;

/**
 * Class Pipe is used to name branches in pipe assemblies, and as a base class for core
 * processing model types, specifically {@link Each}, {@link Every}, {@link GroupBy},
 * {@link CoGroup}, {@link Merge}, {@link HashJoin}, and {@link SubAssembly}.
 * <p/>
 * Pipes are chained together through their constructors.
 * <p/>
 * To effect a split in the pipe,
 * simply pass a Pipe instance to two or more constructors of subsequent Pipe instances.
 * </p>
 * A join can be achieved by passing two or more Pipe instances to a {@link CoGroup} or {@link HashJoin} pipe.
 * <p/>
 * A merge can be achieved by passing two or more Pipe instances to a {@link GroupBy} or {@link Merge} pipe.
 *
 * @see Each
 * @see Every
 * @see GroupBy
 * @see Merge
 * @see CoGroup
 * @see HashJoin
 * @see SubAssembly
 */
public class Pipe implements FlowElement, Serializable
  {
  /** Field serialVersionUID */
  private static final long serialVersionUID = 1L;
  /** Field name */
  protected String name;
  /** Field previous */
  protected Pipe previous;
  /** Field parent */
  protected Pipe parent;

  protected ConfigDef configDef;

  protected ConfigDef stepConfigDef;

  /** Field id */
  private final String id = Util.createUniqueID(); // 3.0 planner relies on this being consistent
  /** Field trace */
<<<<<<< HEAD
  private String trace = Util.captureDebugTrace( getClass() );
=======
  private String trace = Util.captureDebugTrace( getClass() ); // see Util.setTrace() to override
>>>>>>> f10ca81c

  public static synchronized String id( Pipe pipe )
    {
    return pipe.id;
    }

  /**
   * Convenience method to create an array of Pipe instances.
   *
   * @param pipes vararg list of pipes
   * @return array of pipes
   */
  public static Pipe[] pipes( Pipe... pipes )
    {
    return pipes;
    }

  /**
   * Convenience method for finding all Pipe names in an assembly.
   *
   * @param tails vararg list of all tails in given assembly
   * @return array of Pipe names
   */
  public static String[] names( Pipe... tails )
    {
    Set<String> names = new HashSet<String>();

    collectNames( tails, names );

    return names.toArray( new String[ names.size() ] );
    }

  private static void collectNames( Pipe[] pipes, Set<String> names )
    {
    for( Pipe pipe : pipes )
      {
      if( pipe instanceof SubAssembly )
        names.addAll( asList( ( (SubAssembly) pipe ).getTailNames() ) );
      else
        names.add( pipe.getName() );

      collectNames( SubAssembly.unwind( pipe.getPrevious() ), names );
      }
    }

  public static Pipe[] named( String name, Pipe... tails )
    {
    Set<Pipe> pipes = new HashSet<Pipe>();

    collectPipes( name, tails, pipes );

    return pipes.toArray( new Pipe[ pipes.size() ] );
    }

  private static void collectPipes( String name, Pipe[] tails, Set<Pipe> pipes )
    {
    for( Pipe tail : tails )
      {
      if( !( tail instanceof SubAssembly ) && tail.getName().equals( name ) )
        pipes.add( tail );

      collectPipes( name, SubAssembly.unwind( tail.getPrevious() ), pipes );
      }
    }

  static Pipe[] resolvePreviousAll( Pipe... pipes )
    {
    Pipe[] resolved = new Pipe[ pipes.length ];

    for( int i = 0; i < pipes.length; i++ )
      resolved[ i ] = resolvePrevious( pipes[ i ] );

    return resolved;
    }

  static Pipe resolvePrevious( Pipe pipe )
    {
    if( pipe instanceof Splice || pipe instanceof Operator )
      return pipe;

    Pipe[] pipes = pipe.getPrevious();

    if( pipes.length > 1 )
      throw new IllegalStateException( "cannot resolve SubAssemblies with multiple tails at this time" );

    for( Pipe previous : pipes )
      {
      if( previous instanceof Splice || previous instanceof Operator )
        return previous;

      return resolvePrevious( previous );
      }

    return pipe;
    }

  protected Pipe()
    {
    }

  @ConstructorProperties({"previous"})
  protected Pipe( Pipe previous )
    {
    this.previous = previous;

    verifyPipe();
    }

  /**
   * Constructor Pipe creates a new Pipe instance with the given name. This is useful as the 'start' or head
   * of a pipe assembly.
   *
   * @param name name for this branch of Pipes
   */
  @ConstructorProperties({"name"})
  public Pipe( String name )
    {
    this.name = name;
    }

  /**
   * Constructor Pipe creates a new Pipe instance with the given name and previous Pipe instance. This is useful for
   * naming a branch in a pipe assembly. Or renaming the branch mid-way down.
   *
   * @param name     name for this branch of Pipes
   * @param previous previous Pipe to receive input Tuples from
   */
  @ConstructorProperties({"name", "previous"})
  public Pipe( String name, Pipe previous )
    {
    this.name = name;
    this.previous = previous;

    verifyPipe();
    }

  private void verifyPipe()
    {
    if( !( previous instanceof SubAssembly ) )
      return;

    String[] strings = ( (SubAssembly) previous ).getTailNames();
    if( strings.length != 1 )
      throw new IllegalArgumentException( "pipe assembly must not return more than one tail pipe instance, found " + Util.join( strings, ", " ) );
    }

  /**
   * Get the name of this pipe. Guaranteed non-null.
   *
   * @return String the name of this pipe
   */
  public String getName()
    {
    if( name != null )
      return name;

    if( previous != null )
      {
      name = previous.getName();

      return name;
      }

    return "ANONYMOUS";
    }

  /**
   * Get all the upstream pipes this pipe is connected to. This method will return the Pipe instances
   * passed on the constructors as inputs to this Pipe instance.
   *
   * @return all the upstream pipes this pipe is connected to.
   */
  public Pipe[] getPrevious()
    {
    if( previous == null )
      return new Pipe[ 0 ];

    return new Pipe[]{previous};
    }

  protected void setParent( Pipe parent )
    {
    this.parent = parent;
    }

  /**
   * Returns the enclosing parent Pipe instance, if any. A parent is typically a {@link SubAssembly} that wraps
   * this instance.
   *
   * @return of type Pipe
   */
  public Pipe getParent()
    {
    return parent;
    }

  /**
   * Returns a {@link ConfigDef} instance that allows for local properties to be set and made available via
   * a resulting {@link cascading.flow.FlowProcess} instance when the pipe is invoked.
   * <p/>
   * Any properties set on the configDef will not show up in any {@link cascading.flow.Flow} or
   * {@link cascading.flow.FlowStep} process level configuration, but will override any of those values as seen by the
   * current Pipe instance.
   *
   * @return an instance of ConfigDef
   */
  @Override
  public ConfigDef getConfigDef()
    {
    if( configDef == null )
      configDef = new ConfigDef();

    return configDef;
    }

  /**
   * Returns {@code true} if there are properties in the configDef instance.
   *
   * @return true if there are configDef properties
   */
  @Override
  public boolean hasConfigDef()
    {
    return configDef != null && !configDef.isEmpty();
    }

  /**
   * Returns a {@link ConfigDef} instance that allows for process level properties to be set and made available via
   * a resulting {@link cascading.flow.FlowProcess} instance when the pipe is invoked.
   * <p/>
   * Any properties set on the stepConfigDef will not show up in any Flow configuration, but will show up in
   * the current process {@link cascading.flow.FlowStep} (in Hadoop the MapReduce jobconf). Any value set in the
   * stepConfigDef will be overridden by the pipe local {@code #getConfigDef} instance.
   * </p>
   * Use this method to tweak properties in the process step this pipe instance is planned into. In the case of the
   * Hadoop platform, when set on a {@link GroupBy} instance, the number of reducers can be modified.
   *
   * @return an instance of ConfigDef
   */
  @Override
  public ConfigDef getStepConfigDef()
    {
    if( stepConfigDef == null )
      stepConfigDef = new ConfigDef();

    return stepConfigDef;
    }

  /**
   * Returns {@code true} if there are properties in the processConfigDef instance.
   *
   * @return true if there are processConfigDef properties
   */
  @Override
  public boolean hasStepConfigDef()
    {
    return stepConfigDef != null && !stepConfigDef.isEmpty();
    }

  /**
   * Method getHeads returns the first Pipe instances in this pipe assembly.
   *
   * @return the first (type Pipe[]) of this Pipe object.
   */
  public Pipe[] getHeads()
    {
    Pipe[] pipes = getPrevious();

    if( pipes.length == 0 )
      return new Pipe[]{this};

    if( pipes.length == 1 )
      return pipes[ 0 ].getHeads();

    Set<Pipe> heads = new HashSet<Pipe>();

    for( Pipe pipe : pipes )
      Collections.addAll( heads, pipe.getHeads() );

    return heads.toArray( new Pipe[ heads.size() ] );
    }

  @Override
  public Scope outgoingScopeFor( Set<Scope> incomingScopes )
    {
    return incomingScopes.iterator().next();
    }

  @Override
  public Fields resolveIncomingOperationArgumentFields( Scope incomingScope )
    {
    throw new IllegalStateException( "resolveIncomingOperationFields should never be called" );
    }

  @Override
  public Fields resolveIncomingOperationPassThroughFields( Scope incomingScope )
    {
    throw new IllegalStateException( "resolveIncomingOperationPassThroughFields should never be called" );
    }

  /**
   * Method getTrace returns a String that pinpoint where this instance was created for debugging.
   *
   * @return String
   */
  public String getTrace()
    {
    return trace;
    }

  @Override
  public String toString()
    {
    return getClass().getSimpleName() + "(" + getName() + ")";
    }

  Scope getFirst( Set<Scope> incomingScopes )
    {
    return incomingScopes.iterator().next();
    }

  @Override
  public boolean isEquivalentTo( FlowElement element )
    {
    if( element == null )
      return false;

    if( this == element )
      return true;

    return getClass() == element.getClass();
    }

  @SuppressWarnings({"EqualsWhichDoesntCheckParameterClass"})
  @Override
  public boolean equals( Object object )
    {
    // we cannot test equality by names for this class, prevents detection of dupe names in heads or tails
    return this == object;
    }

  @Override
  public int hashCode()
    {
    return 31 * getName().hashCode() + getClass().hashCode();
    }

  /**
   * Method print is used internally.
   *
   * @param scope of type Scope
   * @return String
   */
  public String print( Scope scope )
    {
    StringBuffer buffer = new StringBuffer();

    printInternal( buffer, scope );

    return buffer.toString();
    }

  protected void printInternal( StringBuffer buffer, Scope scope )
    {
    buffer.append( getClass().getSimpleName() ).append( "('" ).append( getName() ).append( "')" );
    }
  }<|MERGE_RESOLUTION|>--- conflicted
+++ resolved
@@ -74,11 +74,7 @@
   /** Field id */
   private final String id = Util.createUniqueID(); // 3.0 planner relies on this being consistent
   /** Field trace */
-<<<<<<< HEAD
-  private String trace = Util.captureDebugTrace( getClass() );
-=======
   private String trace = Util.captureDebugTrace( getClass() ); // see Util.setTrace() to override
->>>>>>> f10ca81c
 
   public static synchronized String id( Pipe pipe )
     {
