/*
 * Copyright (c) 2007-2014 Concurrent, Inc. All Rights Reserved.
 *
 * Project and contact information: http://www.cascading.org/
 *
 * This file is part of the Cascading project.
 *
 * Licensed under the Apache License, Version 2.0 (the "License");
 * you may not use this file except in compliance with the License.
 * You may obtain a copy of the License at
 *
 *     http://www.apache.org/licenses/LICENSE-2.0
 *
 * Unless required by applicable law or agreed to in writing, software
 * distributed under the License is distributed on an "AS IS" BASIS,
 * WITHOUT WARRANTIES OR CONDITIONS OF ANY KIND, either express or implied.
 * See the License for the specific language governing permissions and
 * limitations under the License.
 */

package cascading.pipe.assembly;

import java.beans.ConstructorProperties;
import java.util.Comparator;
import java.util.LinkedHashMap;
import java.util.Map;

import cascading.flow.FlowProcess;
import cascading.operation.BaseOperation;
import cascading.operation.Filter;
import cascading.operation.FilterCall;
import cascading.operation.OperationCall;
import cascading.operation.buffer.FirstNBuffer;
import cascading.pipe.Each;
import cascading.pipe.Every;
import cascading.pipe.GroupBy;
import cascading.pipe.Pipe;
import cascading.pipe.SubAssembly;
import cascading.tuple.Fields;
import cascading.tuple.Tuple;
import cascading.tuple.Tuples;
import cascading.tuple.util.TupleHasher;

/**
 * Class Unique {@link SubAssembly} is used to filter all duplicates out of a tuple stream.
 * <p/>
 * Typically finding unique value in a tuple stream relies on a {@link GroupBy} and a {@link FirstNBuffer}
 * {@link cascading.operation.Buffer} operation.
 * <p/>
 * If the {@code include} value is set to {@link Include#NO_NULLS}, any tuple consisting of only {@code null}
 * values will be removed from the stream.
 * <p/>
 * This SubAssembly uses the {@link FilterPartialDuplicates} {@link cascading.operation.Filter}
 * to remove as many observed duplicates before the GroupBy operator to reduce IO over the network.
 * <p/>
 * This strategy is similar to using {@code combiners}, except no sorting or serialization is invoked and results
 * in a much simpler mechanism.
 * <p/>
 * The {@code threshold} value tells the underlying FilterPartialDuplicates how many values to cache for duplicate
 * comparison before dropping values from the LRU cache.
 */
public class Unique extends SubAssembly
  {
  public enum Include
    {
      ALL,
      NO_NULLS
    }

  public enum Cache
    {
      Num_Keys_Flushed,
      Num_Keys_Hit,
      Num_Keys_Missed
    }

  /**
   * Class FilterPartialDuplicates is a {@link cascading.operation.Filter} that is used to remove observed duplicates from the tuple stream.
   * <p/>
   * Use this class typically in tandem with a {@link cascading.operation.aggregator.First}
   * {@link cascading.operation.Aggregator} in order to improve de-duping performance by removing as many values
   * as possible before the intermediate {@link cascading.pipe.GroupBy} operator.
   * <p/>
   * The {@code threshold} value is used to maintain a LRU of a constant size. If more than threshold unique values
   * are seen, the oldest cached values will be removed from the cache.
   *
   * @see Unique
   */
  public static class FilterPartialDuplicates extends BaseOperation<LinkedHashMap<Tuple, Object>> implements Filter<LinkedHashMap<Tuple, Object>>
    {
    private int threshold = 10000;
    private Include include = Include.ALL;
    private TupleHasher tupleHasher;

    /** Constructor FilterPartialDuplicates creates a new FilterPartialDuplicates instance. */
    public FilterPartialDuplicates()
      {
      }

    /**
     * Constructor FilterPartialDuplicates creates a new FilterPartialDuplicates instance.
     *
     * @param threshold of type int
     */
    @ConstructorProperties( {"threshold"} )
    public FilterPartialDuplicates( int threshold )
      {
      this.threshold = threshold;
      }

    /**
     * Constructor FilterPartialDuplicates creates a new FilterPartialDuplicates instance.
     *
     * @param include   of type Include
     * @param threshold of type int
     */
    @ConstructorProperties( {"include", "threshold"} )
    public FilterPartialDuplicates( Include include, int threshold )
      {
      this( include, threshold, null );
      }

    /**
     * Constructor FilterPartialDuplicates creates a new FilterPartialDuplicates instance.
     *
     * @param threshold   of type int
     * @param include     of type Include
     * @param tupleHasher of type TupleHasher
     */
    @ConstructorProperties( {"include", "threshold", "tupleHasher"} )
    public FilterPartialDuplicates( Include include, int threshold, TupleHasher tupleHasher )
      {
      this.threshold = threshold;
      this.include = include == null ? this.include : include;
      this.tupleHasher = tupleHasher;
      }

    @Override
    public void prepare( final FlowProcess flowProcess, OperationCall<LinkedHashMap<Tuple, Object>> operationCall )
      {
      operationCall.setContext( new LinkedHashMap<Tuple, Object>( threshold, 0.75f, true )
      {
      @Override
      protected boolean removeEldestEntry( Map.Entry eldest )
        {
        boolean doFlush = size() > threshold;

        if( doFlush )
          flowProcess.increment( Cache.Num_Keys_Flushed, 1 );

        return doFlush;
        }
      } );
      }

    @Override
    public boolean isRemove( FlowProcess flowProcess, FilterCall<LinkedHashMap<Tuple, Object>> filterCall )
      {
      // we assume its more painful to create lots of tuple copies vs comparisons
      Tuple args = TupleHasher.wrapTuple( tupleHasher, filterCall.getArguments().getTuple() );

      switch( include )
        {
        case ALL:
          break;

        case NO_NULLS:
          if( Tuples.frequency( args, null ) == args.size() )
            return true;

          break;
        }

      if( filterCall.getContext().containsKey( args ) )
        {
        flowProcess.increment( Cache.Num_Keys_Hit, 1 );
        return true;
        }

      // only do the copy here
      filterCall.getContext().put( TupleHasher.wrapTuple( tupleHasher, filterCall.getArguments().getTupleCopy() ), null );

      flowProcess.increment( Cache.Num_Keys_Missed, 1 );

      return false;
      }

    @Override
    public void cleanup( FlowProcess flowProcess, OperationCall<LinkedHashMap<Tuple, Object>> operationCall )
      {
      operationCall.setContext( null );
      }

    @Override
    public boolean equals( Object object )
      {
      if( this == object )
        return true;
      if( !( object instanceof FilterPartialDuplicates ) )
        return false;
      if( !super.equals( object ) )
        return false;

      FilterPartialDuplicates that = (FilterPartialDuplicates) object;

      if( threshold != that.threshold )
        return false;

      return true;
      }

    @Override
    public int hashCode()
      {
      int result = super.hashCode();
      result = 31 * result + threshold;
      return result;
      }
    }

  /**
   * Constructor Unique creates a new Unique instance.
   *
   * @param pipe         of type Pipe
   * @param uniqueFields of type Fields
   */
  @ConstructorProperties( {"pipe", "uniqueFields"} )
  public Unique( Pipe pipe, Fields uniqueFields )
    {
    this( null, pipe, uniqueFields );
    }

  /**
   * Constructor Unique creates a new Unique instance.
   *
   * @param pipe         of type Pipe
   * @param uniqueFields of type Fields
   * @param include      of type Include
   */
  @ConstructorProperties( {"pipe", "uniqueFields", "include"} )
  public Unique( Pipe pipe, Fields uniqueFields, Include include )
    {
    this( null, pipe, uniqueFields, include );
    }

  /**
   * Constructor Unique creates a new Unique instance.
   *
   * @param pipe         of type Pipe
   * @param uniqueFields of type Fields
   * @param threshold    of type int
   */
  @ConstructorProperties( {"pipe", "uniqueFields", "threshold"} )
  public Unique( Pipe pipe, Fields uniqueFields, int threshold )
    {
    this( null, pipe, uniqueFields, threshold );
    }

  /**
   * Constructor Unique creates a new Unique instance.
   *
   * @param pipe         of type Pipe
   * @param uniqueFields of type Fields
   * @param include      of type Include
   * @param threshold    of type int
   */
  @ConstructorProperties( {"pipe", "uniqueFields", "include", "threshold"} )
  public Unique( Pipe pipe, Fields uniqueFields, Include include, int threshold )
    {
    this( null, pipe, uniqueFields, include, threshold );
    }

  /**
   * Constructor Unique creates a new Unique instance.
   *
   * @param name         of type String
   * @param pipe         of type Pipe
   * @param uniqueFields of type Fields
   */
  @ConstructorProperties( {"name", "pipe", "uniqueFields"} )
  public Unique( String name, Pipe pipe, Fields uniqueFields )
    {
    this( name, pipe, uniqueFields, 10000 );
    }

  /**
   * Constructor Unique creates a new Unique instance.
   *
   * @param name         of type String
   * @param pipe         of type Pipe
   * @param uniqueFields of type Fields
   * @param include      of type Include
   */
  @ConstructorProperties( {"name", "pipe", "uniqueFields", "include"} )
  public Unique( String name, Pipe pipe, Fields uniqueFields, Include include )
    {
    this( name, pipe, uniqueFields, include, 10000 );
    }

  /**
   * Constructor Unique creates a new Unique instance.
   *
   * @param name         of type String
   * @param pipe         of type Pipe
   * @param uniqueFields of type Fields
   * @param threshold    of type int
   */
  @ConstructorProperties( {"name", "pipe", "uniqueFields", "threshold"} )
  public Unique( String name, Pipe pipe, Fields uniqueFields, int threshold )
    {
    this( name, Pipe.pipes( pipe ), uniqueFields, threshold );
    }

  /**
   * Constructor Unique creates a new Unique instance.
   *
   * @param name         of type String
   * @param pipe         of type Pipe
   * @param uniqueFields of type Fields
   * @param include      of type Include
   * @param threshold    of type int
   */
  @ConstructorProperties( {"name", "pipe", "uniqueFields", "include", "threshold"} )
  public Unique( String name, Pipe pipe, Fields uniqueFields, Include include, int threshold )
    {
    this( name, Pipe.pipes( pipe ), uniqueFields, include, threshold );
    }

  /**
   * Constructor Unique creates a new Unique instance.
   *
   * @param pipes        of type Pipe[]
   * @param uniqueFields of type Fields
   */
  @ConstructorProperties( {"pipes", "uniqueFields"} )
  public Unique( Pipe[] pipes, Fields uniqueFields )
    {
    this( null, pipes, uniqueFields, 10000 );
    }

  /**
   * Constructor Unique creates a new Unique instance.
   *
   * @param pipes        of type Pipe[]
   * @param uniqueFields of type Fields
   * @param include      of type Include
   */
  @ConstructorProperties( {"pipes", "uniqueFields", "include"} )
  public Unique( Pipe[] pipes, Fields uniqueFields, Include include )
    {
    this( null, pipes, uniqueFields, include, 10000 );
    }

  /**
   * Constructor Unique creates a new Unique instance.
   *
   * @param pipes        of type Pipe[]
   * @param uniqueFields of type Fields
   * @param threshold    of type int
   */
  @ConstructorProperties( {"pipes", "uniqueFields", "threshold"} )
  public Unique( Pipe[] pipes, Fields uniqueFields, int threshold )
    {
    this( null, pipes, uniqueFields, threshold );
    }

  /**
   * Constructor Unique creates a new Unique instance.
   *
   * @param pipes        of type Pipe[]
   * @param uniqueFields of type Fields
   * @param include      of type Include
   * @param threshold    of type int
   */
<<<<<<< HEAD
  @ConstructorProperties({"pipes", "uniqueFields", "include", "threshold"})
=======
  @ConstructorProperties( {"pipes", "uniqueFields", "include", "threshold"} )
>>>>>>> 30dbe1db
  public Unique( Pipe[] pipes, Fields uniqueFields, Include include, int threshold )
    {
    this( null, pipes, uniqueFields, include, threshold );
    }

  /**
   * Constructor Unique creates a new Unique instance.
   *
   * @param name         of type String
   * @param pipes        of type Pipe[]
   * @param uniqueFields of type Fields
   */
  @ConstructorProperties( {"name", "pipes", "uniqueFields"} )
  public Unique( String name, Pipe[] pipes, Fields uniqueFields )
    {
    this( name, pipes, uniqueFields, 10000 );
    }

  /**
   * Constructor Unique creates a new Unique instance.
   *
   * @param name         of type String
   * @param pipes        of type Pipe[]
   * @param uniqueFields of type Fields
   * @param include      of type Include
   */
  @ConstructorProperties( {"name", "pipes", "uniqueFields", "include"} )
  public Unique( String name, Pipe[] pipes, Fields uniqueFields, Include include )
    {
    this( name, pipes, uniqueFields, include, 10000 );
    }

  /**
   * Constructor Unique creates a new Unique instance.
   *
   * @param name         of type String
   * @param pipes        of type Pipe[]
   * @param uniqueFields of type Fields
   * @param threshold    of type int
   */
  @ConstructorProperties( {"name", "pipes", "uniqueFields", "threshold"} )
  public Unique( String name, Pipe[] pipes, Fields uniqueFields, int threshold )
    {
    this( name, pipes, uniqueFields, null, threshold );
    }

  /**
   * Constructor Unique creates a new Unique instance.
   *
   * @param name         of type String
   * @param pipes        of type Pipe[]
   * @param uniqueFields of type Fields
   * @param threshold    of type int
   */
  @ConstructorProperties( {"name", "pipes", "uniqueFields", "include", "threshold"} )
  public Unique( String name, Pipe[] pipes, Fields uniqueFields, Include include, int threshold )
    {
    super( pipes );

    if( uniqueFields == null )
      throw new IllegalArgumentException( "uniqueFields may not be null" );

    Pipe[] filters = new Pipe[ pipes.length ];

    TupleHasher tupleHasher = null;
    Comparator[] comparators = uniqueFields.getComparators();

    if( !TupleHasher.isNull( comparators ) )
      tupleHasher = new TupleHasher( null, comparators );

    FilterPartialDuplicates partialDuplicates = new FilterPartialDuplicates( include, threshold, tupleHasher );

    for( int i = 0; i < filters.length; i++ )
      filters[ i ] = new Each( pipes[ i ], uniqueFields, partialDuplicates );

    Pipe pipe = new GroupBy( name, filters, uniqueFields );
    pipe = new Every( pipe, Fields.ALL, new FirstNBuffer(), Fields.RESULTS );

    setTails( pipe );
    }
  }<|MERGE_RESOLUTION|>--- conflicted
+++ resolved
@@ -102,7 +102,7 @@
      *
      * @param threshold of type int
      */
-    @ConstructorProperties( {"threshold"} )
+    @ConstructorProperties({"threshold"})
     public FilterPartialDuplicates( int threshold )
       {
       this.threshold = threshold;
@@ -114,7 +114,7 @@
      * @param include   of type Include
      * @param threshold of type int
      */
-    @ConstructorProperties( {"include", "threshold"} )
+    @ConstructorProperties({"include", "threshold"})
     public FilterPartialDuplicates( Include include, int threshold )
       {
       this( include, threshold, null );
@@ -127,7 +127,7 @@
      * @param include     of type Include
      * @param tupleHasher of type TupleHasher
      */
-    @ConstructorProperties( {"include", "threshold", "tupleHasher"} )
+    @ConstructorProperties({"include", "threshold", "tupleHasher"})
     public FilterPartialDuplicates( Include include, int threshold, TupleHasher tupleHasher )
       {
       this.threshold = threshold;
@@ -224,7 +224,7 @@
    * @param pipe         of type Pipe
    * @param uniqueFields of type Fields
    */
-  @ConstructorProperties( {"pipe", "uniqueFields"} )
+  @ConstructorProperties({"pipe", "uniqueFields"})
   public Unique( Pipe pipe, Fields uniqueFields )
     {
     this( null, pipe, uniqueFields );
@@ -237,7 +237,7 @@
    * @param uniqueFields of type Fields
    * @param include      of type Include
    */
-  @ConstructorProperties( {"pipe", "uniqueFields", "include"} )
+  @ConstructorProperties({"pipe", "uniqueFields", "include"})
   public Unique( Pipe pipe, Fields uniqueFields, Include include )
     {
     this( null, pipe, uniqueFields, include );
@@ -250,7 +250,7 @@
    * @param uniqueFields of type Fields
    * @param threshold    of type int
    */
-  @ConstructorProperties( {"pipe", "uniqueFields", "threshold"} )
+  @ConstructorProperties({"pipe", "uniqueFields", "threshold"})
   public Unique( Pipe pipe, Fields uniqueFields, int threshold )
     {
     this( null, pipe, uniqueFields, threshold );
@@ -264,7 +264,7 @@
    * @param include      of type Include
    * @param threshold    of type int
    */
-  @ConstructorProperties( {"pipe", "uniqueFields", "include", "threshold"} )
+  @ConstructorProperties({"pipe", "uniqueFields", "include", "threshold"})
   public Unique( Pipe pipe, Fields uniqueFields, Include include, int threshold )
     {
     this( null, pipe, uniqueFields, include, threshold );
@@ -277,7 +277,7 @@
    * @param pipe         of type Pipe
    * @param uniqueFields of type Fields
    */
-  @ConstructorProperties( {"name", "pipe", "uniqueFields"} )
+  @ConstructorProperties({"name", "pipe", "uniqueFields"})
   public Unique( String name, Pipe pipe, Fields uniqueFields )
     {
     this( name, pipe, uniqueFields, 10000 );
@@ -291,7 +291,7 @@
    * @param uniqueFields of type Fields
    * @param include      of type Include
    */
-  @ConstructorProperties( {"name", "pipe", "uniqueFields", "include"} )
+  @ConstructorProperties({"name", "pipe", "uniqueFields", "include"})
   public Unique( String name, Pipe pipe, Fields uniqueFields, Include include )
     {
     this( name, pipe, uniqueFields, include, 10000 );
@@ -305,7 +305,7 @@
    * @param uniqueFields of type Fields
    * @param threshold    of type int
    */
-  @ConstructorProperties( {"name", "pipe", "uniqueFields", "threshold"} )
+  @ConstructorProperties({"name", "pipe", "uniqueFields", "threshold"})
   public Unique( String name, Pipe pipe, Fields uniqueFields, int threshold )
     {
     this( name, Pipe.pipes( pipe ), uniqueFields, threshold );
@@ -320,7 +320,7 @@
    * @param include      of type Include
    * @param threshold    of type int
    */
-  @ConstructorProperties( {"name", "pipe", "uniqueFields", "include", "threshold"} )
+  @ConstructorProperties({"name", "pipe", "uniqueFields", "include", "threshold"})
   public Unique( String name, Pipe pipe, Fields uniqueFields, Include include, int threshold )
     {
     this( name, Pipe.pipes( pipe ), uniqueFields, include, threshold );
@@ -332,7 +332,7 @@
    * @param pipes        of type Pipe[]
    * @param uniqueFields of type Fields
    */
-  @ConstructorProperties( {"pipes", "uniqueFields"} )
+  @ConstructorProperties({"pipes", "uniqueFields"})
   public Unique( Pipe[] pipes, Fields uniqueFields )
     {
     this( null, pipes, uniqueFields, 10000 );
@@ -345,7 +345,7 @@
    * @param uniqueFields of type Fields
    * @param include      of type Include
    */
-  @ConstructorProperties( {"pipes", "uniqueFields", "include"} )
+  @ConstructorProperties({"pipes", "uniqueFields", "include"})
   public Unique( Pipe[] pipes, Fields uniqueFields, Include include )
     {
     this( null, pipes, uniqueFields, include, 10000 );
@@ -358,7 +358,7 @@
    * @param uniqueFields of type Fields
    * @param threshold    of type int
    */
-  @ConstructorProperties( {"pipes", "uniqueFields", "threshold"} )
+  @ConstructorProperties({"pipes", "uniqueFields", "threshold"})
   public Unique( Pipe[] pipes, Fields uniqueFields, int threshold )
     {
     this( null, pipes, uniqueFields, threshold );
@@ -372,11 +372,7 @@
    * @param include      of type Include
    * @param threshold    of type int
    */
-<<<<<<< HEAD
-  @ConstructorProperties({"pipes", "uniqueFields", "include", "threshold"})
-=======
   @ConstructorProperties( {"pipes", "uniqueFields", "include", "threshold"} )
->>>>>>> 30dbe1db
   public Unique( Pipe[] pipes, Fields uniqueFields, Include include, int threshold )
     {
     this( null, pipes, uniqueFields, include, threshold );
@@ -389,7 +385,7 @@
    * @param pipes        of type Pipe[]
    * @param uniqueFields of type Fields
    */
-  @ConstructorProperties( {"name", "pipes", "uniqueFields"} )
+  @ConstructorProperties({"name", "pipes", "uniqueFields"})
   public Unique( String name, Pipe[] pipes, Fields uniqueFields )
     {
     this( name, pipes, uniqueFields, 10000 );
@@ -403,7 +399,7 @@
    * @param uniqueFields of type Fields
    * @param include      of type Include
    */
-  @ConstructorProperties( {"name", "pipes", "uniqueFields", "include"} )
+  @ConstructorProperties({"name", "pipes", "uniqueFields", "include"})
   public Unique( String name, Pipe[] pipes, Fields uniqueFields, Include include )
     {
     this( name, pipes, uniqueFields, include, 10000 );
@@ -417,7 +413,7 @@
    * @param uniqueFields of type Fields
    * @param threshold    of type int
    */
-  @ConstructorProperties( {"name", "pipes", "uniqueFields", "threshold"} )
+  @ConstructorProperties({"name", "pipes", "uniqueFields", "threshold"})
   public Unique( String name, Pipe[] pipes, Fields uniqueFields, int threshold )
     {
     this( name, pipes, uniqueFields, null, threshold );
@@ -431,7 +427,7 @@
    * @param uniqueFields of type Fields
    * @param threshold    of type int
    */
-  @ConstructorProperties( {"name", "pipes", "uniqueFields", "include", "threshold"} )
+  @ConstructorProperties({"name", "pipes", "uniqueFields", "include", "threshold"})
   public Unique( String name, Pipe[] pipes, Fields uniqueFields, Include include, int threshold )
     {
     super( pipes );
