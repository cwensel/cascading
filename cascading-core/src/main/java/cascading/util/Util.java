--- conflicted
+++ resolved
@@ -545,7 +545,7 @@
       }
     }
 
-  @SuppressWarnings( {"unchecked"} )
+  @SuppressWarnings({"unchecked"})
   private static void printGraph( Writer writer, SimpleDirectedGraph graph )
     {
     DOTExporter dot = new DOTExporter( new IntegerNameProvider(), new VertexNameProvider()
@@ -582,66 +582,14 @@
    *
    * @param list
    */
-  @SuppressWarnings( {"StatementWithEmptyBody"} )
+  @SuppressWarnings({"StatementWithEmptyBody"})
   public static void removeAllNulls( List list )
     {
     while( list.remove( null ) )
       ;
     }
 
-<<<<<<< HEAD
   public static void writeDOT( Writer writer, DirectedGraph graph, IntegerNameProvider vertexIdProvider, VertexNameProvider vertexNameProvider, EdgeNameProvider edgeNameProvider )
-=======
-  /**
-   * Allows for custom trace fields on Pipe, Tap, and Scheme types
-   *
-   * @deprecated see {@link cascading.util.TraceUtil#setTrace(Object, String)}
-   */
-  @Deprecated
-  public static void setTrace( Object object, String trace )
-    {
-    TraceUtil.setTrace( object, trace );
-    }
-
-  /**
-   * @deprecated see {@link cascading.util.TraceUtil#captureDebugTrace(Object)}
-   */
-  @Deprecated
-  public static String captureDebugTrace( Class type )
-    {
-    return TraceUtil.captureDebugTrace( type );
-    }
-
-  @Deprecated
-  public static String formatTrace( final Pipe pipe, String message )
-    {
-    return TraceUtil.formatTrace( pipe, message );
-    }
-
-  /**
-   * @deprecated see {@link cascading.util.TraceUtil#formatTrace(cascading.tap.Tap, String)}
-   */
-  @Deprecated
-  public static String formatTrace( final Tap tap, String message )
-    {
-    return TraceUtil.formatTrace( tap, message );
-    }
-
-  /**
-   * @deprecated see {@link cascading.util.TraceUtil#formatTrace(cascading.scheme.Scheme, String)}
-   */
-  @Deprecated
-  public static String formatTrace( final Scheme scheme, String message )
-    {
-    return TraceUtil.formatTrace( scheme, message );
-    }
-
-  /**
-   * @deprecated see {@link cascading.util.TraceUtil#formatTrace(cascading.operation.Operation, String)}
-   */
-  @Deprecated
-  public static String formatTrace( Operation operation, String message )
->>>>>>> aa4f237b
     {
     new DOTExporter( vertexIdProvider, vertexNameProvider, edgeNameProvider ).export( writer, graph );
     }
@@ -1243,7 +1191,6 @@
     return name.replaceAll( "\\s+|\\*|\\+|/+", "_" );
     }
 
-<<<<<<< HEAD
   public static Class findMainClass( Class defaultType, String packageExclude )
     {
     StackTraceElement[] stackTrace = Thread.currentThread().getStackTrace();
@@ -1301,10 +1248,10 @@
       }
 
     return null;
-=======
+    }
+
   public static boolean containsWhitespace( String string )
     {
     return Pattern.compile( "\\s" ).matcher( string ).find();
->>>>>>> aa4f237b
     }
   }