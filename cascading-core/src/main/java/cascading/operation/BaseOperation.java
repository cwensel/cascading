--- conflicted
+++ resolved
@@ -48,11 +48,7 @@
   /** Field numArgs */
   protected int numArgs = ANY;
   /** Field trace */
-<<<<<<< HEAD
-  protected String trace = Util.captureDebugTrace( getClass() );
-=======
   protected String trace = TraceUtil.captureDebugTrace( this ); // see TraceUtil.setTrace() to override
->>>>>>> 30dbe1db
 
   // initialize this operation based on its subclass
   {
