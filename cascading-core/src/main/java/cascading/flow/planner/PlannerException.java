/*
 * Copyright (c) 2007-2014 Concurrent, Inc. All Rights Reserved.
 *
 * Project and contact information: http://www.cascading.org/
 *
 * This file is part of the Cascading project.
 *
 * Licensed under the Apache License, Version 2.0 (the "License");
 * you may not use this file except in compliance with the License.
 * You may obtain a copy of the License at
 *
 *     http://www.apache.org/licenses/LICENSE-2.0
 *
 * Unless required by applicable law or agreed to in writing, software
 * distributed under the License is distributed on an "AS IS" BASIS,
 * WITHOUT WARRANTIES OR CONDITIONS OF ANY KIND, either express or implied.
 * See the License for the specific language governing permissions and
 * limitations under the License.
 */

package cascading.flow.planner;

import cascading.flow.FlowElement;
import cascading.flow.FlowException;
<<<<<<< HEAD
import cascading.flow.planner.graph.ElementGraph;
import cascading.flow.planner.iso.finder.GraphFinderException;
import cascading.flow.planner.rule.Rule;
import cascading.util.Util;
=======
import cascading.pipe.Pipe;
import cascading.util.TraceUtil;
import org.jgrapht.graph.SimpleDirectedGraph;
>>>>>>> 30dbe1db

/**
 * Class PlannerException is thrown when a job planner fails.
 * <p/>
 * For debugging purposes, the PlannerException holds a copy of the internal job representation which can be
 * written out to disk and visualized with tools that support the
 * <a href="http://en.wikipedia.org/wiki/DOT_language">DOT file format</a> using the {@link #writeDOT(String)}
 * method.
 */
public class PlannerException extends FlowException
  {
  /** Field pipeGraph */
  ElementGraph elementGraph;

  /** Constructor PlannerException creates a new PlannerException instance. */
  public PlannerException()
    {
    }

  /**
   * Constructor PlannerException creates a new PlannerException instance.
   *
   * @param flowElement of type FlowElement
   * @param message     of type String
   */
  public PlannerException( FlowElement flowElement, String message )
    {
<<<<<<< HEAD
    super( Util.formatTrace( flowElement, message ) );
=======
    super( TraceUtil.formatTrace( pipe, message ) );
>>>>>>> 30dbe1db
    }

  /**
   * Constructor PlannerException creates a new PlannerException instance.
   *
   * @param flowElement of type FlowElement
   * @param message     of type String
   * @param throwable   of type Throwable
   */
  public PlannerException( FlowElement flowElement, String message, Throwable throwable )
    {
<<<<<<< HEAD
    super( Util.formatTrace( flowElement, message ), throwable );
=======
    super( TraceUtil.formatTrace( pipe, message ), throwable );
>>>>>>> 30dbe1db
    }

  /**
   * Constructor PlannerException creates a new PlannerException instance.
   *
   * @param flowElement  of type FlowElement
   * @param message      of type String
   * @param throwable    of type Throwable
   * @param elementGraph of type ElementGraph
   */
  public PlannerException( FlowElement flowElement, String message, Throwable throwable, ElementGraph elementGraph )
    {
<<<<<<< HEAD
    super( Util.formatTrace( flowElement, message ), throwable );
=======
    super( TraceUtil.formatTrace( pipe, message ), throwable );
>>>>>>> 30dbe1db
    this.elementGraph = elementGraph;
    }

  /**
   * Constructor PlannerException creates a new PlannerException instance.
   *
   * @param string of type String
   */
  public PlannerException( String string )
    {
    super( string );
    }

  /**
   * Constructor PlannerException creates a new PlannerException instance.
   *
   * @param string    of type String
   * @param throwable of type Throwable
   */
  public PlannerException( String string, Throwable throwable )
    {
    super( string, throwable );
    }

  /**
   * Constructor PlannerException creates a new PlannerException instance.
   *
   * @param throwable of type Throwable
   */
  public PlannerException( Throwable throwable )
    {
    super( throwable );
    }

  /**
   * Constructor PlannerException creates a new PlannerException instance.
   *
   * @param string       of type String
   * @param elementGraph of type SimpleDirectedGraph<FlowElement, Scope>
   */
  public PlannerException( String string, ElementGraph elementGraph )
    {
    super( string );
    this.elementGraph = elementGraph;
    }

  /**
   * Constructor PlannerException creates a new PlannerException instance.
   *
   * @param string       of type String
   * @param throwable    of type Throwable
   * @param elementGraph of type SimpleDirectedGraph<FlowElement, Scope>
   */
  public PlannerException( String string, Throwable throwable, ElementGraph elementGraph )
    {
    super( string, throwable );
    this.elementGraph = elementGraph;
    }

  public PlannerException( Rule rule, Exception exception )
    {
    super( "failed on rule: " + rule.getRuleName(), exception );
    }

  /**
   * Method getElementGraph returns the elementGraph of this PlannerException object.
   *
   * @return the pipeGraph (ElementGraph) of this PlannerException object.
   */
  ElementGraph getElementGraph()
    {
    return elementGraph;
    }

  /**
   * Method writeDOT writes the failed Flow instance to the given filename as a DOT file for import into a graphics package.
   *
   * @param filename of type String
   */
  public void writeDOT( String filename )
    {
    if( elementGraph == null )
      return;

    elementGraph.writeDOT( filename );
    }

  /**
   * Method writeCauseDOT writes the underlying {@link cascading.flow.planner.iso.finder.GraphFinderException}
   * intermediate graph as a DOT file.
   * <p/>
   * If the cause is not a GraphFinderException, and the underlying graph doesn't provide a 'writeDOT' method,
   * the method does nothing.
   *
   * @param filename of type String
   */
  public void writeCauseDOT( String filename )
    {
    if( getCause() instanceof GraphFinderException )
      ( (GraphFinderException) getCause() ).writeDOT( filename );
    }
  }<|MERGE_RESOLUTION|>--- conflicted
+++ resolved
@@ -22,16 +22,10 @@
 
 import cascading.flow.FlowElement;
 import cascading.flow.FlowException;
-<<<<<<< HEAD
 import cascading.flow.planner.graph.ElementGraph;
 import cascading.flow.planner.iso.finder.GraphFinderException;
 import cascading.flow.planner.rule.Rule;
-import cascading.util.Util;
-=======
-import cascading.pipe.Pipe;
 import cascading.util.TraceUtil;
-import org.jgrapht.graph.SimpleDirectedGraph;
->>>>>>> 30dbe1db
 
 /**
  * Class PlannerException is thrown when a job planner fails.
@@ -59,11 +53,7 @@
    */
   public PlannerException( FlowElement flowElement, String message )
     {
-<<<<<<< HEAD
-    super( Util.formatTrace( flowElement, message ) );
-=======
-    super( TraceUtil.formatTrace( pipe, message ) );
->>>>>>> 30dbe1db
+    super( TraceUtil.formatTrace( flowElement, message ) );
     }
 
   /**
@@ -75,11 +65,7 @@
    */
   public PlannerException( FlowElement flowElement, String message, Throwable throwable )
     {
-<<<<<<< HEAD
-    super( Util.formatTrace( flowElement, message ), throwable );
-=======
-    super( TraceUtil.formatTrace( pipe, message ), throwable );
->>>>>>> 30dbe1db
+    super( TraceUtil.formatTrace( flowElement, message ), throwable );
     }
 
   /**
@@ -92,11 +78,7 @@
    */
   public PlannerException( FlowElement flowElement, String message, Throwable throwable, ElementGraph elementGraph )
     {
-<<<<<<< HEAD
-    super( Util.formatTrace( flowElement, message ), throwable );
-=======
-    super( TraceUtil.formatTrace( pipe, message ), throwable );
->>>>>>> 30dbe1db
+    super( TraceUtil.formatTrace( flowElement, message ), throwable );
     this.elementGraph = elementGraph;
     }
 
