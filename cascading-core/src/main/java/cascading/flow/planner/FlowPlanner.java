/*
 * Copyright (c) 2007-2015 Concurrent, Inc. All Rights Reserved.
 *
 * Project and contact information: http://www.cascading.org/
 *
 * This file is part of the Cascading project.
 *
 * Licensed under the Apache License, Version 2.0 (the "License");
 * you may not use this file except in compliance with the License.
 * You may obtain a copy of the License at
 *
 *     http://www.apache.org/licenses/LICENSE-2.0
 *
 * Unless required by applicable law or agreed to in writing, software
 * distributed under the License is distributed on an "AS IS" BASIS,
 * WITHOUT WARRANTIES OR CONDITIONS OF ANY KIND, either express or implied.
 * See the License for the specific language governing permissions and
 * limitations under the License.
 */

package cascading.flow.planner;

import java.util.Arrays;
import java.util.Collection;
import java.util.Collections;
import java.util.HashSet;
import java.util.List;
import java.util.Map;
import java.util.Set;

import cascading.flow.AssemblyPlanner;
import cascading.flow.BaseFlow;
import cascading.flow.Flow;
import cascading.flow.FlowConnector;
import cascading.flow.FlowConnectorProps;
import cascading.flow.FlowDef;
import cascading.flow.FlowElement;
import cascading.flow.FlowNode;
import cascading.flow.FlowStep;
import cascading.flow.Flows;
import cascading.flow.planner.graph.ElementGraph;
import cascading.flow.planner.graph.FlowElementGraph;
import cascading.flow.planner.process.FlowNodeGraph;
import cascading.flow.planner.process.FlowStepGraph;
import cascading.flow.planner.rule.ProcessLevel;
import cascading.flow.planner.rule.RuleRegistry;
import cascading.flow.planner.rule.RuleRegistrySet;
import cascading.flow.planner.rule.RuleResult;
import cascading.flow.planner.rule.RuleSetExec;
import cascading.flow.planner.rule.transformer.IntermediateTapElementFactory;
import cascading.flow.planner.rule.util.TraceWriter;
import cascading.operation.AssertionLevel;
import cascading.operation.DebugLevel;
import cascading.pipe.Checkpoint;
import cascading.pipe.OperatorException;
import cascading.pipe.Pipe;
import cascading.pipe.SubAssembly;
import cascading.property.ConfigDef;
import cascading.property.PropertyUtil;
import cascading.scheme.Scheme;
import cascading.tap.Tap;
import cascading.tap.TapException;
import cascading.tuple.Fields;
import cascading.util.Update;
import cascading.util.Util;
import org.slf4j.Logger;
import org.slf4j.LoggerFactory;

import static java.util.Arrays.asList;

/**
 * Class FlowPlanner is the base class for all planner implementations.
 * <p/>
 * This planner support tracing execution of each rule. See the appropriate properties on this
 * class to enable.
 */
public abstract class FlowPlanner<F extends BaseFlow, Config>
  {
  /**
   * Enables the planner to write out basic planner information including the initial element-graph,
   * completed element-graph, and the completed step-graph dot files.
   */
  public static final String TRACE_PLAN_PATH = "cascading.planner.plan.path";

  /**
   * Enables the planner to write out detail level planner information for each rule, including recursive
   * transforms.
   * <p/>
   * Use this to debug rules. This does increase overhead during planning.
   */
  public static final String TRACE_PLAN_TRANSFORM_PATH = "cascading.planner.plan.transforms.path";

  /**
   * Enables the planner to write out planner statistics for each planner phase and rule.
   */
  public static final String TRACE_STATS_PATH = "cascading.planner.stats.path";

  /** Field LOG */
  private static final Logger LOG = LoggerFactory.getLogger( FlowPlanner.class );

  /** Field properties */
  protected Map<Object, Object> defaultProperties;

  protected String checkpointTapRootPath = null;

  /** Field assertionLevel */
  protected AssertionLevel defaultAssertionLevel;
  /** Field debugLevel */
  protected DebugLevel defaultDebugLevel;

  /**
   * Method getAssertionLevel returns the configured target planner {@link cascading.operation.AssertionLevel}.
   *
   * @param properties of type Map<Object, Object>
   * @return AssertionLevel the configured AssertionLevel
   */
  static AssertionLevel getAssertionLevel( Map<Object, Object> properties )
    {
    String assertionLevel = PropertyUtil.getProperty( properties, "cascading.flowconnector.assertionlevel", AssertionLevel.STRICT.name() );

    return AssertionLevel.valueOf( assertionLevel );
    }

  /**
   * Method getDebugLevel returns the configured target planner {@link cascading.operation.DebugLevel}.
   *
   * @param properties of type Map<Object, Object>
   * @return DebugLevel the configured DebugLevel
   */
  static DebugLevel getDebugLevel( Map<Object, Object> properties )
    {
    String debugLevel = PropertyUtil.getProperty( properties, "cascading.flowconnector.debuglevel", DebugLevel.DEFAULT.name() );

    return DebugLevel.valueOf( debugLevel );
    }

<<<<<<< HEAD
  public Map<Object, Object> getDefaultProperties()
=======
  {
  Update.registerPlanner( getClass() );
  }

  public Map<Object, Object> getProperties()
>>>>>>> aa4f237b
    {
    return defaultProperties;
    }

  public abstract Config getDefaultConfig();

  public abstract PlatformInfo getPlatformInfo();

  public void initialize( FlowConnector flowConnector, Map<Object, Object> properties )
    {
    this.defaultProperties = properties;
    this.defaultAssertionLevel = getAssertionLevel( properties );
    this.defaultDebugLevel = getDebugLevel( properties );
    }

  public F buildFlow( FlowDef flowDef, RuleRegistrySet ruleRegistrySet )
    {
    FlowElementGraph flowElementGraph = null;

    try
      {
      flowDef = normalizeTaps( flowDef );

      verifyAllTaps( flowDef );

      F flow = createFlow( flowDef );

      Pipe[] tails = resolveTails( flowDef, flow );

      verifyAssembly( flowDef, tails );

      flowElementGraph = createFlowElementGraph( flowDef, tails );

      TraceWriter traceWriter = new TraceWriter( flow );
      RuleSetExec ruleSetExec = new RuleSetExec( traceWriter, this, flow, ruleRegistrySet, flowDef, flowElementGraph );

      RuleResult ruleResult = ruleSetExec.exec();

      traceWriter.writeTracePlan( null, "0-initial-flow-element-graph", flowElementGraph );

      FlowElementGraph finalFlowElementGraph = ruleResult.getAssemblyGraph();

      finalFlowElementGraph = flow.updateSchemes( finalFlowElementGraph );

      Map<ElementGraph, List<? extends ElementGraph>> stepToNodes = ruleResult.getStepToNodeGraphMap();
      Map<ElementGraph, List<? extends ElementGraph>> nodeToPipeline = ruleResult.getNodeToPipelineGraphMap();

      FlowStepGraph flowStepGraph = new FlowStepGraph( this, finalFlowElementGraph, stepToNodes, nodeToPipeline );

      traceWriter.writeFinal( "1-final-flow-registry", ruleResult );
      traceWriter.writeTracePlan( null, "2-final-flow-element-graph", finalFlowElementGraph );
      traceWriter.writeTracePlan( null, "3-final-flow-step-graph", flowStepGraph );
      traceWriter.writeTracePlanSteps( "4-final-flow-steps", flowStepGraph );

      flow.initialize( finalFlowElementGraph, flowStepGraph );

      return flow;
      }
    catch( Exception exception )
      {
      throw handleExceptionDuringPlanning( flowDef, exception, flowElementGraph );
      }
    }

  protected abstract F createFlow( FlowDef flowDef );

  public abstract FlowStep<Config> createFlowStep( ElementGraph stepElementGraph, FlowNodeGraph flowNodeGraph );

  public FlowNode createFlowNode( FlowElementGraph flowElementGraph, ElementGraph nodeSubGraph, List<? extends ElementGraph> pipelineGraphs )
    {
    return new BaseFlowNode( flowElementGraph, nodeSubGraph, pipelineGraphs );
    }

  public void configRuleRegistryDefaults( RuleRegistry ruleRegistry )
    {

    }

  protected Pipe[] resolveTails( FlowDef flowDef, F flow )
    {
    Pipe[] tails = flowDef.getTailsArray();

    tails = resolveAssemblyPlanners( flowDef, flow, tails );

    return tails;
    }

  protected Pipe[] resolveAssemblyPlanners( FlowDef flowDef, Flow flow, Pipe[] pipes )
    {
    List<Pipe> tails = Arrays.asList( pipes );

    List<AssemblyPlanner> assemblyPlanners = flowDef.getAssemblyPlanners();

    for( AssemblyPlanner assemblyPlanner : assemblyPlanners )
      {
      tails = assemblyPlanner.resolveTails( new AssemblyPlannerContext( flowDef, flow, tails ) );

      if( tails.isEmpty() )
        throw new PlannerException( "assembly planner: " + assemblyPlanner + ", returned zero tails" );

      tails = Collections.unmodifiableList( tails );
      }

    return tails.toArray( new Pipe[ tails.size() ] );
    }

  protected void verifyAssembly( FlowDef flowDef, Pipe[] tails )
    {
    verifyPipeAssemblyEndPoints( flowDef, tails );
    verifyTraps( flowDef, tails );
    verifyCheckpoints( flowDef, tails );
    }

  protected void verifyAllTaps( FlowDef flowDef )
    {
    verifySourceNotSinks( flowDef.getSources(), flowDef.getSinks() );

    verifyTaps( flowDef.getSources(), true, true );
    verifyTaps( flowDef.getSinks(), false, true );
    verifyTaps( flowDef.getTraps(), false, false );

    // are both sources and sinks
    verifyTaps( flowDef.getCheckpoints(), true, false );
    verifyTaps( flowDef.getCheckpoints(), false, false );
    }

  protected FlowElementGraph createFlowElementGraph( FlowDef flowDef, Pipe[] flowTails )
    {
    Map<String, Tap> sources = flowDef.getSourcesCopy();
    Map<String, Tap> sinks = flowDef.getSinksCopy();
    Map<String, Tap> traps = flowDef.getTrapsCopy();
    Map<String, Tap> checkpoints = flowDef.getCheckpointsCopy();

    checkpointTapRootPath = makeCheckpointRootPath( flowDef );

    return new FlowElementGraph( getPlatformInfo(), flowTails, sources, sinks, traps, checkpoints, checkpointTapRootPath != null );
    }

  private FlowDef normalizeTaps( FlowDef flowDef )
    {
    Set<Tap> taps = new HashSet<>();

    Map<String, Tap> sources = flowDef.getSourcesCopy();
    Map<String, Tap> sinks = flowDef.getSinksCopy();
    Map<String, Tap> traps = flowDef.getTrapsCopy();
    Map<String, Tap> checkpoints = flowDef.getCheckpointsCopy();

    boolean sourcesHasDupes = addTaps( sources, taps );
    boolean sinksHasDupes = addTaps( sinks, taps );
    boolean trapsHasDupes = addTaps( traps, taps );
    boolean checkpointsHasDupes = addTaps( checkpoints, taps );

    if( sourcesHasDupes )
      normalize( taps, sources );

    if( sinksHasDupes )
      normalize( taps, sinks );

    if( trapsHasDupes )
      normalize( taps, traps );

    if( checkpointsHasDupes )
      normalize( taps, checkpoints );

    return Flows.copy( flowDef, sources, sinks, traps, checkpoints );
    }

  private boolean addTaps( Map<String, Tap> current, Set<Tap> taps )
    {
    int size = taps.size();

    taps.addAll( current.values() );

    // if all the added values are not unique, taps.size will be less than original size + num tap instances
    return size + current.size() != taps.size();
    }

  private void normalize( Set<Tap> taps, Map<String, Tap> current )
    {
    for( Tap tap : taps )
      {
      for( Map.Entry<String, Tap> entry : current.entrySet() )
        {
        if( entry.getValue().equals( tap ) ) // force equivalent instance to being the same instance
          entry.setValue( tap );
        }
      }
    }

  private String makeCheckpointRootPath( FlowDef flowDef )
    {
    String flowName = flowDef.getName();
    String runID = flowDef.getRunID();

    if( runID == null )
      return null;

    if( flowName == null )
      throw new PlannerException( "flow name is required when providing a run id" );

    return flowName + "/" + runID;
    }

  protected void verifySourceNotSinks( Map<String, Tap> sources, Map<String, Tap> sinks )
    {
    Collection<Tap> sourcesSet = sources.values();

    for( Tap tap : sinks.values() )
      {
      if( sourcesSet.contains( tap ) )
        throw new PlannerException( "tap may not be used as both source and sink in the same Flow: " + tap );
      }
    }

  /**
   * Method verifyTaps ...
   *
   * @param taps          of type Map<String, Tap>
   * @param areSources    of type boolean
   * @param mayNotBeEmpty of type boolean
   */
  protected void verifyTaps( Map<String, Tap> taps, boolean areSources, boolean mayNotBeEmpty )
    {
    if( mayNotBeEmpty && taps.isEmpty() )
      throw new PlannerException( ( areSources ? "source" : "sink" ) + " taps are required" );

    for( String tapName : taps.keySet() )
      {
      if( areSources && !taps.get( tapName ).isSource() )
        throw new PlannerException( "tap named: '" + tapName + "', cannot be used as a source: " + taps.get( tapName ) );
      else if( !areSources && !taps.get( tapName ).isSink() )
        throw new PlannerException( "tap named: '" + tapName + "', cannot be used as a sink: " + taps.get( tapName ) );
      }
    }

  /**
   * Method verifyEndPoints verifies
   * <p/>
   * there aren't dupe names in heads or tails.
   * all the sink and source tap names match up with tail and head pipes
   */
  // todo: force dupe names to throw exceptions
  protected void verifyPipeAssemblyEndPoints( FlowDef flowDef, Pipe[] flowTails )
    {
    Set<String> tapNames = new HashSet<String>();

    tapNames.addAll( flowDef.getSources().keySet() );
    tapNames.addAll( flowDef.getSinks().keySet() );

    // handle tails
    Set<Pipe> tails = new HashSet<Pipe>();
    Set<String> tailNames = new HashSet<String>();

    for( Pipe pipe : flowTails )
      {
      if( pipe instanceof SubAssembly )
        {
        for( Pipe tail : ( (SubAssembly) pipe ).getTails() )
          {
          String tailName = tail.getName();

          if( !tapNames.contains( tailName ) )
            throw new PlannerException( tail, "pipe name not found in either sink or source map: '" + tailName + "'" );

          if( tailNames.contains( tailName ) && !tails.contains( tail ) )
//            LOG.warn( "duplicate tail name found: '{}'", tailName );
            throw new PlannerException( pipe, "duplicate tail name found: " + tailName );

          tailNames.add( tailName );
          tails.add( tail );
          }
        }
      else
        {
        String tailName = pipe.getName();

        if( !tapNames.contains( tailName ) )
          throw new PlannerException( pipe, "pipe name not found in either sink or source map: '" + tailName + "'" );

        if( tailNames.contains( tailName ) && !tails.contains( pipe ) )
//          LOG.warn( "duplicate tail name found: '{}'", tailName );
          throw new PlannerException( pipe, "duplicate tail name found: " + tailName );

        tailNames.add( tailName );
        tails.add( pipe );
        }
      }

//    Set<String> allTailNames = new HashSet<String>( tailNames );
    tailNames.removeAll( flowDef.getSinks().keySet() );
    Set<String> remainingSinks = new HashSet<String>( flowDef.getSinks().keySet() );
    remainingSinks.removeAll( tailNames );

    if( tailNames.size() != 0 )
      throw new PlannerException( "not all tail pipes bound to sink taps, remaining tail pipe names: [" + Util.join( Util.quote( tailNames, "'" ), ", " ) + "], remaining sink tap names: [" + Util.join( Util.quote( remainingSinks, "'" ), ", " ) + "]" );

    // unlike heads, pipes can input to another pipe and simultaneously be a sink
    // so there is no way to know all the intentional tails, so they aren't listed below in the exception
    remainingSinks = new HashSet<String>( flowDef.getSinks().keySet() );
    remainingSinks.removeAll( asList( Pipe.names( flowTails ) ) );

    if( remainingSinks.size() != 0 )
      throw new PlannerException( "not all sink taps bound to tail pipes, remaining sink tap names: [" + Util.join( Util.quote( remainingSinks, "'" ), ", " ) + "]" );

    // handle heads
    Set<Pipe> heads = new HashSet<Pipe>();
    Set<String> headNames = new HashSet<String>();

    for( Pipe pipe : flowTails )
      {
      for( Pipe head : pipe.getHeads() )
        {
        String headName = head.getName();

        if( !tapNames.contains( headName ) )
          throw new PlannerException( head, "pipe name not found in either sink or source map: '" + headName + "'" );

        if( headNames.contains( headName ) && !heads.contains( head ) )
          LOG.warn( "duplicate head name found, not an error but heads should have unique names: '{}'", headName );
//          throw new PlannerException( pipe, "duplicate head name found: " + headName );

        headNames.add( headName );
        heads.add( head );
        }
      }

    Set<String> allHeadNames = new HashSet<String>( headNames );
    headNames.removeAll( flowDef.getSources().keySet() );
    Set<String> remainingSources = new HashSet<String>( flowDef.getSources().keySet() );
    remainingSources.removeAll( headNames );

    if( headNames.size() != 0 )
      throw new PlannerException( "not all head pipes bound to source taps, remaining head pipe names: [" + Util.join( Util.quote( headNames, "'" ), ", " ) + "], remaining source tap names: [" + Util.join( Util.quote( remainingSources, "'" ), ", " ) + "]" );

    remainingSources = new HashSet<String>( flowDef.getSources().keySet() );
    remainingSources.removeAll( allHeadNames );

    if( remainingSources.size() != 0 )
      throw new PlannerException( "not all source taps bound to head pipes, remaining source tap names: [" + Util.join( Util.quote( remainingSources, "'" ), ", " ) + "], remaining head pipe names: [" + Util.join( Util.quote( headNames, "'" ), ", " ) + "]" );

    }

  protected void verifyTraps( FlowDef flowDef, Pipe[] flowTails )
    {
    verifyNotSourcesSinks( flowDef.getTraps(), flowDef.getSources(), flowDef.getSinks(), "trap" );

    Set<String> names = new HashSet<String>( asList( Pipe.names( flowTails ) ) );

    for( String name : flowDef.getTraps().keySet() )
      {
      if( !names.contains( name ) )
        throw new PlannerException( "trap name not found in assembly: '" + name + "'" );
      }
    }

  protected void verifyCheckpoints( FlowDef flowDef, Pipe[] flowTails )
    {
    verifyNotSourcesSinks( flowDef.getCheckpoints(), flowDef.getSources(), flowDef.getSinks(), "checkpoint" );

    for( Tap checkpointTap : flowDef.getCheckpoints().values() )
      {
      Scheme scheme = checkpointTap.getScheme();

      if( scheme.getSourceFields().equals( Fields.UNKNOWN ) && scheme.getSinkFields().equals( Fields.ALL ) )
        continue;

      throw new PlannerException( "checkpoint tap scheme must be undeclared, source fields must be UNKNOWN, and sink fields ALL, got: " + scheme.toString() );
      }

    Set<String> names = new HashSet<String>( asList( Pipe.names( flowTails ) ) );

    for( String name : flowDef.getCheckpoints().keySet() )
      {
      if( !names.contains( name ) )
        throw new PlannerException( "checkpoint name not found in assembly: '" + name + "'" );

      Set<Pipe> pipes = new HashSet<Pipe>( asList( Pipe.named( name, flowTails ) ) );

      int count = 0;

      for( Pipe pipe : pipes )
        {
        if( pipe instanceof Checkpoint )
          count++;
        }

      if( count == 0 )
        throw new PlannerException( "no checkpoint with name found in assembly: '" + name + "'" );

      if( count > 1 )
        throw new PlannerException( "more than one checkpoint with name found in assembly: '" + name + "'" );
      }
    }

  private void verifyNotSourcesSinks( Map<String, Tap> taps, Map<String, Tap> sources, Map<String, Tap> sinks, String role )
    {
    Collection<Tap> sourceTaps = sources.values();
    Collection<Tap> sinkTaps = sinks.values();

    for( Tap tap : taps.values() )
      {
      if( sourceTaps.contains( tap ) )
        throw new PlannerException( "tap may not be used as both a " + role + " and a source in the same Flow: " + tap );

      if( sinkTaps.contains( tap ) )
        throw new PlannerException( "tap may not be used as both a " + role + " and a sink in the same Flow: " + tap );
      }
    }

  /**
   * If there are rules for a given {@link cascading.flow.planner.rule.ProcessLevel} on the current platform
   * there must be sub-graphs partitioned at that level.
   */
  public void verifyResult( RuleResult ruleResult )
    {
    Set<ProcessLevel> processLevels = ruleResult.getRegistry().getProcessLevels();

    for( ProcessLevel processLevel : processLevels )
      {
      switch( processLevel )
        {
        case Assembly:

          FlowElementGraph finalFlowElementGraph = ruleResult.getAssemblyGraph();

          if( finalFlowElementGraph.vertexSet().isEmpty() )
            throw new PlannerException( "final assembly graph is empty: " + ruleResult.getRegistry().getName() );

          break;

        case Step:

          Map<ElementGraph, List<? extends ElementGraph>> assemblyToSteps = ruleResult.getAssemblyToStepGraphMap();

          if( assemblyToSteps.isEmpty() )
            throw new PlannerException( "no steps partitioned: " + ruleResult.getRegistry().getName() );

          for( ElementGraph assembly : assemblyToSteps.keySet() )
            {
            List<? extends ElementGraph> steps = assemblyToSteps.get( assembly );

            if( steps.isEmpty() )
              throw new PlannerException( "no steps partitioned from assembly: " + ruleResult.getRegistry().getName(), assembly );

            Set<FlowElement> elements = new HashSet<>();

            for( ElementGraph step : steps )
              elements.addAll( step.vertexSet() );

            if( elements.size() < assembly.vertexSet().size() )
              throw new PlannerException( "union of steps have fewer elements than parent assembly: " + ruleResult.getRegistry().getName(), assembly );
            }

          break;

        case Node:

          Map<ElementGraph, List<? extends ElementGraph>> stepToNodes = ruleResult.getStepToNodeGraphMap();

          if( stepToNodes.isEmpty() )
            throw new PlannerException( "no nodes partitioned: " + ruleResult.getRegistry().getName() );

          for( ElementGraph step : stepToNodes.keySet() )
            {
            List<? extends ElementGraph> nodes = stepToNodes.get( step );

            if( nodes.isEmpty() )
              throw new PlannerException( "no nodes partitioned from step: " + ruleResult.getRegistry().getName(), step );

            Set<FlowElement> elements = new HashSet<>();

            for( ElementGraph node : nodes )
              elements.addAll( node.vertexSet() );

            if( elements.size() < step.vertexSet().size() )
              throw new PlannerException( "union of nodes have fewer elements than parent step: " + ruleResult.getRegistry().getName(), step );
            }

          break;

        case Pipeline:

          // all nodes are partitioned into pipelines, but if partitioned all elements should be represented
          Map<ElementGraph, List<? extends ElementGraph>> nodeToPipeline = ruleResult.getNodeToPipelineGraphMap();

          if( nodeToPipeline.isEmpty() )
            throw new PlannerException( "no pipelines partitioned: " + ruleResult.getRegistry().getName() );

          for( ElementGraph node : nodeToPipeline.keySet() )
            {
            List<? extends ElementGraph> pipelines = nodeToPipeline.get( node );

            if( pipelines.isEmpty() )
              throw new PlannerException( "no pipelines partitioned from node: " + ruleResult.getRegistry().getName(), node );

            Set<FlowElement> elements = new HashSet<>();

            for( ElementGraph pipeline : pipelines )
              elements.addAll( pipeline.vertexSet() );

            if( elements.size() < node.vertexSet().size() )
              throw new PlannerException( "union of pipelines have fewer elements than parent node: " + ruleResult.getRegistry().getName(), node );
            }

          break;
        }
      }
    }

  protected PlannerException handleExceptionDuringPlanning( FlowDef flowDef, Exception exception, FlowElementGraph flowElementGraph )
    {
    if( exception instanceof PlannerException )
      {
      if( ( (PlannerException) exception ).elementGraph == null )
        ( (PlannerException) exception ).elementGraph = flowElementGraph;

      return (PlannerException) exception;
      }
    else if( exception instanceof ElementGraphException )
      {
      Throwable cause = exception.getCause();

      if( cause == null )
        cause = exception;

      // captures pipegraph for debugging
      // forward message in case cause or trace is lost
      String message = String.format( "[%s] could not build flow from assembly: [%s]", Util.truncate( flowDef.getName(), 25 ), cause.getMessage() );

      if( cause instanceof OperatorException )
        return new PlannerException( message, cause, flowElementGraph );

      if( cause instanceof TapException )
        return new PlannerException( message, cause, flowElementGraph );

      return new PlannerException( ( (ElementGraphException) exception ).getPipe(), message, cause, flowElementGraph );
      }
    else
      {
      // captures pipegraph for debugging
      // forward message in case cause or trace is lost
      String message = String.format( "[%s] could not build flow from assembly: [%s]", Util.truncate( flowDef.getName(), 25 ), exception.getMessage() );
      return new PlannerException( message, exception, flowElementGraph );
      }
    }

  public class TempTapElementFactory extends IntermediateTapElementFactory
    {
    @Override
    public FlowElement create( ElementGraph graph, FlowElement flowElement )
      {
      return makeTempTap( (FlowElementGraph) graph, (Pipe) flowElement );
      }
    }

  private Tap makeTempTap( FlowElementGraph graph, Pipe pipe )
    {
    Tap checkpointTap = graph.getCheckpointsMap().get( pipe.getName() );

    if( checkpointTap != null )
      {
      LOG.info( "found checkpoint: {}, using tap: {}", pipe.getName(), checkpointTap );
      checkpointTap = decorateTap( pipe, checkpointTap, FlowConnectorProps.CHECKPOINT_TAP_DECORATOR_CLASS );
      }

    if( checkpointTap == null )
      {
      // only restart from a checkpoint pipe or checkpoint tap below
      if( pipe instanceof Checkpoint )
        {
        checkpointTap = makeTempTap( checkpointTapRootPath, pipe.getName() );
        checkpointTap = decorateTap( pipe, checkpointTap, FlowConnectorProps.CHECKPOINT_TAP_DECORATOR_CLASS );
        // mark as an anonymous checkpoint
        checkpointTap.getConfigDef().setProperty( ConfigDef.Mode.DEFAULT, "cascading.checkpoint", "true" );
        }
      else
        {
        checkpointTap = makeTempTap( pipe.getName() );
        }
      }

    return decorateTap( pipe, checkpointTap, FlowConnectorProps.TEMPORARY_TAP_DECORATOR_CLASS );
    }

  private Tap decorateTap( Pipe pipe, Tap tempTap, String decoratorClass )
    {
    String decoratorClassName = PropertyUtil.getProperty( defaultProperties, pipe, decoratorClass );

    if( Util.isEmpty( decoratorClassName ) )
      return tempTap;

    LOG.info( "found decorator: {}, wrapping tap: {}", decoratorClass, tempTap );

    tempTap = Util.newInstance( decoratorClassName, tempTap );

    return tempTap;
    }

  protected Tap makeTempTap( String name )
    {
    return makeTempTap( null, name );
    }

  protected DebugLevel getDebugLevel( FlowDef flowDef )
    {
    return flowDef.getDebugLevel() == null ? this.defaultDebugLevel : flowDef.getDebugLevel();
    }

  protected AssertionLevel getAssertionLevel( FlowDef flowDef )
    {
    return flowDef.getAssertionLevel() == null ? this.defaultAssertionLevel : flowDef.getAssertionLevel();
    }

  public String makeFlowNodeName( FlowNode flowNode, int size, int ordinal )
    {
    return String.format( "(%d/%d)", ordinal + 1, size );
    }

  public String makeFlowStepName( FlowStep flowStep, int numSteps, int stepNum )
    {
    Tap sink = Util.getFirst( flowStep.getSinkTaps() );

    stepNum++; // number more sensical (5/5)

    if( sink == null || sink.isTemporary() )
      return String.format( "(%d/%d)", stepNum, numSteps );

    String identifier = sink.getIdentifier();

    if( identifier.length() > 25 )
      identifier = String.format( "...%25s", identifier.substring( identifier.length() - 25 ) );

    return String.format( "(%d/%d) %s", stepNum, numSteps, identifier );
    }

  protected abstract Tap makeTempTap( String prefix, String name );
  }<|MERGE_RESOLUTION|>--- conflicted
+++ resolved
@@ -134,15 +134,11 @@
     return DebugLevel.valueOf( debugLevel );
     }
 
-<<<<<<< HEAD
-  public Map<Object, Object> getDefaultProperties()
-=======
   {
   Update.registerPlanner( getClass() );
   }
 
-  public Map<Object, Object> getProperties()
->>>>>>> aa4f237b
+  public Map<Object, Object> getDefaultProperties()
     {
     return defaultProperties;
     }
