--- conflicted
+++ resolved
@@ -51,11 +51,8 @@
 import cascading.pipe.OperatorException;
 import cascading.pipe.Pipe;
 import cascading.pipe.SubAssembly;
-<<<<<<< HEAD
 import cascading.property.AppProps;
-=======
 import cascading.property.ConfigDef;
->>>>>>> 8db4b31f
 import cascading.property.PropertyUtil;
 import cascading.scheme.Scheme;
 import cascading.tap.Tap;
@@ -557,15 +554,11 @@
       {
       // only restart from a checkpoint pipe or checkpoint tap below
       if( pipe instanceof Checkpoint )
-<<<<<<< HEAD
+        {
         checkpointTap = makeTempTap( checkpointTapRootPath, pipe.getName() );
-=======
-        {
-        checkpointTap = makeTempTap( checkpointRootPath, pipe.getName() );
         // mark as an anonymous checkpoint
         checkpointTap.getConfigDef().setProperty( ConfigDef.Mode.DEFAULT, "cascading.checkpoint", "true" );
         }
->>>>>>> 8db4b31f
       else
         {
         checkpointTap = makeTempTap( pipe.getName() );
@@ -621,101 +614,12 @@
 
     String filename = file.toString();
 
-<<<<<<< HEAD
     flowElementGraph.writeDOT( filename );
     }
 
   protected void writeTracePlan( String flowName, String fileName, FlowStepGraph stepGraph )
     {
     String path = getPlanTracePath();
-=======
-        if( flowElement instanceof Merge )
-          {
-          merges.add( (Merge) flowElement );
-          }
-        else if( flowElement instanceof HashJoin )
-          {
-          HashJoin join = (HashJoin) flowElement;
-
-          Map<Integer, Integer> pathCounts = countOrderedDirectPathsBetween( elementGraph, lastSourceElement, join, true );
-
-          // is this path streamed
-          int pathPosition = pathPositionInto( path, join );
-          boolean thisPathIsStreamed = pathPosition == 0;
-
-          boolean isAccumulatedAndStreamed = isBothAccumulatedAndStreamedPath( pathCounts ); // has streamed and accumulated paths
-          int pathCount = countPaths( pathCounts );
-
-          int priorJoins = countTypesBetween( elementGraph, lastSourceElement, join, HashJoin.class );
-
-          if( priorJoins == 0 )
-            {
-            // if same source is leading into the hashjoin, insert tap on the accumulated side
-            if( pathCount == 2 && isAccumulatedAndStreamed && !thisPathIsStreamed )
-              {
-              tapInsertions.add( (Pipe) flowElements.get( flowElements.indexOf( join ) - 1 ) );
-              break;
-              }
-
-            // if more than one path into streamed and accumulated branches, insert tap on streamed side
-            if( pathCount > 2 && isAccumulatedAndStreamed && thisPathIsStreamed )
-              {
-              tapInsertions.add( (Pipe) flowElements.get( flowElements.indexOf( join ) - 1 ) );
-              break;
-              }
-            }
-
-          if( !merges.isEmpty() )
-            {
-            // if a Merge is prior to a HashJoin, and its an accumulated path, force Merge results to disk
-            int joinPos = flowElements.indexOf( join );
-            int mergePos = nearest( flowElements, joinPos, merges );
-
-            if( mergePos != -1 && joinPos > mergePos )
-              {
-              // if all paths are accumulated and streamed, insert
-              // else if just if this path is accumulated
-              if( ( isAccumulatedAndStreamed && thisPathIsStreamed ) || !thisPathIsStreamed )
-                {
-                tapInsertions.add( (Pipe) flowElements.get( flowElements.indexOf( join ) - 1 ) );
-                break;
-                }
-              }
-            }
-
-          joins.add( (HashJoin) flowElement );
-          }
-        else if( flowElement instanceof Tap || flowElement instanceof Group )
-          {
-          // added for JoinFieldedPipesPlatformTest.testJoinMergeGroupBy where Merge hides streamed nature of path
-          if( flowElement instanceof Group && !joins.isEmpty() )
-            {
-            List<Splice> splices = new ArrayList<Splice>();
-
-            splices.addAll( merges );
-            splices.add( (Splice) flowElement );
-
-            Collections.reverse( splices );
-
-            for( Splice splice : splices )
-              {
-              Map<Integer, Integer> pathCounts = countOrderedDirectPathsBetween( elementGraph, lastSourceElement, splice, true );
-
-              if( isBothAccumulatedAndStreamedPath( pathCounts ) )
-                {
-                tapInsertions.add( (Pipe) flowElements.get( flowElements.indexOf( splice ) - 1 ) );
-                break;
-                }
-              }
-
-            if( !tapInsertions.isEmpty() )
-              break;
-            }
-
-          for( int j = 0; j < joins.size(); j++ )
-            {
-            HashJoin join = joins.get( j );
->>>>>>> 8db4b31f
 
     if( path == null )
       return;
