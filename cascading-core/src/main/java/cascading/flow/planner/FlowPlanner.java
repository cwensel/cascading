/*
 * Copyright (c) 2007-2013 Concurrent, Inc. All Rights Reserved.
 *
 * Project and contact information: http://www.cascading.org/
 *
 * This file is part of the Cascading project.
 *
 * Licensed under the Apache License, Version 2.0 (the "License");
 * you may not use this file except in compliance with the License.
 * You may obtain a copy of the License at
 *
 *     http://www.apache.org/licenses/LICENSE-2.0
 *
 * Unless required by applicable law or agreed to in writing, software
 * distributed under the License is distributed on an "AS IS" BASIS,
 * WITHOUT WARRANTIES OR CONDITIONS OF ANY KIND, either express or implied.
 * See the License for the specific language governing permissions and
 * limitations under the License.
 */

package cascading.flow.planner;

import java.util.ArrayList;
import java.util.Arrays;
import java.util.Collection;
import java.util.Collections;
import java.util.HashSet;
import java.util.List;
import java.util.Map;
import java.util.Set;

import cascading.flow.AssemblyPlanner;
import cascading.flow.Flow;
import cascading.flow.FlowConnector;
import cascading.flow.FlowDef;
import cascading.flow.FlowElement;
import cascading.operation.AssertionLevel;
import cascading.operation.DebugLevel;
import cascading.pipe.Checkpoint;
import cascading.pipe.Each;
import cascading.pipe.Every;
import cascading.pipe.Group;
import cascading.pipe.HashJoin;
import cascading.pipe.Merge;
import cascading.pipe.OperatorException;
import cascading.pipe.Pipe;
import cascading.pipe.Splice;
import cascading.pipe.SubAssembly;
import cascading.property.PropertyUtil;
import cascading.scheme.Scheme;
import cascading.tap.Tap;
import cascading.tap.TapException;
import cascading.tuple.Fields;
import cascading.util.Util;
import org.jgrapht.GraphPath;
import org.jgrapht.Graphs;
import org.slf4j.Logger;
import org.slf4j.LoggerFactory;

import static cascading.flow.planner.ElementGraphs.*;
import static java.util.Arrays.asList;

/** Class FlowPlanner is the base class for all planner implementations. */
public abstract class FlowPlanner<F extends Flow, Config>
  {
  /** Field LOG */
  private static final Logger LOG = LoggerFactory.getLogger( FlowPlanner.class );

  /** Field properties */
  protected Map<Object, Object> properties;

  protected String checkpointRootPath = null;

  /** Field assertionLevel */
  protected AssertionLevel assertionLevel;
  /** Field debugLevel */
  protected DebugLevel debugLevel;

  /**
   * Method getAssertionLevel returns the configured target planner {@link cascading.operation.AssertionLevel}.
   *
   * @param properties of type Map<Object, Object>
   * @return AssertionLevel the configured AssertionLevel
   */
  static AssertionLevel getAssertionLevel( Map<Object, Object> properties )
    {
    String assertionLevel = PropertyUtil.getProperty( properties, "cascading.flowconnector.assertionlevel", AssertionLevel.STRICT.name() );

    return AssertionLevel.valueOf( assertionLevel );
    }

  /**
   * Method getDebugLevel returns the configured target planner {@link cascading.operation.DebugLevel}.
   *
   * @param properties of type Map<Object, Object>
   * @return DebugLevel the configured DebugLevel
   */
  static DebugLevel getDebugLevel( Map<Object, Object> properties )
    {
    String debugLevel = PropertyUtil.getProperty( properties, "cascading.flowconnector.debuglevel", DebugLevel.DEFAULT.name() );

    return DebugLevel.valueOf( debugLevel );
    }

  public Map<Object, Object> getProperties()
    {
    return properties;
    }

  public abstract Config getConfig();

  public abstract PlatformInfo getPlatformInfo();

  public void initialize( FlowConnector flowConnector, Map<Object, Object> properties )
    {
    this.properties = properties;
    this.assertionLevel = getAssertionLevel( properties );
    this.debugLevel = getDebugLevel( properties );
    }

  protected abstract Flow createFlow( FlowDef flowDef );

  /**
   * Method buildFlow renders the actual Flow instance.
   *
   * @param flowDef
   * @return Flow
   */
  public abstract F buildFlow( FlowDef flowDef );

  protected Pipe[] resolveTails( FlowDef flowDef, Flow<Config> flow )
    {
    Pipe[] tails = flowDef.getTailsArray();

    tails = resolveAssemblyPlanners( flowDef, flow, tails );

    return tails;
    }

  protected Pipe[] resolveAssemblyPlanners( FlowDef flowDef, Flow flow, Pipe[] pipes )
    {
    List<Pipe> tails = Arrays.asList( pipes );

    List<AssemblyPlanner> assemblyPlanners = flowDef.getAssemblyPlanners();

    for( AssemblyPlanner assemblyPlanner : assemblyPlanners )
      {
      tails = assemblyPlanner.resolveTails( new AssemblyPlannerContext( flowDef, flow, tails ) );

      if( tails.isEmpty() )
        throw new PlannerException( "assembly planner: " + assemblyPlanner + ", returned zero tails" );

      tails = Collections.unmodifiableList( tails );
      }

    return tails.toArray( new Pipe[ tails.size() ] );
    }

  protected void verifyAssembly( FlowDef flowDef, Pipe[] tails )
    {
    verifyPipeAssemblyEndPoints( flowDef, tails );
    verifyTraps( flowDef, tails );
    verifyCheckpoints( flowDef, tails );
    }

  protected void verifyAllTaps( FlowDef flowDef )
    {
    verifySourceNotSinks( flowDef.getSources(), flowDef.getSinks() );

    verifyTaps( flowDef.getSources(), true, true );
    verifyTaps( flowDef.getSinks(), false, true );
    verifyTaps( flowDef.getTraps(), false, false );

    // are both sources and sinks
    verifyTaps( flowDef.getCheckpoints(), true, false );
    verifyTaps( flowDef.getCheckpoints(), false, false );
    }

  protected ElementGraph createElementGraph( FlowDef flowDef, Pipe[] flowTails )
    {
    Map<String, Tap> sources = flowDef.getSourcesCopy();
    Map<String, Tap> sinks = flowDef.getSinksCopy();
    Map<String, Tap> traps = flowDef.getTrapsCopy();
    Map<String, Tap> checkpoints = flowDef.getCheckpointsCopy();

    AssertionLevel assertionLevel = flowDef.getAssertionLevel() == null ? this.assertionLevel : flowDef.getAssertionLevel();
    DebugLevel debugLevel = flowDef.getDebugLevel() == null ? this.debugLevel : flowDef.getDebugLevel();

    checkpointRootPath = makeCheckpointRootPath( flowDef );

<<<<<<< HEAD
    return new ElementGraph( flowTails, sources, sinks, traps, checkpoints, checkpointRootPath != null, assertionLevel, debugLevel );
=======
    return new ElementGraph( getPlatformInfo(), pipes, sources, sinks, traps, checkpoints, checkpointRootPath != null, assertionLevel, debugLevel );
>>>>>>> d9813013
    }

  private String makeCheckpointRootPath( FlowDef flowDef )
    {
    String flowName = flowDef.getName();
    String runID = flowDef.getRunID();

    if( runID == null )
      return null;

    if( flowName == null )
      throw new PlannerException( "flow name is required when providing a run id" );

    return flowName + "/" + runID;
    }


  protected void verifySourceNotSinks( Map<String, Tap> sources, Map<String, Tap> sinks )
    {
    Collection<Tap> sourcesSet = sources.values();

    for( Tap tap : sinks.values() )
      {
      if( sourcesSet.contains( tap ) )
        throw new PlannerException( "tap may not be used as both source and sink in the same Flow: " + tap );
      }
    }

  /**
   * Method verifyTaps ...
   *
   * @param taps          of type Map<String, Tap>
   * @param areSources    of type boolean
   * @param mayNotBeEmpty of type boolean
   */
  protected void verifyTaps( Map<String, Tap> taps, boolean areSources, boolean mayNotBeEmpty )
    {
    if( mayNotBeEmpty && taps.isEmpty() )
      throw new PlannerException( ( areSources ? "source" : "sink" ) + " taps are required" );

    for( String tapName : taps.keySet() )
      {
      if( areSources && !taps.get( tapName ).isSource() )
        throw new PlannerException( "tap named: '" + tapName + "', cannot be used as a source: " + taps.get( tapName ) );
      else if( !areSources && !taps.get( tapName ).isSink() )
        throw new PlannerException( "tap named: '" + tapName + "', cannot be used as a sink: " + taps.get( tapName ) );
      }
    }

  /**
   * Method verifyEndPoints verifies
   * <p/>
   * there aren't dupe names in heads or tails.
   * all the sink and source tap names match up with tail and head pipes
   */
  // todo: force dupe names to throw exceptions
  protected void verifyPipeAssemblyEndPoints( FlowDef flowDef, Pipe[] flowTails )
    {
    Set<String> tapNames = new HashSet<String>();

    tapNames.addAll( flowDef.getSources().keySet() );
    tapNames.addAll( flowDef.getSinks().keySet() );

    // handle tails
    Set<Pipe> tails = new HashSet<Pipe>();
    Set<String> tailNames = new HashSet<String>();

    for( Pipe pipe : flowTails )
      {
      if( pipe instanceof SubAssembly )
        {
        for( Pipe tail : ( (SubAssembly) pipe ).getTails() )
          {
          String tailName = tail.getName();

          if( !tapNames.contains( tailName ) )
            throw new PlannerException( tail, "pipe name not found in either sink or source map: '" + tailName + "'" );

          if( tailNames.contains( tailName ) && !tails.contains( tail ) )
            LOG.warn( "duplicate tail name found: '{}'", tailName );
//            throw new PlannerException( pipe, "duplicate tail name found: " + tailName );

          tailNames.add( tailName );
          tails.add( tail );
          }
        }
      else
        {
        String tailName = pipe.getName();

        if( !tapNames.contains( tailName ) )
          throw new PlannerException( pipe, "pipe name not found in either sink or source map: '" + tailName + "'" );

        if( tailNames.contains( tailName ) && !tails.contains( pipe ) )
          LOG.warn( "duplicate tail name found: '{}'", tailName );
//            throw new PlannerException( pipe, "duplicate tail name found: " + tailName );

        tailNames.add( tailName );
        tails.add( pipe );
        }
      }

//    Set<String> allTailNames = new HashSet<String>( tailNames );
    tailNames.removeAll( flowDef.getSinks().keySet() );
    Set<String> remainingSinks = new HashSet<String>( flowDef.getSinks().keySet() );
    remainingSinks.removeAll( tailNames );

    if( tailNames.size() != 0 )
      throw new PlannerException( "not all tail pipes bound to sink taps, remaining tail pipe names: [" + Util.join( Util.quote( tailNames, "'" ), ", " ) + "], remaining sink tap names: [" + Util.join( Util.quote( remainingSinks, "'" ), ", " ) + "]" );

    // unlike heads, pipes can input to another pipe and simultaneously be a sink
    // so there is no way to know all the intentional tails, so they aren't listed below in the exception
    remainingSinks = new HashSet<String>( flowDef.getSinks().keySet() );
    remainingSinks.removeAll( asList( Pipe.names( flowTails ) ) );

    if( remainingSinks.size() != 0 )
      throw new PlannerException( "not all sink taps bound to tail pipes, remaining sink tap names: [" + Util.join( Util.quote( remainingSinks, "'" ), ", " ) + "]" );

    // handle heads
    Set<Pipe> heads = new HashSet<Pipe>();
    Set<String> headNames = new HashSet<String>();

    for( Pipe pipe : flowTails )
      {
      for( Pipe head : pipe.getHeads() )
        {
        String headName = head.getName();

        if( !tapNames.contains( headName ) )
          throw new PlannerException( head, "pipe name not found in either sink or source map: '" + headName + "'" );

        if( headNames.contains( headName ) && !heads.contains( head ) )
          LOG.warn( "duplicate head name found, not an error but heads should have unique names: '{}'", headName );
//          throw new PlannerException( pipe, "duplicate head name found: " + headName );

        headNames.add( headName );
        heads.add( head );
        }
      }

    Set<String> allHeadNames = new HashSet<String>( headNames );
    headNames.removeAll( flowDef.getSources().keySet() );
    Set<String> remainingSources = new HashSet<String>( flowDef.getSources().keySet() );
    remainingSources.removeAll( headNames );

    if( headNames.size() != 0 )
      throw new PlannerException( "not all head pipes bound to source taps, remaining head pipe names: [" + Util.join( Util.quote( headNames, "'" ), ", " ) + "], remaining source tap names: [" + Util.join( Util.quote( remainingSources, "'" ), ", " ) + "]" );

    remainingSources = new HashSet<String>( flowDef.getSources().keySet() );
    remainingSources.removeAll( allHeadNames );

    if( remainingSources.size() != 0 )
      throw new PlannerException( "not all source taps bound to head pipes, remaining source tap names: [" + Util.join( Util.quote( remainingSources, "'" ), ", " ) + "], remaining head pipe names: [" + Util.join( Util.quote( headNames, "'" ), ", " ) + "]" );

    }

  protected void verifyTraps( FlowDef flowDef, Pipe[] flowTails )
    {
    verifyNotSourcesSinks( flowDef.getTraps(), flowDef.getSources(), flowDef.getSinks(), "trap" );

    Set<String> names = new HashSet<String>( asList( Pipe.names( flowTails ) ) );

    for( String name : flowDef.getTraps().keySet() )
      {
      if( !names.contains( name ) )
        throw new PlannerException( "trap name not found in assembly: '" + name + "'" );
      }
    }

  protected void verifyCheckpoints( FlowDef flowDef, Pipe[] flowTails )
    {
    verifyNotSourcesSinks( flowDef.getCheckpoints(), flowDef.getSources(), flowDef.getSinks(), "checkpoint" );

    for( Tap checkpointTap : flowDef.getCheckpoints().values() )
      {
      Scheme scheme = checkpointTap.getScheme();

      if( scheme.getSourceFields().equals( Fields.UNKNOWN ) && scheme.getSinkFields().equals( Fields.ALL ) )
        continue;

      throw new PlannerException( "checkpoint tap scheme must be undeclared, source fields must be UNKNOWN, and sink fields ALL, got: " + scheme.toString() );
      }

    Set<String> names = new HashSet<String>( asList( Pipe.names( flowTails ) ) );

    for( String name : flowDef.getCheckpoints().keySet() )
      {
      if( !names.contains( name ) )
        throw new PlannerException( "checkpoint name not found in assembly: '" + name + "'" );

      Set<Pipe> pipes = new HashSet<Pipe>( asList( Pipe.named( name, flowTails ) ) );

      int count = 0;

      for( Pipe pipe : pipes )
        {
        if( pipe instanceof Checkpoint )
          count++;
        }

      if( count == 0 )
        throw new PlannerException( "no checkpoint with name found in assembly: '" + name + "'" );

      if( count > 1 )
        throw new PlannerException( "more than one checkpoint with name found in assembly: '" + name + "'" );
      }
    }

  private void verifyNotSourcesSinks( Map<String, Tap> taps, Map<String, Tap> sources, Map<String, Tap> sinks, String role )
    {
    Collection<Tap> sourceTaps = sources.values();
    Collection<Tap> sinkTaps = sinks.values();

    for( Tap tap : taps.values() )
      {
      if( sourceTaps.contains( tap ) )
        throw new PlannerException( "tap may not be used as both a " + role + " and a source in the same Flow: " + tap );

      if( sinkTaps.contains( tap ) )
        throw new PlannerException( "tap may not be used as both a " + role + " and a sink in the same Flow: " + tap );
      }
    }

  /**
   * Verifies that there are not only GroupAssertions following any given Group instance. This will adversely
   * affect the stream entering any subsequent Tap of Each instances.
   */
  protected void failOnLoneGroupAssertion( ElementGraph elementGraph )
    {
    List<Group> groups = elementGraph.findAllGroups();

    // walk Every instances after Group
    for( Group group : groups )
      {
      for( GraphPath<FlowElement, Scope> path : elementGraph.getAllShortestPathsFrom( group ) )
        {
        List<FlowElement> flowElements = Graphs.getPathVertexList( path ); // last element is tail

        int everies = 0;
        int assertions = 0;

        for( FlowElement flowElement : flowElements )
          {
          if( flowElement instanceof Group )
            continue;

          if( !( flowElement instanceof Every ) )
            break;

          everies++;

          Every every = (Every) flowElement;

          if( every.getPlannerLevel() != null )
            assertions++;
          }

        if( everies != 0 && everies == assertions )
          throw new PlannerException( "group assertions must be accompanied by aggregator operations" );
        }
      }
    }

  protected void failOnMissingGroup( ElementGraph elementGraph )
    {
    List<Every> everies = elementGraph.findAllEveries();

    // walk Every instances after Group
    for( Every every : everies )
      {
      for( GraphPath<FlowElement, Scope> path : elementGraph.getAllShortestPathsTo( every ) )
        {
        List<FlowElement> flowElements = Graphs.getPathVertexList( path ); // last element is every
        Collections.reverse( flowElements ); // first element is every

        for( FlowElement flowElement : flowElements )
          {
          if( flowElement instanceof Each || flowElement instanceof Checkpoint )
            throw new PlannerException( (Pipe) flowElement, "Every may only be preceded by another Every or a Group pipe, found: " + flowElement );

          if( flowElement instanceof Every )
            continue;

          if( flowElement instanceof Group )
            break;
          }
        }
      }
    }

  protected void failOnMisusedBuffer( ElementGraph elementGraph )
    {
    List<Every> everies = elementGraph.findAllEveries();

    // walk Every instances after Group
    for( Every every : everies )
      {
      for( GraphPath<FlowElement, Scope> path : elementGraph.getAllShortestPathsTo( every ) )
        {
        List<FlowElement> flowElements = Graphs.getPathVertexList( path ); // last element is every
        Collections.reverse( flowElements ); // first element is every

        Every last = null;
        boolean foundBuffer = false;
        int foundEveries = -1;

        for( FlowElement flowElement : flowElements )
          {
          if( flowElement instanceof Each )
            throw new PlannerException( (Pipe) flowElement, "Every may only be preceded by another Every or a GroupBy or CoGroup pipe, found: " + flowElement );

          if( flowElement instanceof Every )
            {
            foundEveries++;

            boolean isBuffer = ( (Every) flowElement ).isBuffer();

            if( foundEveries != 0 && ( isBuffer || foundBuffer ) )
              throw new PlannerException( (Pipe) flowElement, "Only one Every with a Buffer may follow a GroupBy or CoGroup pipe, no other Every instances are allowed immediately before or after, found: " + flowElement + " before: " + last );

            if( !foundBuffer )
              foundBuffer = isBuffer;

            last = (Every) flowElement;
            }

          if( flowElement instanceof Group )
            break;
          }
        }
      }
    }

  protected void failOnGroupEverySplit( ElementGraph elementGraph )
    {
    List<Group> groups = new ArrayList<Group>();

    elementGraph.findAllOfType( 1, 2, Group.class, groups );

    for( Group group : groups )
      {
      Set<FlowElement> children = elementGraph.getAllChildrenNotExactlyType( group, Pipe.class );

      for( FlowElement flowElement : children )
        {
        if( flowElement instanceof Every )
          throw new PlannerException( (Every) flowElement, "Every instances may not split after a GroupBy or CoGroup pipe, found: " + flowElement + " after: " + group );
        }
      }
    }

  protected PlannerException handleExceptionDuringPlanning( Exception exception, ElementGraph elementGraph )
    {
    if( exception instanceof PlannerException )
      {
      ( (PlannerException) exception ).elementGraph = elementGraph;

      return (PlannerException) exception;
      }
    else if( exception instanceof ElementGraphException )
      {
      Throwable cause = exception.getCause();

      if( cause == null )
        cause = exception;

      // captures pipegraph for debugging
      // forward message in case cause or trace is lost
      String message = String.format( "could not build flow from assembly: [%s]", cause.getMessage() );

      if( cause instanceof OperatorException )
        return new PlannerException( message, cause, elementGraph );

      if( cause instanceof TapException )
        return new PlannerException( message, cause, elementGraph );

      return new PlannerException( ( (ElementGraphException) exception ).getPipe(), message, cause, elementGraph );
      }
    else
      {
      // captures pipegraph for debugging
      // forward message in case cause or trace is lost
      String message = String.format( "could not build flow from assembly: [%s]", exception.getMessage() );
      return new PlannerException( message, exception, elementGraph );
      }
    }

  protected void handleNonSafeOperations( ElementGraph elementGraph )
    {
    // if there was a graph change, iterate paths again.
    while( !internalNonSafeOperations( elementGraph ) )
      ;
    }

  private boolean internalNonSafeOperations( ElementGraph elementGraph )
    {
    Set<Pipe> tapInsertions = new HashSet<Pipe>();

    List<Pipe> splits = elementGraph.findAllPipeSplits();

    // if any predecessor is unsafe, insert temp
    for( Pipe split : splits )
      {
      List<GraphPath<FlowElement, Scope>> paths = elementGraph.getAllShortestPathsTo( split );

      for( GraphPath<FlowElement, Scope> path : paths )
        {
        List<FlowElement> elements = Graphs.getPathVertexList( path );
        Collections.reverse( elements );

        for( FlowElement element : elements )
          {
          if( !( element instanceof Each ) && element.getClass() != Pipe.class )
            break;

          if( element.getClass() == Pipe.class )
            continue;

          if( !( (Each) element ).getOperation().isSafe() )
            {
            tapInsertions.add( split );
            break;
            }
          }
        }
      }

    for( Pipe pipe : tapInsertions )
      insertTempTapAfter( elementGraph, pipe );

    return tapInsertions.isEmpty();
    }

  /**
   * Method insertTapAfter ...
   *
   * @param graph of type PipeGraph
   * @param pipe  of type Pipe
   */
  protected void insertTempTapAfter( ElementGraph graph, Pipe pipe )
    {
    LOG.debug( "inserting tap after: {}", pipe );

    Tap checkpointTap = graph.getCheckpointsMap().get( pipe.getName() );

    if( checkpointTap != null )
      LOG.info( "found checkpoint: {}, using tap: {}", pipe.getName(), checkpointTap );

    if( checkpointTap == null )
      {
      // only restart from a checkpoint pipe or checkpoint tap below
      if( pipe instanceof Checkpoint )
        checkpointTap = makeTempTap( checkpointRootPath, pipe.getName() );
      else
        checkpointTap = makeTempTap( pipe.getName() );
      }

    graph.insertFlowElementAfter( pipe, checkpointTap );
    }

  protected Tap makeTempTap( String name )
    {
    return makeTempTap( null, name );
    }

  protected abstract Tap makeTempTap( String prefix, String name );

  /**
   * Inserts a temporary Tap between logical MR jobs.
   * <p/>
   * Since all joins are at groups or splices, depth first search is safe
   * <p/>
   * todo: refactor so that rules are applied to path segments bounded by taps
   * todo: this would allow balancing of operations within paths instead of pushing
   * todo: all operations up. may allow for consolidation of rules
   *
   * @param elementGraph of type PipeGraph
   */
  protected void handleJobPartitioning( ElementGraph elementGraph )
    {
    // if there was a graph change, iterate paths again. prevents many temp taps from being inserted in front of a group
    while( !internalJobPartitioning( elementGraph ) )
      ;
    }

  private boolean internalJobPartitioning( ElementGraph elementGraph )
    {
    for( GraphPath<FlowElement, Scope> path : elementGraph.getAllShortestPathsBetweenExtents() )
      {
      List<FlowElement> flowElements = Graphs.getPathVertexList( path );
      List<Pipe> tapInsertions = new ArrayList<Pipe>();

      boolean foundGroup = false;

      for( int i = 0; i < flowElements.size(); i++ )
        {
        FlowElement flowElement = flowElements.get( i );

        if( flowElement instanceof ElementGraph.Extent ) // is an extent: head or tail
          continue;
        else if( flowElement instanceof Tap && flowElements.get( i - 1 ) instanceof ElementGraph.Extent )  // is a source tap
          continue;

        if( flowElement instanceof Group && !foundGroup )
          {
          foundGroup = true;
          }
        else if( flowElement instanceof Splice && foundGroup ) // add tap between groups, push joins/merge map side
          {
          tapInsertions.add( (Pipe) flowElements.get( i - 1 ) );

          if( !( flowElement instanceof Group ) )
            foundGroup = false;
          }
        else if( flowElement instanceof Checkpoint ) // add tap after checkpoint
          {
          if( flowElements.get( i + 1 ) instanceof Tap ) // don't keep inserting
            continue;

          tapInsertions.add( (Pipe) flowElement );
          foundGroup = false;
          }
        else if( flowElement instanceof Tap )
          {
          foundGroup = false;
          }
        }

      for( Pipe pipe : tapInsertions )
        insertTempTapAfter( elementGraph, pipe );

      if( !tapInsertions.isEmpty() )
        return false;
      }

    return true;
    }

  /**
   * Prevent leftmost sources from sourcing a downstream join on the rightmost side intra-task by inserting a
   * temp tap between the left-sourced join and right-sourced join.
   *
   * @param elementGraph
   */
  protected void handleJoins( ElementGraph elementGraph )
    {
    while( !internalJoins( elementGraph ) )
      ;
    }

  private boolean internalJoins( ElementGraph elementGraph )
    {
    List<GraphPath<FlowElement, Scope>> paths = elementGraph.getAllShortestPathsBetweenExtents();

    // large to small
    Collections.reverse( paths );

    for( GraphPath<FlowElement, Scope> path : paths )
      {
      List<FlowElement> flowElements = Graphs.getPathVertexList( path );
      List<Pipe> tapInsertions = new ArrayList<Pipe>();
      List<HashJoin> joins = new ArrayList<HashJoin>();
      List<Merge> merges = new ArrayList<Merge>();

      FlowElement lastSourceElement = null;

      for( int i = 0; i < flowElements.size(); i++ )
        {
        FlowElement flowElement = flowElements.get( i );

        if( flowElement instanceof Merge )
          {
          merges.add( (Merge) flowElement );
          }
        else if( flowElement instanceof HashJoin )
          {
          HashJoin join = (HashJoin) flowElement;

          Map<Integer, Integer> pathCounts = countOrderedDirectPathsBetween( elementGraph, lastSourceElement, join, true );

          // is this path streamed
          int pathPosition = pathPositionInto( path, join );
          boolean thisPathIsStreamed = pathPosition == 0;

          boolean isAccumulatedAndStreamed = isBothAccumulatedAndStreamedPath( pathCounts ); // has streamed and accumulated paths
          int pathCount = countPaths( pathCounts );

          int priorJoins = countTypesBetween( elementGraph, lastSourceElement, join, HashJoin.class );

          if( priorJoins == 0 )
            {
            // if same source is leading into the hashjoin, insert tap on the accumulated side
            if( pathCount == 2 && isAccumulatedAndStreamed && !thisPathIsStreamed )
              {
              tapInsertions.add( (Pipe) flowElements.get( flowElements.indexOf( join ) - 1 ) );
              break;
              }

            // if more than one path into streamed and accumulated branches, insert tap on streamed side
            if( pathCount > 2 && isAccumulatedAndStreamed && thisPathIsStreamed )
              {
              tapInsertions.add( (Pipe) flowElements.get( flowElements.indexOf( join ) - 1 ) );
              break;
              }
            }

          if( !merges.isEmpty() )
            {
            // if a Merge is prior to a HashJoin, and its an accumulated path, force Merge results to disk
            int joinPos = flowElements.indexOf( join );
            int mergePos = nearest( flowElements, joinPos, merges );

            if( mergePos != -1 && joinPos > mergePos )
              {
              // if all paths are accumulated and streamed, insert
              // else if just if this path is accumulated
              if( ( isAccumulatedAndStreamed && thisPathIsStreamed ) || !thisPathIsStreamed )
                {
                tapInsertions.add( (Pipe) flowElements.get( flowElements.indexOf( join ) - 1 ) );
                break;
                }
              }
            }

          joins.add( (HashJoin) flowElement );
          }
        else if( flowElement instanceof Tap || flowElement instanceof Group )
          {
          for( int j = 0; j < joins.size(); j++ )
            {
            HashJoin join = joins.get( j );

            int pathPosition = pathPositionInto( path, join );
            boolean thisPathIsStreamed = pathPosition == 0;

            Map<Integer, Integer> pathCounts = countOrderedDirectPathsBetween( elementGraph, lastSourceElement, join, true );

            boolean isAccumulatedAndStreamed = isBothAccumulatedAndStreamedPath( pathCounts ); // has streamed and accumulated paths
            int pathCount = countPaths( pathCounts );

            if( pathCount >= 2 && isAccumulatedAndStreamed && thisPathIsStreamed )
              {
              tapInsertions.add( (Pipe) flowElements.get( flowElements.indexOf( join ) - 1 ) );
              break;
              }

            if( thisPathIsStreamed )
              continue;

            if( j == 0 ) // is accumulated on first join
              break;

            // prevent a streamed path from being accumulated by injecting a tap before the
            // current HashJoin
            tapInsertions.add( (Pipe) flowElements.get( flowElements.indexOf( join ) - 1 ) );
            break;
            }

          if( !tapInsertions.isEmpty() )
            break;

          lastSourceElement = flowElement;
          merges.clear();
          joins.clear();
          }
        }

      for( Pipe pipe : tapInsertions )
        insertTempTapAfter( elementGraph, pipe );

      if( !tapInsertions.isEmpty() )
        return false;
      }

    return true;
    }

  private int nearest( List<FlowElement> flowElements, int index, List<Merge> merges )
    {
    List<Merge> reversed = new ArrayList<Merge>( merges );
    Collections.reverse( reversed );

    for( Merge merge : reversed )
      {
      int pos = flowElements.indexOf( merge );
      if( pos < index )
        return pos;
      }

    return -1;
    }
  }<|MERGE_RESOLUTION|>--- conflicted
+++ resolved
@@ -188,11 +188,7 @@
 
     checkpointRootPath = makeCheckpointRootPath( flowDef );
 
-<<<<<<< HEAD
-    return new ElementGraph( flowTails, sources, sinks, traps, checkpoints, checkpointRootPath != null, assertionLevel, debugLevel );
-=======
-    return new ElementGraph( getPlatformInfo(), pipes, sources, sinks, traps, checkpoints, checkpointRootPath != null, assertionLevel, debugLevel );
->>>>>>> d9813013
+    return new ElementGraph( getPlatformInfo(), flowTails, sources, sinks, traps, checkpoints, checkpointRootPath != null, assertionLevel, debugLevel );
     }
 
   private String makeCheckpointRootPath( FlowDef flowDef )
