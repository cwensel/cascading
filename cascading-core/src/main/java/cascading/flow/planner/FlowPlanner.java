/*
 * Copyright (c) 2007-2015 Concurrent, Inc. All Rights Reserved.
 *
 * Project and contact information: http://www.cascading.org/
 *
 * This file is part of the Cascading project.
 *
 * Licensed under the Apache License, Version 2.0 (the "License");
 * you may not use this file except in compliance with the License.
 * You may obtain a copy of the License at
 *
 *     http://www.apache.org/licenses/LICENSE-2.0
 *
 * Unless required by applicable law or agreed to in writing, software
 * distributed under the License is distributed on an "AS IS" BASIS,
 * WITHOUT WARRANTIES OR CONDITIONS OF ANY KIND, either express or implied.
 * See the License for the specific language governing permissions and
 * limitations under the License.
 */

package cascading.flow.planner;

import java.util.Arrays;
import java.util.Collection;
import java.util.Collections;
import java.util.HashSet;
import java.util.List;
import java.util.Map;
import java.util.Set;
import java.util.TreeSet;

import cascading.flow.AssemblyPlanner;
import cascading.flow.BaseFlow;
import cascading.flow.Flow;
import cascading.flow.FlowConnector;
import cascading.flow.FlowConnectorProps;
import cascading.flow.FlowDef;
import cascading.flow.FlowElement;
import cascading.flow.FlowNode;
import cascading.flow.FlowStep;
import cascading.flow.Flows;
import cascading.flow.planner.graph.ElementGraph;
import cascading.flow.planner.graph.FlowElementGraph;
import cascading.flow.planner.process.FlowNodeGraph;
import cascading.flow.planner.process.FlowStepGraph;
import cascading.flow.planner.rule.ProcessLevel;
import cascading.flow.planner.rule.RuleRegistry;
import cascading.flow.planner.rule.RuleRegistrySet;
import cascading.flow.planner.rule.RuleResult;
import cascading.flow.planner.rule.RuleSetExec;
import cascading.flow.planner.rule.transformer.IntermediateTapElementFactory;
import cascading.flow.planner.rule.util.TraceWriter;
import cascading.operation.AssertionLevel;
import cascading.operation.DebugLevel;
import cascading.pipe.Checkpoint;
import cascading.pipe.OperatorException;
import cascading.pipe.Pipe;
import cascading.pipe.SubAssembly;
import cascading.property.ConfigDef;
import cascading.property.PropertyUtil;
import cascading.scheme.Scheme;
import cascading.tap.Tap;
import cascading.tap.TapException;
import cascading.tuple.Fields;
import cascading.util.Update;
import cascading.util.Util;
import org.slf4j.Logger;
import org.slf4j.LoggerFactory;

import static cascading.util.Util.*;
import static java.util.Arrays.asList;

/**
 * Class FlowPlanner is the base class for all planner implementations.
 * <p/>
 * This planner support tracing execution of each rule. See the appropriate properties on this
 * class to enable.
 */
public abstract class FlowPlanner<F extends BaseFlow, Config>
  {
  /**
   * Enables the planner to write out basic planner information including the initial element-graph,
   * completed element-graph, and the completed step-graph dot files.
   */
  public static final String TRACE_PLAN_PATH = "cascading.planner.plan.path";

  /**
   * Enables the planner to write out detail level planner information for each rule, including recursive
   * transforms.
   * <p/>
   * Use this to debug rules. This does increase overhead during planning.
   */
  public static final String TRACE_PLAN_TRANSFORM_PATH = "cascading.planner.plan.transforms.path";

  /**
   * Enables the planner to write out planner statistics for each planner phase and rule.
   */
  public static final String TRACE_STATS_PATH = "cascading.planner.stats.path";

  /** Field LOG */
  private static final Logger LOG = LoggerFactory.getLogger( FlowPlanner.class );

  /** Field properties */
  protected Map<Object, Object> defaultProperties;

  protected String checkpointTapRootPath = null;

  /** Field assertionLevel */
  protected AssertionLevel defaultAssertionLevel;
  /** Field debugLevel */
  protected DebugLevel defaultDebugLevel;

  /**
   * Method getAssertionLevel returns the configured target planner {@link cascading.operation.AssertionLevel}.
   *
   * @param properties of type Map<Object, Object>
   * @return AssertionLevel the configured AssertionLevel
   */
  static AssertionLevel getAssertionLevel( Map<Object, Object> properties )
    {
    String assertionLevel = PropertyUtil.getProperty( properties, "cascading.flowconnector.assertionlevel", AssertionLevel.STRICT.name() );

    return AssertionLevel.valueOf( assertionLevel );
    }

  /**
   * Method getDebugLevel returns the configured target planner {@link cascading.operation.DebugLevel}.
   *
   * @param properties of type Map<Object, Object>
   * @return DebugLevel the configured DebugLevel
   */
  static DebugLevel getDebugLevel( Map<Object, Object> properties )
    {
    String debugLevel = PropertyUtil.getProperty( properties, "cascading.flowconnector.debuglevel", DebugLevel.DEFAULT.name() );

    return DebugLevel.valueOf( debugLevel );
    }

  {
  Update.registerPlanner( getClass() );
  }

  public Map<Object, Object> getDefaultProperties()
    {
    return defaultProperties;
    }

  public abstract Config getDefaultConfig();

  public abstract PlannerInfo getPlannerInfo( String name );

  public abstract PlatformInfo getPlatformInfo();

  public void initialize( FlowConnector flowConnector, Map<Object, Object> properties )
    {
    this.defaultProperties = properties;
    this.defaultAssertionLevel = getAssertionLevel( properties );
    this.defaultDebugLevel = getDebugLevel( properties );
    }

  public F buildFlow( FlowDef flowDef, RuleRegistrySet ruleRegistrySet )
    {
    FlowElementGraph flowElementGraph = null;

    try
      {
      flowDef = normalizeTaps( flowDef );

      verifyAllTaps( flowDef );

      F flow = createFlow( flowDef );

      Pipe[] tails = resolveTails( flowDef, flow );

      verifyAssembly( flowDef, tails );

      flowElementGraph = createFlowElementGraph( flowDef, tails );

      TraceWriter traceWriter = new TraceWriter( flow );
      RuleSetExec ruleSetExec = new RuleSetExec( traceWriter, this, flow, ruleRegistrySet, flowDef, flowElementGraph );

      RuleResult ruleResult = ruleSetExec.exec();

      traceWriter.writeTracePlan( null, "0-initial-flow-element-graph", flowElementGraph );

      FlowElementGraph finalFlowElementGraph = ruleResult.getAssemblyGraph();

      finalFlowElementGraph = flow.updateSchemes( finalFlowElementGraph );

      Map<ElementGraph, List<? extends ElementGraph>> stepToNodes = ruleResult.getStepToNodeGraphMap();
      Map<ElementGraph, List<? extends ElementGraph>> nodeToPipeline = ruleResult.getNodeToPipelineGraphMap();

      FlowStepGraph flowStepGraph = new FlowStepGraph( this, finalFlowElementGraph, stepToNodes, nodeToPipeline );

      traceWriter.writeFinal( "1-final-flow-registry", ruleResult );
      traceWriter.writeTracePlan( null, "2-final-flow-element-graph", finalFlowElementGraph );
      traceWriter.writeTracePlan( null, "3-final-flow-step-graph", flowStepGraph );
      traceWriter.writeTracePlanSteps( "4-final-flow-steps", flowStepGraph );

      flow.setPlannerInfo( getPlannerInfo( ruleResult.getRegistry().getName() ) );

      flow.initialize( finalFlowElementGraph, flowStepGraph );

      return flow;
      }
    catch( Exception exception )
      {
      throw handleExceptionDuringPlanning( flowDef, exception, flowElementGraph );
      }
    }

  protected abstract F createFlow( FlowDef flowDef );

  public abstract FlowStep<Config> createFlowStep( ElementGraph stepElementGraph, FlowNodeGraph flowNodeGraph );

  public FlowNode createFlowNode( FlowElementGraph flowElementGraph, ElementGraph nodeSubGraph, List<? extends ElementGraph> pipelineGraphs )
    {
    return new BaseFlowNode( flowElementGraph, nodeSubGraph, pipelineGraphs );
    }

  public void configRuleRegistryDefaults( RuleRegistry ruleRegistry )
    {

    }

  protected Pipe[] resolveTails( FlowDef flowDef, F flow )
    {
    Pipe[] tails = flowDef.getTailsArray();

    tails = resolveAssemblyPlanners( flowDef, flow, tails );

    return tails;
    }

  protected Pipe[] resolveAssemblyPlanners( FlowDef flowDef, Flow flow, Pipe[] pipes )
    {
    List<Pipe> tails = Arrays.asList( pipes );

    List<AssemblyPlanner> assemblyPlanners = flowDef.getAssemblyPlanners();

    for( AssemblyPlanner assemblyPlanner : assemblyPlanners )
      {
      tails = assemblyPlanner.resolveTails( new AssemblyPlannerContext( flowDef, flow, tails ) );

      if( tails.isEmpty() )
        throw new PlannerException( "assembly planner: " + assemblyPlanner + ", returned zero tails" );

      tails = Collections.unmodifiableList( tails );
      }

    return tails.toArray( new Pipe[ tails.size() ] );
    }

  protected void verifyAssembly( FlowDef flowDef, Pipe[] tails )
    {
    verifyPipeAssemblyEndPoints( flowDef, tails );
    verifyTraps( flowDef, tails );
    verifyCheckpoints( flowDef, tails );
    }

  protected void verifyAllTaps( FlowDef flowDef )
    {
    verifySourceNotSinks( flowDef.getSources(), flowDef.getSinks() );

    verifyTaps( flowDef.getSources(), true, true );
    verifyTaps( flowDef.getSinks(), false, true );
    verifyTaps( flowDef.getTraps(), false, false );

    // are both sources and sinks
    verifyTaps( flowDef.getCheckpoints(), true, false );
    verifyTaps( flowDef.getCheckpoints(), false, false );
    }

  protected FlowElementGraph createFlowElementGraph( FlowDef flowDef, Pipe[] flowTails )
    {
    Map<String, Tap> sources = flowDef.getSourcesCopy();
    Map<String, Tap> sinks = flowDef.getSinksCopy();
    Map<String, Tap> traps = flowDef.getTrapsCopy();
    Map<String, Tap> checkpoints = flowDef.getCheckpointsCopy();

    checkpointTapRootPath = makeCheckpointRootPath( flowDef );

    return new FlowElementGraph( getPlatformInfo(), flowTails, sources, sinks, traps, checkpoints, checkpointTapRootPath != null );
    }

  private FlowDef normalizeTaps( FlowDef flowDef )
    {
    Set<Tap> taps = new HashSet<>();

    Map<String, Tap> sources = flowDef.getSourcesCopy();
    Map<String, Tap> sinks = flowDef.getSinksCopy();
    Map<String, Tap> traps = flowDef.getTrapsCopy();
    Map<String, Tap> checkpoints = flowDef.getCheckpointsCopy();

    boolean sourcesHasDupes = addTaps( sources, taps );
    boolean sinksHasDupes = addTaps( sinks, taps );
    boolean trapsHasDupes = addTaps( traps, taps );
    boolean checkpointsHasDupes = addTaps( checkpoints, taps );

    if( sourcesHasDupes )
      normalize( taps, sources );

    if( sinksHasDupes )
      normalize( taps, sinks );

    if( trapsHasDupes )
      normalize( taps, traps );

    if( checkpointsHasDupes )
      normalize( taps, checkpoints );

    return Flows.copy( flowDef, sources, sinks, traps, checkpoints );
    }

  private boolean addTaps( Map<String, Tap> current, Set<Tap> taps )
    {
    int size = taps.size();

    taps.addAll( current.values() );

    // if all the added values are not unique, taps.size will be less than original size + num tap instances
    return size + current.size() != taps.size();
    }

  private void normalize( Set<Tap> taps, Map<String, Tap> current )
    {
    for( Tap tap : taps )
      {
      for( Map.Entry<String, Tap> entry : current.entrySet() )
        {
        if( entry.getValue().equals( tap ) ) // force equivalent instance to being the same instance
          entry.setValue( tap );
        }
      }
    }

  private String makeCheckpointRootPath( FlowDef flowDef )
    {
    String flowName = flowDef.getName();
    String runID = flowDef.getRunID();

    if( runID == null )
      return null;

    if( flowName == null )
      throw new PlannerException( "flow name is required when providing a run id" );

    return flowName + "/" + runID;
    }

  protected void verifySourceNotSinks( Map<String, Tap> sources, Map<String, Tap> sinks )
    {
    Collection<Tap> sourcesSet = sources.values();

    for( Tap tap : sinks.values() )
      {
      if( sourcesSet.contains( tap ) )
        throw new PlannerException( "tap may not be used as both source and sink in the same Flow: " + tap );
      }
    }

  /**
   * Method verifyTaps ...
   *
   * @param taps          of type Map<String, Tap>
   * @param areSources    of type boolean
   * @param mayNotBeEmpty of type boolean
   */
  protected void verifyTaps( Map<String, Tap> taps, boolean areSources, boolean mayNotBeEmpty )
    {
    if( mayNotBeEmpty && taps.isEmpty() )
      throw new PlannerException( ( areSources ? "source" : "sink" ) + " taps are required" );

    for( String tapName : taps.keySet() )
      {
      if( areSources && !taps.get( tapName ).isSource() )
        throw new PlannerException( "tap named: '" + tapName + "', cannot be used as a source: " + taps.get( tapName ) );
      else if( !areSources && !taps.get( tapName ).isSink() )
        throw new PlannerException( "tap named: '" + tapName + "', cannot be used as a sink: " + taps.get( tapName ) );
      }
    }

  /**
   * Method verifyEndPoints verifies
   * <p/>
   * there aren't dupe names in heads or tails.
   * all the sink and source tap names match up with tail and head pipes
   */
  // todo: force dupe names to throw exceptions
  protected void verifyPipeAssemblyEndPoints( FlowDef flowDef, Pipe[] flowTails )
    {
    Set<String> tapNames = new HashSet<String>();

    tapNames.addAll( flowDef.getSources().keySet() );
    tapNames.addAll( flowDef.getSinks().keySet() );

    // handle tails
    Set<Pipe> tails = new HashSet<Pipe>();
    Set<String> tailNames = new HashSet<String>();

    for( Pipe pipe : flowTails )
      {
      if( pipe instanceof SubAssembly )
        {
        for( Pipe tail : ( (SubAssembly) pipe ).getTails() )
          {
          String tailName = tail.getName();

          if( !tapNames.contains( tailName ) )
            throw new PlannerException( tail, "pipe name not found in either sink or source map: '" + tailName + "'" );

          if( tailNames.contains( tailName ) && !tails.contains( tail ) )
            throw new PlannerException( pipe, "duplicate tail name found: " + tailName );

          tailNames.add( tailName );
          tails.add( tail );
          }
        }
      else
        {
        String tailName = pipe.getName();

        if( !tapNames.contains( tailName ) )
          throw new PlannerException( pipe, "pipe name not found in either sink or source map: '" + tailName + "'" );

        if( tailNames.contains( tailName ) && !tails.contains( pipe ) )
          throw new PlannerException( pipe, "duplicate tail name found: " + tailName );

        tailNames.add( tailName );
        tails.add( pipe );
        }
      }

    tailNames.removeAll( flowDef.getSinks().keySet() );
    Set<String> remainingSinks = new HashSet<String>( flowDef.getSinks().keySet() );
    remainingSinks.removeAll( tailNames );

    if( tailNames.size() != 0 )
      throw new PlannerException( "not all tail pipes bound to sink taps, remaining tail pipe names: [" + join( quote( tailNames, "'" ), ", " ) + "], remaining sink tap names: [" + join( quote( remainingSinks, "'" ), ", " ) + "]" );

    // unlike heads, pipes can input to another pipe and simultaneously be a sink
    // so there is no way to know all the intentional tails, so they aren't listed below in the exception
    remainingSinks = new HashSet<String>( flowDef.getSinks().keySet() );
    remainingSinks.removeAll( asList( Pipe.names( flowTails ) ) );

    if( remainingSinks.size() != 0 )
      throw new PlannerException( "not all sink taps bound to tail pipes, remaining sink tap names: [" + join( quote( remainingSinks, "'" ), ", " ) + "]" );

    // handle heads
    Set<Pipe> heads = new HashSet<Pipe>();
    Set<String> headNames = new HashSet<String>();

    for( Pipe pipe : flowTails )
      {
      for( Pipe head : pipe.getHeads() )
        {
        String headName = head.getName();

        if( !tapNames.contains( headName ) )
          throw new PlannerException( head, "pipe name not found in either sink or source map: '" + headName + "'" );

        if( headNames.contains( headName ) && !heads.contains( head ) )
          LOG.warn( "duplicate head name found, not an error but heads should have unique names: '{}'", headName );

        headNames.add( headName );
        heads.add( head );
        }
      }

    Set<String> allHeadNames = new HashSet<String>( headNames );
    headNames.removeAll( flowDef.getSources().keySet() );
    Set<String> remainingSources = new HashSet<String>( flowDef.getSources().keySet() );
    remainingSources.removeAll( headNames );

    if( headNames.size() != 0 )
      throw new PlannerException( "not all head pipes bound to source taps, remaining head pipe names: [" + join( quote( headNames, "'" ), ", " ) + "], remaining source tap names: [" + join( quote( remainingSources, "'" ), ", " ) + "]" );

    remainingSources = new HashSet<String>( flowDef.getSources().keySet() );
    remainingSources.removeAll( allHeadNames );

    if( remainingSources.size() != 0 )
      throw new PlannerException( "not all source taps bound to head pipes, remaining source tap names: [" + join( quote( remainingSources, "'" ), ", " ) + "], remaining head pipe names: [" + join( quote( headNames, "'" ), ", " ) + "]" );

    }

  protected void verifyTraps( FlowDef flowDef, Pipe[] flowTails )
    {
    verifyNotSourcesSinks( flowDef.getTraps(), flowDef.getSources(), flowDef.getSinks(), "trap" );

    Set<String> names = new HashSet<String>( asList( Pipe.names( flowTails ) ) );

    for( String name : flowDef.getTraps().keySet() )
      {
      if( !names.contains( name ) )
        throw new PlannerException( "trap name not found in assembly: '" + name + "'" );
      }
    }

  protected void verifyCheckpoints( FlowDef flowDef, Pipe[] flowTails )
    {
    verifyNotSourcesSinks( flowDef.getCheckpoints(), flowDef.getSources(), flowDef.getSinks(), "checkpoint" );

    for( Tap checkpointTap : flowDef.getCheckpoints().values() )
      {
      Scheme scheme = checkpointTap.getScheme();

      if( scheme.getSourceFields().equals( Fields.UNKNOWN ) && scheme.getSinkFields().equals( Fields.ALL ) )
        continue;

      throw new PlannerException( "checkpoint tap scheme must be undeclared, source fields must be UNKNOWN, and sink fields ALL, got: " + scheme.toString() );
      }

    Set<String> names = new HashSet<String>( asList( Pipe.names( flowTails ) ) );

    for( String name : flowDef.getCheckpoints().keySet() )
      {
      if( !names.contains( name ) )
        throw new PlannerException( "named checkpoint declared in FlowDef, but no named branch found in pipe assembly: '" + name + "'" );

      Set<Pipe> pipes = new HashSet<Pipe>( asList( Pipe.named( name, flowTails ) ) );

      int count = 0;

      for( Pipe pipe : pipes )
        {
        if( pipe instanceof Checkpoint )
          count++;
        }

      if( count == 0 )
        throw new PlannerException( "no checkpoint pipe with branch name found in pipe assembly: '" + name + "'" );

      if( count > 1 )
        throw new PlannerException( "more than one checkpoint pipe with branch name found in pipe assembly: '" + name + "'" );
      }
    }

  private void verifyNotSourcesSinks( Map<String, Tap> taps, Map<String, Tap> sources, Map<String, Tap> sinks, String role )
    {
    Collection<Tap> sourceTaps = sources.values();
    Collection<Tap> sinkTaps = sinks.values();

    for( Tap tap : taps.values() )
      {
      if( sourceTaps.contains( tap ) )
        throw new PlannerException( "tap may not be used as both a " + role + " and a source in the same Flow: " + tap );

      if( sinkTaps.contains( tap ) )
        throw new PlannerException( "tap may not be used as both a " + role + " and a sink in the same Flow: " + tap );
      }
    }

  /**
   * If there are rules for a given {@link cascading.flow.planner.rule.ProcessLevel} on the current platform
   * there must be sub-graphs partitioned at that level.
   */
  public Exception verifyResult( RuleResult ruleResult )
    {
    try
      {
      verifyResultInternal( ruleResult );
      }
    catch( Exception exception )
      {
      return exception;
      }

    return null;
    }

  protected void verifyResultInternal( RuleResult ruleResult )
    {
    Set<ProcessLevel> processLevels = getReverseOrderedProcessLevels( ruleResult );

    for( ProcessLevel processLevel : processLevels )
      {
      String registryName = ruleResult.getRegistry().getName();

      switch( processLevel )
        {
        case Assembly:

          FlowElementGraph finalFlowElementGraph = ruleResult.getAssemblyGraph();

          if( finalFlowElementGraph.vertexSet().isEmpty() )
            throw new PlannerException( "final assembly graph is empty: " + registryName );

          break;

        case Step:

          Map<ElementGraph, List<? extends ElementGraph>> assemblyToSteps = ruleResult.getAssemblyToStepGraphMap();

          if( assemblyToSteps.isEmpty() )
            throw new PlannerException( "no steps partitioned: " + registryName );

          for( ElementGraph assembly : assemblyToSteps.keySet() )
            {
            List<? extends ElementGraph> steps = assemblyToSteps.get( assembly );

            if( steps.isEmpty() )
              throw new PlannerException( "no steps partitioned from assembly: " + registryName, assembly );

            Set<ElementGraph> stepSet = new HashSet<>( steps.size() );

            for( ElementGraph step : steps )
              {
              if( !stepSet.add( step ) )
                throw new PlannerException( "found duplicate step in flow: " + registryName, step );
              }

            Set<FlowElement> elements = createIdentitySet();

            for( ElementGraph step : steps )
              elements.addAll( step.vertexSet() );

            Set<FlowElement> missing = differenceIdentity( assembly.vertexSet(), elements );

            if( !missing.isEmpty() )
              {
              String message = "union of steps have " + missing.size() + " fewer elements than parent assembly: " + registryName + ", missing: [" + join( missing, ", " ) + "]";
              throw new PlannerException( message, assembly );
              }
            }

          break;

        case Node:

          Map<ElementGraph, List<? extends ElementGraph>> stepToNodes = ruleResult.getStepToNodeGraphMap();

          if( stepToNodes.isEmpty() )
            throw new PlannerException( "no nodes partitioned: " + registryName );

          for( ElementGraph step : stepToNodes.keySet() )
            {
            List<? extends ElementGraph> nodes = stepToNodes.get( step );

            if( nodes.isEmpty() )
              throw new PlannerException( "no nodes partitioned from step: " + registryName, step );

            Set<ElementGraph> nodesSet = new HashSet<>( nodes.size() );

            for( ElementGraph node : nodes )
              {
              if( !nodesSet.add( node ) )
                throw new PlannerException( "found duplicate node in step: " + registryName, node );
              }

            Set<FlowElement> elements = createIdentitySet();

            for( ElementGraph node : nodes )
              elements.addAll( node.vertexSet() );

            Set<FlowElement> missing = differenceIdentity( step.vertexSet(), elements );

            if( !missing.isEmpty() )
              {
              String message = "union of nodes have " + missing.size() + " fewer elements than parent step: " + registryName + ", missing: [" + join( missing, ", " ) + "]";
              throw new PlannerException( message, step );
              }
            }

          break;

        case Pipeline:

          // all nodes are partitioned into pipelines, but if partitioned all elements should be represented
          Map<ElementGraph, List<? extends ElementGraph>> nodeToPipeline = ruleResult.getNodeToPipelineGraphMap();

          if( nodeToPipeline.isEmpty() )
            throw new PlannerException( "no pipelines partitioned: " + registryName );

          for( ElementGraph node : nodeToPipeline.keySet() )
            {
            List<? extends ElementGraph> pipelines = nodeToPipeline.get( node );

            if( pipelines.isEmpty() )
              throw new PlannerException( "no pipelines partitioned from node: " + registryName, node );

            Set<ElementGraph> pipelineSet = new HashSet<>( pipelines.size() );

            for( ElementGraph pipeline : pipelines )
              {
              if( !pipelineSet.add( pipeline ) )
                throw new PlannerException( "found duplicate pipeline in node: " + registryName, pipeline );
              }

            Set<FlowElement> elements = createIdentitySet();

            for( ElementGraph pipeline : pipelines )
              elements.addAll( pipeline.vertexSet() );

            Set<FlowElement> missing = differenceIdentity( node.vertexSet(), elements );

            if( !missing.isEmpty() )
              {
              String message = "union of pipelines have " + missing.size() + " fewer elements than parent node: " + registryName + ", missing: [" + join( missing, ", " ) + "]";
              throw new PlannerException( message, node );
              }
            }

          break;
        }
      }
    }

  protected PlannerException handleExceptionDuringPlanning( FlowDef flowDef, Exception exception, FlowElementGraph flowElementGraph )
    {
    if( exception instanceof PlannerException )
      {
      if( ( (PlannerException) exception ).elementGraph == null )
        ( (PlannerException) exception ).elementGraph = flowElementGraph;

      return (PlannerException) exception;
      }
    else if( exception instanceof ElementGraphException )
      {
      Throwable cause = exception.getCause();

      if( cause == null )
        cause = exception;

      // captures pipegraph for debugging
      // forward message in case cause or trace is lost
<<<<<<< HEAD
      String message = String.format( "[%s] could not build flow from assembly: [%s]", Util.truncate( flowDef.getName(), 25 ), cause.getMessage() );
=======
      String message = "could not build flow from assembly";

      if( cause.getMessage() != null )
        message = String.format( "%s: [%s]", message, cause.getMessage() );
>>>>>>> f4ee1f4e

      if( cause instanceof OperatorException )
        return new PlannerException( message, cause, flowElementGraph );

      if( cause instanceof TapException )
        return new PlannerException( message, cause, flowElementGraph );

      return new PlannerException( ( (ElementGraphException) exception ).getPipe(), message, cause, flowElementGraph );
      }
    else
      {
      // captures pipegraph for debugging
      // forward message in case cause or trace is lost
<<<<<<< HEAD
      String message = String.format( "[%s] could not build flow from assembly: [%s]", Util.truncate( flowDef.getName(), 25 ), exception.getMessage() );
      return new PlannerException( message, exception, flowElementGraph );
=======
      String message = "could not build flow from assembly";

      if( exception.getMessage() != null )
        message = String.format( "%s: [%s]", message, exception.getMessage() );

      return new PlannerException( message, exception, elementGraph );
>>>>>>> f4ee1f4e
      }
    }

  public class TempTapElementFactory extends IntermediateTapElementFactory
    {
    @Override
    public FlowElement create( ElementGraph graph, FlowElement flowElement )
      {
      return makeTempTap( (FlowElementGraph) graph, (Pipe) flowElement );
      }
    }

  private Tap makeTempTap( FlowElementGraph graph, Pipe pipe )
    {
    Tap checkpointTap = graph.getCheckpointsMap().get( pipe.getName() );

    if( checkpointTap != null )
      {
      LOG.info( "found checkpoint: {}, using tap: {}", pipe.getName(), checkpointTap );
      checkpointTap = decorateTap( pipe, checkpointTap, FlowConnectorProps.CHECKPOINT_TAP_DECORATOR_CLASS );
      }

    if( checkpointTap == null )
      {
      // only restart from a checkpoint pipe or checkpoint tap below
      if( pipe instanceof Checkpoint )
        {
        checkpointTap = makeTempTap( checkpointTapRootPath, pipe.getName() );
        checkpointTap = decorateTap( pipe, checkpointTap, FlowConnectorProps.CHECKPOINT_TAP_DECORATOR_CLASS );
        // mark as an anonymous checkpoint
        checkpointTap.getConfigDef().setProperty( ConfigDef.Mode.DEFAULT, "cascading.checkpoint", "true" );
        }
      else
        {
        checkpointTap = makeTempTap( pipe.getName() );
        }
      }

    return decorateTap( pipe, checkpointTap, FlowConnectorProps.TEMPORARY_TAP_DECORATOR_CLASS );
    }

  private Tap decorateTap( Pipe pipe, Tap tempTap, String decoratorClass )
    {
    String decoratorClassName = PropertyUtil.getProperty( defaultProperties, pipe, decoratorClass );

    if( Util.isEmpty( decoratorClassName ) )
      return tempTap;

    LOG.info( "found decorator: {}, wrapping tap: {}", decoratorClass, tempTap );

    tempTap = Util.newInstance( decoratorClassName, tempTap );

    return tempTap;
    }

  protected Tap makeTempTap( String name )
    {
    return makeTempTap( null, name );
    }

  protected DebugLevel getDebugLevel( FlowDef flowDef )
    {
    return flowDef.getDebugLevel() == null ? this.defaultDebugLevel : flowDef.getDebugLevel();
    }

  protected AssertionLevel getAssertionLevel( FlowDef flowDef )
    {
    return flowDef.getAssertionLevel() == null ? this.defaultAssertionLevel : flowDef.getAssertionLevel();
    }

  public String makeFlowNodeName( FlowNode flowNode, int size, int ordinal )
    {
    return String.format( "(%d/%d)", ordinal + 1, size );
    }

  public String makeFlowStepName( FlowStep flowStep, int numSteps, int stepNum )
    {
    Tap sink = Util.getFirst( flowStep.getSinkTaps() );

    stepNum++; // number more sensical (5/5)

    if( sink == null || sink.isTemporary() )
      return String.format( "(%d/%d)", stepNum, numSteps );

    String identifier = sink.getIdentifier();

    if( identifier.length() > 25 )
      identifier = String.format( "...%25s", identifier.substring( identifier.length() - 25 ) );

    return String.format( "(%d/%d) %s", stepNum, numSteps, identifier );
    }

  protected abstract Tap makeTempTap( String prefix, String name );

  private Set<ProcessLevel> getReverseOrderedProcessLevels( RuleResult ruleResult )
    {
    Set<ProcessLevel> ordered = new TreeSet<>( Collections.reverseOrder() );

    ordered.addAll( ruleResult.getRegistry().getProcessLevels() );

    return ordered;
    }
  }<|MERGE_RESOLUTION|>--- conflicted
+++ resolved
@@ -723,14 +723,10 @@
 
       // captures pipegraph for debugging
       // forward message in case cause or trace is lost
-<<<<<<< HEAD
-      String message = String.format( "[%s] could not build flow from assembly: [%s]", Util.truncate( flowDef.getName(), 25 ), cause.getMessage() );
-=======
-      String message = "could not build flow from assembly";
+      String message = String.format( "[%s] could not build flow from assembly", Util.truncate( flowDef.getName(), 25 ) );
 
       if( cause.getMessage() != null )
         message = String.format( "%s: [%s]", message, cause.getMessage() );
->>>>>>> f4ee1f4e
 
       if( cause instanceof OperatorException )
         return new PlannerException( message, cause, flowElementGraph );
@@ -744,17 +740,12 @@
       {
       // captures pipegraph for debugging
       // forward message in case cause or trace is lost
-<<<<<<< HEAD
-      String message = String.format( "[%s] could not build flow from assembly: [%s]", Util.truncate( flowDef.getName(), 25 ), exception.getMessage() );
-      return new PlannerException( message, exception, flowElementGraph );
-=======
-      String message = "could not build flow from assembly";
+      String message = String.format( "[%s] could not build flow from assembly", Util.truncate( flowDef.getName(), 25 ) );
 
       if( exception.getMessage() != null )
         message = String.format( "%s: [%s]", message, exception.getMessage() );
 
-      return new PlannerException( message, exception, elementGraph );
->>>>>>> f4ee1f4e
+      return new PlannerException( message, exception, flowElementGraph );
       }
     }
 
