--- conflicted
+++ resolved
@@ -160,7 +160,7 @@
           return;
           }
 
-        flowStepStats.markStarted();
+        markStarted();
         }
 
       blockOnPredecessors();
@@ -174,19 +174,14 @@
     catch( Throwable throwable )
       {
       this.throwable = throwable; // store first, in case throwable leaks out of dumpDebugInfo
+
       dumpDebugInfo();
-<<<<<<< HEAD
-      this.flowStep.fireOnThrowable( throwable );
-=======
-
-      this.throwable = throwable;
 
       if( !flowStepStats.isFinished() )
         {
         flowStepStats.markFailed( this.throwable );
         flowStep.fireOnThrowable( this.throwable );
         }
->>>>>>> f4ee1f4e
       }
     finally
       {
@@ -194,9 +189,9 @@
       flowStepStats.cleanup();
       }
 
-<<<<<<< HEAD
     internalCleanup();
-=======
+    }
+
   private void prepareResources() throws Throwable
     {
     if( stop ) // true if a predecessor failed
@@ -216,7 +211,6 @@
     flowStepStats.markStarted();
 
     return true;
->>>>>>> f4ee1f4e
     }
 
   private void applyFlowStepConfStrategy()
@@ -275,15 +269,9 @@
       dumpDebugInfo();
 
       if( !isRemoteExecution() )
-<<<<<<< HEAD
-        throwable = new FlowException( "local step failed: " + stepName, getThrowable() );
+        this.throwable = new FlowException( "local step failed: " + stepName, getThrowable() );
       else
-        throwable = new FlowException( "step failed: " + stepName + ", step id: " + getStepStats().getID() + ", job id: " + internalJobId() + ", please see cluster logs for failure messages" );
-=======
-        this.throwable = new FlowException( "local step failed", getThrowable() );
-      else
-        this.throwable = new FlowException( "step failed: " + stepName + ", with job id: " + internalJobId() + ", please see cluster logs for failure messages" );
->>>>>>> f4ee1f4e
+        this.throwable = new FlowException( "step failed: " + stepName + ", step id: " + getStepStats().getID() + ", job id: " + internalJobId() + ", please see cluster logs for failure messages" );
       }
     else
       {
@@ -293,14 +281,9 @@
 
         if( this.throwable != null )
           {
-<<<<<<< HEAD
-          flowStepStats.markFailed( throwable );
+          flowStepStats.markFailed( this.throwable );
           updateNodesStatus();
-          flowStep.fireOnThrowable( throwable );
-=======
-          flowStepStats.markFailed( this.throwable );
           flowStep.fireOnThrowable( this.throwable );
->>>>>>> f4ee1f4e
           }
         else
           {
