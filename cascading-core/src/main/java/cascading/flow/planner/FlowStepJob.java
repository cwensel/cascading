--- conflicted
+++ resolved
@@ -144,7 +144,6 @@
         return;
         }
 
-<<<<<<< HEAD
       synchronized( this ) // added in 3.0, jdk1.7 may have a aggravated
         {
         if( stop )
@@ -157,10 +156,6 @@
 
         flowStepStats.markStarted();
         }
-=======
-      if( !markStarted() )
-        return;
->>>>>>> beb9b392
 
       blockOnPredecessors();
 
