/*
 * Copyright (c) 2007-2015 Concurrent, Inc. All Rights Reserved.
 *
 * Project and contact information: http://www.cascading.org/
 *
 * This file is part of the Cascading project.
 *
 * Licensed under the Apache License, Version 2.0 (the "License");
 * you may not use this file except in compliance with the License.
 * You may obtain a copy of the License at
 *
 *     http://www.apache.org/licenses/LICENSE-2.0
 *
 * Unless required by applicable law or agreed to in writing, software
 * distributed under the License is distributed on an "AS IS" BASIS,
 * WITHOUT WARRANTIES OR CONDITIONS OF ANY KIND, either express or implied.
 * See the License for the specific language governing permissions and
 * limitations under the License.
 */

package cascading.flow.planner.process;

import java.io.Serializable;
import java.util.Collections;
import java.util.HashMap;
<<<<<<< HEAD
=======
import java.util.HashSet;
>>>>>>> 47ead800
import java.util.Map;
import java.util.Set;
import java.util.TreeSet;

import cascading.flow.FlowElement;
import cascading.flow.FlowElements;
import cascading.flow.planner.Scope;
import cascading.flow.planner.graph.AnnotatedGraph;
import cascading.flow.planner.graph.ElementGraph;
<<<<<<< HEAD
import cascading.tuple.Fields;
=======
>>>>>>> 47ead800
import cascading.util.Util;

/**
 *
 */
public class ProcessEdge<Process extends ProcessModel> implements Serializable
  {
  String id;
  String sourceProcessID;
  String sinkProcessID;
  FlowElement flowElement;
<<<<<<< HEAD
  Set<Integer> outgoingOrdinals; // ordinals entering this edge exiting the source process
  Set<Integer> incomingOrdinals; // ordinals exiting the edge into the sink process

  Map<Integer, Fields> resolvedKeyFields;
  Map<Integer, Fields> resolvedSortFields;
  Map<Integer, Fields> resolvedValueFields;

=======
  Set<Integer> sourceProvidedOrdinals;
  Set<Integer> sinkExpectedOrdinals;
>>>>>>> 47ead800
  Set<Enum> sinkAnnotations = Collections.emptySet();
  Set<Enum> sourceAnnotations = Collections.emptySet();
  Map<String, String> edgeAnnotations;

  public ProcessEdge( Process sourceProcess, FlowElement flowElement, Process sinkProcess )
    {
    this( sourceProcess.getElementGraph(), flowElement, sinkProcess.getElementGraph() );
    }

  public ProcessEdge( ElementGraph sourceElementGraph, FlowElement flowElement, ElementGraph sinkElementGraph )
    {
    this.flowElement = flowElement;
<<<<<<< HEAD
    this.outgoingOrdinals = createOrdinals( sourceElementGraph.outgoingEdgesOf( flowElement ) );
    this.incomingOrdinals = createOrdinals( sinkElementGraph.incomingEdgesOf( flowElement ) );

    setResolvedFields( sourceElementGraph, flowElement, sinkElementGraph );

    if( sourceElementGraph instanceof AnnotatedGraph && ( (AnnotatedGraph) sourceElementGraph ).hasAnnotations() )
      this.sourceAnnotations = ( (AnnotatedGraph) sourceElementGraph ).getAnnotations().getKeysFor( flowElement );

    if( sinkElementGraph instanceof AnnotatedGraph && ( (AnnotatedGraph) sinkElementGraph ).hasAnnotations() )
      this.sinkAnnotations = ( (AnnotatedGraph) sinkElementGraph ).getAnnotations().getKeysFor( flowElement );
    }

  private void setResolvedFields( ElementGraph sourceElementGraph, FlowElement flowElement, ElementGraph sinkElementGraph )
    {
    Set<Scope> outgoingScopes = sourceElementGraph.outgoingEdgesOf( flowElement ); // resolved fields
    Scope resolvedScope = Util.getFirst( outgoingScopes ); // only need first

    Set<Scope> incomingScopes = sinkElementGraph.incomingEdgesOf( flowElement );

    resolvedKeyFields = new HashMap<>();
    resolvedSortFields = new HashMap<>();
    resolvedValueFields = new HashMap<>();

    for( Scope incomingScope : incomingScopes )
      {
      int ordinal = incomingScope.getOrdinal();

      if( resolvedScope.getKeySelectors() != null )
        {
        Fields value = resolvedScope.getKeySelectors().get( incomingScope.getName() );

        if( value != null )
          resolvedKeyFields.put( ordinal, value );
        }

      if( resolvedScope.getSortingSelectors() != null )
        {
        Fields value = resolvedScope.getSortingSelectors().get( incomingScope.getName() );

        if( value != null )
          resolvedSortFields.put( ordinal, value );
        }

      resolvedValueFields.put( ordinal, incomingScope.getIncomingSpliceFields() );
      }
=======
    this.sourceProcessID = sourceProcess.getID();
    this.sinkProcessID = sinkProcess.getID();

    ElementGraph sourceElementGraph = sourceProcess.getElementGraph();
    ElementGraph sinkElementGraph = sinkProcess.getElementGraph();

    // for both set of ordinals, we only care about the edges entering the flowElement
    // the source may only provide a subset of the paths expected by the sink

    // all ordinals the source process provides
    this.sourceProvidedOrdinals = createOrdinals( sourceElementGraph.incomingEdgesOf( flowElement ) );

    // all ordinals the sink process expects
    this.sinkExpectedOrdinals = createOrdinals( sinkElementGraph.incomingEdgesOf( flowElement ) );

    if( sourceElementGraph instanceof AnnotatedGraph && ( (AnnotatedGraph) sourceElementGraph ).hasAnnotations() )
      this.sourceAnnotations = ( (AnnotatedGraph) sourceElementGraph ).getAnnotations().getKeysFor( flowElement );

    if( sinkElementGraph instanceof AnnotatedGraph && ( (AnnotatedGraph) sinkElementGraph ).hasAnnotations() )
      this.sinkAnnotations = ( (AnnotatedGraph) sinkElementGraph ).getAnnotations().getKeysFor( flowElement );
    }

  public String getID()
    {
    if( id == null ) // make it lazy
      id = Util.createUniqueID();

    return id;
    }

  public String getSourceProcessID()
    {
    return sourceProcessID;
    }

  public String getSinkProcessID()
    {
    return sinkProcessID;
    }

  /**
   * Returns any edge annotations, or an empty immutable Map.
   * <p/>
   * Use {@link #addEdgeAnnotation(String, String)} to add edge annotations.
   *
   * @return
   */
  public Map<String, String> getEdgeAnnotations()
    {
    if( edgeAnnotations == null )
      return Collections.emptyMap();

    return Collections.unmodifiableMap( edgeAnnotations );
    }

  public void addEdgeAnnotation( Enum annotation )
    {
    if( annotation == null )
      return;

    addEdgeAnnotation( annotation.getDeclaringClass().getName(), annotation.name() );
    }

  public void addEdgeAnnotation( String key, String value )
    {
    if( edgeAnnotations == null )
      edgeAnnotations = new HashMap<>();

    edgeAnnotations.put( key, value );
>>>>>>> 47ead800
    }

  private Set<Integer> createOrdinals( Set<Scope> scopes )
    {
    Set<Integer> ordinals = new TreeSet<>();

    for( Scope scope : scopes )
      ordinals.add( scope.getOrdinal() );

    return ordinals;
    }

  public FlowElement getFlowElement()
    {
    return flowElement;
    }

  public String getFlowElementID()
    {
    return FlowElements.id( flowElement );
    }

  public Set<Integer> getSinkExpectedOrdinals()
    {
    return sinkExpectedOrdinals;
    }

  public Set<Integer> getSourceProvidedOrdinals()
    {
    return sourceProvidedOrdinals;
    }

  public Map<Integer, Fields> getResolvedKeyFields()
    {
    return resolvedKeyFields;
    }

  public Map<Integer, Fields> getResolvedSortFields()
    {
    return resolvedSortFields;
    }

  public Map<Integer, Fields> getResolvedValueFields()
    {
    return resolvedValueFields;
    }

  public Set<Enum> getSinkAnnotations()
    {
    return sinkAnnotations;
    }

  public Set<Enum> getSourceAnnotations()
    {
    return sourceAnnotations;
    }
  }<|MERGE_RESOLUTION|>--- conflicted
+++ resolved
@@ -23,10 +23,6 @@
 import java.io.Serializable;
 import java.util.Collections;
 import java.util.HashMap;
-<<<<<<< HEAD
-=======
-import java.util.HashSet;
->>>>>>> 47ead800
 import java.util.Map;
 import java.util.Set;
 import java.util.TreeSet;
@@ -36,10 +32,7 @@
 import cascading.flow.planner.Scope;
 import cascading.flow.planner.graph.AnnotatedGraph;
 import cascading.flow.planner.graph.ElementGraph;
-<<<<<<< HEAD
 import cascading.tuple.Fields;
-=======
->>>>>>> 47ead800
 import cascading.util.Util;
 
 /**
@@ -51,33 +44,39 @@
   String sourceProcessID;
   String sinkProcessID;
   FlowElement flowElement;
-<<<<<<< HEAD
-  Set<Integer> outgoingOrdinals; // ordinals entering this edge exiting the source process
-  Set<Integer> incomingOrdinals; // ordinals exiting the edge into the sink process
+
+  Set<Integer> sourceProvidedOrdinals;
+  Set<Integer> sinkExpectedOrdinals;
 
   Map<Integer, Fields> resolvedKeyFields;
   Map<Integer, Fields> resolvedSortFields;
   Map<Integer, Fields> resolvedValueFields;
 
-=======
-  Set<Integer> sourceProvidedOrdinals;
-  Set<Integer> sinkExpectedOrdinals;
->>>>>>> 47ead800
   Set<Enum> sinkAnnotations = Collections.emptySet();
   Set<Enum> sourceAnnotations = Collections.emptySet();
+
   Map<String, String> edgeAnnotations;
 
   public ProcessEdge( Process sourceProcess, FlowElement flowElement, Process sinkProcess )
     {
     this( sourceProcess.getElementGraph(), flowElement, sinkProcess.getElementGraph() );
+
+    this.sourceProcessID = sourceProcess.getID();
+    this.sinkProcessID = sinkProcess.getID();
     }
 
   public ProcessEdge( ElementGraph sourceElementGraph, FlowElement flowElement, ElementGraph sinkElementGraph )
     {
     this.flowElement = flowElement;
-<<<<<<< HEAD
-    this.outgoingOrdinals = createOrdinals( sourceElementGraph.outgoingEdgesOf( flowElement ) );
-    this.incomingOrdinals = createOrdinals( sinkElementGraph.incomingEdgesOf( flowElement ) );
+
+    // for both set of ordinals, we only care about the edges entering the flowElement
+    // the source may only provide a subset of the paths expected by the sink
+
+    // all ordinals the source process provides
+    this.sourceProvidedOrdinals = createOrdinals( sourceElementGraph.incomingEdgesOf( flowElement ) );
+
+    // all ordinals the sink process expects
+    this.sinkExpectedOrdinals = createOrdinals( sinkElementGraph.incomingEdgesOf( flowElement ) );
 
     setResolvedFields( sourceElementGraph, flowElement, sinkElementGraph );
 
@@ -86,6 +85,24 @@
 
     if( sinkElementGraph instanceof AnnotatedGraph && ( (AnnotatedGraph) sinkElementGraph ).hasAnnotations() )
       this.sinkAnnotations = ( (AnnotatedGraph) sinkElementGraph ).getAnnotations().getKeysFor( flowElement );
+    }
+
+  public String getID()
+    {
+    if( id == null ) // make it lazy
+      id = Util.createUniqueID();
+
+    return id;
+    }
+
+  public String getSourceProcessID()
+    {
+    return sourceProcessID;
+    }
+
+  public String getSinkProcessID()
+    {
+    return sinkProcessID;
     }
 
   private void setResolvedFields( ElementGraph sourceElementGraph, FlowElement flowElement, ElementGraph sinkElementGraph )
@@ -121,45 +138,6 @@
 
       resolvedValueFields.put( ordinal, incomingScope.getIncomingSpliceFields() );
       }
-=======
-    this.sourceProcessID = sourceProcess.getID();
-    this.sinkProcessID = sinkProcess.getID();
-
-    ElementGraph sourceElementGraph = sourceProcess.getElementGraph();
-    ElementGraph sinkElementGraph = sinkProcess.getElementGraph();
-
-    // for both set of ordinals, we only care about the edges entering the flowElement
-    // the source may only provide a subset of the paths expected by the sink
-
-    // all ordinals the source process provides
-    this.sourceProvidedOrdinals = createOrdinals( sourceElementGraph.incomingEdgesOf( flowElement ) );
-
-    // all ordinals the sink process expects
-    this.sinkExpectedOrdinals = createOrdinals( sinkElementGraph.incomingEdgesOf( flowElement ) );
-
-    if( sourceElementGraph instanceof AnnotatedGraph && ( (AnnotatedGraph) sourceElementGraph ).hasAnnotations() )
-      this.sourceAnnotations = ( (AnnotatedGraph) sourceElementGraph ).getAnnotations().getKeysFor( flowElement );
-
-    if( sinkElementGraph instanceof AnnotatedGraph && ( (AnnotatedGraph) sinkElementGraph ).hasAnnotations() )
-      this.sinkAnnotations = ( (AnnotatedGraph) sinkElementGraph ).getAnnotations().getKeysFor( flowElement );
-    }
-
-  public String getID()
-    {
-    if( id == null ) // make it lazy
-      id = Util.createUniqueID();
-
-    return id;
-    }
-
-  public String getSourceProcessID()
-    {
-    return sourceProcessID;
-    }
-
-  public String getSinkProcessID()
-    {
-    return sinkProcessID;
     }
 
   /**
@@ -191,7 +169,6 @@
       edgeAnnotations = new HashMap<>();
 
     edgeAnnotations.put( key, value );
->>>>>>> 47ead800
     }
 
   private Set<Integer> createOrdinals( Set<Scope> scopes )
