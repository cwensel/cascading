/*
 * Copyright (c) 2007-2014 Concurrent, Inc. All Rights Reserved.
 *
 * Project and contact information: http://www.cascading.org/
 *
 * This file is part of the Cascading project.
 *
 * Licensed under the Apache License, Version 2.0 (the "License");
 * you may not use this file except in compliance with the License.
 * You may obtain a copy of the License at
 *
 *     http://www.apache.org/licenses/LICENSE-2.0
 *
 * Unless required by applicable law or agreed to in writing, software
 * distributed under the License is distributed on an "AS IS" BASIS,
 * WITHOUT WARRANTIES OR CONDITIONS OF ANY KIND, either express or implied.
 * See the License for the specific language governing permissions and
 * limitations under the License.
 */

package cascading.flow;

import java.io.IOException;
import java.util.ArrayList;
import java.util.Collection;
import java.util.Collections;
import java.util.Date;
import java.util.HashMap;
import java.util.HashSet;
import java.util.Iterator;
import java.util.LinkedHashMap;
import java.util.LinkedList;
import java.util.List;
import java.util.Map;
import java.util.Properties;
import java.util.Set;
import java.util.concurrent.Callable;
import java.util.concurrent.Future;
import java.util.concurrent.TimeUnit;
import java.util.concurrent.locks.ReentrantLock;

import cascading.CascadingException;
import cascading.cascade.Cascade;
import cascading.flow.planner.BaseFlowStep;
import cascading.flow.planner.FlowStepJob;
import cascading.flow.planner.PlatformInfo;
import cascading.flow.planner.graph.FlowElementGraph;
import cascading.flow.planner.process.FlowStepGraph;
import cascading.management.CascadingServices;
import cascading.management.UnitOfWorkExecutorStrategy;
import cascading.management.UnitOfWorkSpawnStrategy;
import cascading.management.state.ClientState;
import cascading.property.AppProps;
import cascading.property.PropertyUtil;
import cascading.stats.FlowStats;
import cascading.tap.Tap;
import cascading.tuple.Fields;
import cascading.tuple.TupleEntryCollector;
import cascading.tuple.TupleEntryIterator;
import cascading.util.ShutdownUtil;
import cascading.util.Update;
import cascading.util.Util;
import cascading.util.Version;
import org.slf4j.Logger;
import org.slf4j.LoggerFactory;
import riffle.process.DependencyIncoming;
import riffle.process.DependencyOutgoing;
import riffle.process.ProcessCleanup;
import riffle.process.ProcessComplete;
import riffle.process.ProcessPrepare;
import riffle.process.ProcessStart;
import riffle.process.ProcessStop;

import static org.jgrapht.Graphs.predecessorListOf;

@riffle.process.Process
public abstract class BaseFlow<Config> implements Flow<Config>
  {
  /** Field LOG */
  private static final Logger LOG = LoggerFactory.getLogger( Flow.class );

  private PlatformInfo platformInfo;

  /** Field id */
  private String id;
  /** Field name */
  private String name;
  /** Fields runID */
  private String runID;
  /** Fields classpath */
  private List<String> classPath; // may remain null
  /** Field tags */
  private String tags;
  /** Field listeners */
  private List<SafeFlowListener> listeners;
  /** Field skipStrategy */
  private FlowSkipStrategy flowSkipStrategy = new FlowSkipIfSinkNotStale();
  /** Field flowStats */
  protected FlowStats flowStats; // don't use a listener to set values
  /** Field sources */
  protected Map<String, Tap> sources = Collections.emptyMap();
  /** Field sinks */
  protected Map<String, Tap> sinks = Collections.emptyMap();
  /** Field traps */
  private Map<String, Tap> traps = Collections.emptyMap();
  /** Field checkpoints */
  private Map<String, Tap> checkpoints = Collections.emptyMap();
  /** Field stopJobsOnExit */
  protected boolean stopJobsOnExit = true;
  /** Field submitPriority */
  private int submitPriority = 5;

  /** Field stepGraph */
  private FlowStepGraph flowStepGraph;
  /** Field thread */
  protected transient Thread thread;
  /** Field throwable */
  private Throwable throwable;
  /** Field stop */
  protected boolean stop;

  /** Field pipeGraph */
  private FlowElementGraph pipeGraph; // only used for documentation purposes

  private transient CascadingServices cascadingServices;

  private FlowStepStrategy<Config> flowStepStrategy = null;
  /** Field steps */
  private transient List<FlowStep<Config>> steps;
  /** Field jobsMap */
  private transient Map<String, FlowStepJob<Config>> jobsMap;
  private transient UnitOfWorkSpawnStrategy spawnStrategy = new UnitOfWorkExecutorStrategy();

  private transient ReentrantLock stopLock = new ReentrantLock( true );
  protected ShutdownUtil.Hook shutdownHook;

  private HashMap<String, String> flowDescriptor;

  /**
   * Returns property stopJobsOnExit.
   *
   * @param properties of type Map
   * @return a boolean
   */
  static boolean getStopJobsOnExit( Map<Object, Object> properties )
    {
    return Boolean.parseBoolean( PropertyUtil.getProperty( properties, FlowProps.STOP_JOBS_ON_EXIT, "true" ) );
    }

  /** Used for testing. */
  protected BaseFlow()
    {
    this.name = "NA";
    this.flowStats = createPrepareFlowStats();
    }

  protected BaseFlow( PlatformInfo platformInfo, Map<Object, Object> properties, Config defaultConfig, String name )
    {
<<<<<<< HEAD
    properties = new HashMap<>( properties );

    this.platformInfo = platformInfo;
    this.name = name;

=======
    this( platformInfo, properties, defaultConfig, name, new LinkedHashMap<String, String>() );
    }

  protected BaseFlow( PlatformInfo platformInfo, Map<Object, Object> properties, Config defaultConfig, String name, Map<String, String> flowDescriptor )
    {
    this.platformInfo = platformInfo;
    this.name = name;

    if( flowDescriptor != null )
      this.flowDescriptor = new LinkedHashMap<String, String>( flowDescriptor );

>>>>>>> 30dbe1db
    addSessionProperties( properties );
    initConfig( properties, defaultConfig );

    this.flowStats = createPrepareFlowStats(); // must be last
    }

  protected BaseFlow( PlatformInfo platformInfo, Map<Object, Object> properties, Config defaultConfig, FlowDef flowDef )
    {
    properties = PropertyUtil.asFlatMap( properties );

    this.platformInfo = platformInfo;
    this.name = flowDef.getName();
    this.tags = flowDef.getTags();
    this.runID = flowDef.getRunID();
    this.classPath = flowDef.getClassPath();

    if( !flowDef.getFlowDescriptor().isEmpty() )
      this.flowDescriptor = new LinkedHashMap<String, String>( flowDef.getFlowDescriptor() );

    addSessionProperties( properties );
    initConfig( properties, defaultConfig );
    setSources( flowDef.getSourcesCopy() );
    setSinks( flowDef.getSinksCopy() );
    setTraps( flowDef.getTrapsCopy() );
    setCheckpoints( flowDef.getCheckpointsCopy() );
    initFromTaps();

    retrieveSourceFields();
    retrieveSinkFields();
    }

  public PlatformInfo getPlatformInfo()
    {
    return platformInfo;
    }

  public void initialize( FlowElementGraph pipeGraph, FlowStepGraph flowStepGraph )
    {
    this.pipeGraph = pipeGraph;
    this.flowStepGraph = flowStepGraph;

    initSteps();

    this.flowStats = createPrepareFlowStats(); // must be last

    initializeNewJobsMap();
    }

  public FlowElementGraph updateSchemes( FlowElementGraph pipeGraph )
    {
    presentSourceFields( pipeGraph );

    presentSinkFields( pipeGraph );

    return new FlowElementGraph( pipeGraph );
    }

  /** Force a Scheme to fetch any fields from a meta-data store */
  protected void retrieveSourceFields()
    {
    for( Tap tap : sources.values() )
      tap.retrieveSourceFields( getFlowProcess() );
    }

  /**
   * Present the current resolved fields for the Tap
   *
   * @param pipeGraph
   */
  protected void presentSourceFields( FlowElementGraph pipeGraph )
    {
    for( Tap tap : sources.values() )
      {
      if( pipeGraph.containsVertex( tap ) )
        tap.presentSourceFields( getFlowProcess(), getFieldsFor( pipeGraph, tap ) );
      }

    for( Tap tap : checkpoints.values() )
      {
      if( pipeGraph.containsVertex( tap ) )
        tap.presentSourceFields( getFlowProcess(), getFieldsFor( pipeGraph, tap ) );
      }
    }

  /** Force a Scheme to fetch any fields from a meta-data store */
  protected void retrieveSinkFields()
    {
    for( Tap tap : sinks.values() )
      tap.retrieveSinkFields( getFlowProcess() );
    }

  /**
   * Present the current resolved fields for the Tap
   *
   * @param pipeGraph
   */
  protected void presentSinkFields( FlowElementGraph pipeGraph )
    {
    for( Tap tap : sinks.values() )
      {
      if( pipeGraph.containsVertex( tap ) )
        tap.presentSinkFields( getFlowProcess(), getFieldsFor( pipeGraph, tap ) );
      }

    for( Tap tap : checkpoints.values() )
      {
      if( pipeGraph.containsVertex( tap ) )
        tap.presentSinkFields( getFlowProcess(), getFieldsFor( pipeGraph, tap ) );
      }
    }

  protected Fields getFieldsFor( FlowElementGraph pipeGraph, Tap tap )
    {
    return pipeGraph.outgoingEdgesOf( tap ).iterator().next().getOutValuesFields();
    }

  private void addSessionProperties( Map<Object, Object> properties )
    {
    if( properties == null )
      return;

    PropertyUtil.setProperty( properties, CASCADING_FLOW_ID, getID() );
    PropertyUtil.setProperty( properties, "cascading.flow.tags", getTags() );
    AppProps.setApplicationID( properties );
    PropertyUtil.setProperty( properties, "cascading.app.name", makeAppName( properties ) );
    PropertyUtil.setProperty( properties, "cascading.app.version", makeAppVersion( properties ) );
    }

  private String makeAppName( Map<Object, Object> properties )
    {
    if( properties == null )
      return null;

    String name = AppProps.getApplicationName( properties );

    if( name != null )
      return name;

    return Util.findName( AppProps.getApplicationJarPath( properties ) );
    }

  private String makeAppVersion( Map<Object, Object> properties )
    {
    if( properties == null )
      return null;

    String name = AppProps.getApplicationVersion( properties );

    if( name != null )
      return name;

    return Util.findVersion( AppProps.getApplicationJarPath( properties ) );
    }

  private FlowStats createPrepareFlowStats()
    {
    FlowStats flowStats = new FlowStats( this, getClientState() );

    flowStats.prepare();
    flowStats.markPending();

    return flowStats;
    }

  public CascadingServices getCascadingServices()
    {
    if( cascadingServices == null )
      cascadingServices = new CascadingServices( getConfigAsProperties() );

    return cascadingServices;
    }

  private ClientState getClientState()
    {
    return getFlowSession().getCascadingServices().createClientState( getID() );
    }

  protected void initSteps()
    {
    if( flowStepGraph == null )
      return;

    for( Object flowStep : flowStepGraph.vertexSet() )
      ( (BaseFlowStep<Config>) flowStep ).setFlow( this );
    }

  private void initFromTaps()
    {
    initFromTaps( sources );
    initFromTaps( sinks );
    initFromTaps( traps );
    }

  private void initFromTaps( Map<String, Tap> taps )
    {
    for( Tap tap : taps.values() )
      tap.flowConfInit( this );
    }

  @Override
  public String getName()
    {
    return name;
    }

  protected void setName( String name )
    {
    this.name = name;
    }

  @Override
  public String getID()
    {
    if( id == null )
      id = Util.createUniqueID();

    return id;
    }

  @Override
  public String getTags()
    {
    return tags;
    }

  @Override
  public int getSubmitPriority()
    {
    return submitPriority;
    }

  @Override
  public void setSubmitPriority( int submitPriority )
    {
    if( submitPriority < 1 || submitPriority > 10 )
      throw new IllegalArgumentException( "submitPriority must be between 1 and 10 inclusive, was: " + submitPriority );

    this.submitPriority = submitPriority;
    }

  FlowElementGraph getPipeGraph()
    {
    return pipeGraph;
    }

  FlowStepGraph getFlowStepGraph()
    {
    return flowStepGraph;
    }

  protected void setSources( Map<String, Tap> sources )
    {
    addListeners( sources.values() );
    this.sources = sources;
    }

  protected void setSinks( Map<String, Tap> sinks )
    {
    addListeners( sinks.values() );
    this.sinks = sinks;
    }

  protected void setTraps( Map<String, Tap> traps )
    {
    addListeners( traps.values() );
    this.traps = traps;
    }

  protected void setCheckpoints( Map<String, Tap> checkpoints )
    {
    addListeners( checkpoints.values() );
    this.checkpoints = checkpoints;
    }

  protected void setFlowStepGraph( FlowStepGraph flowStepGraph )
    {
    this.flowStepGraph = flowStepGraph;
    }

  /**
   * This method creates a new internal Config with the parentConfig as defaults using the properties to override
   * the defaults.
   *
   * @param properties   of type Map
   * @param parentConfig of type Config
   */
  protected abstract void initConfig( Map<Object, Object> properties, Config parentConfig );

  public Config createConfig( Map<Object, Object> properties, Config defaultConfig )
    {
    Config config = newConfig( defaultConfig );

    if( properties == null )
      return config;

    Set<Object> keys = new HashSet<>( properties.keySet() );

    // keys will only be grabbed if both key/value are String, so keep orig keys
    if( properties instanceof Properties )
      keys.addAll( ( (Properties) properties ).stringPropertyNames() );

    for( Object key : keys )
      {
      Object value = properties.get( key );

      if( value == null && properties instanceof Properties && key instanceof String )
        value = ( (Properties) properties ).getProperty( (String) key );

      if( value == null ) // don't stuff null values
        continue;

      setConfigProperty( config, key, value );
      }

    return config;
    }

  protected abstract void setConfigProperty( Config config, Object key, Object value );

  protected abstract Config newConfig( Config defaultConfig );

  protected void initFromProperties( Map<Object, Object> properties )
    {
    stopJobsOnExit = getStopJobsOnExit( properties );
    }

  public FlowSession getFlowSession()
    {
    return new FlowSession( getCascadingServices() );
    }

  @Override
  public FlowStats getFlowStats()
    {
    return flowStats;
    }

  @Override
  public Map<String, String> getFlowDescriptor()
    {
    if( flowDescriptor == null )
      return Collections.emptyMap();

    return Collections.unmodifiableMap( flowDescriptor );
    }

  @Override
  public FlowStats getStats()
    {
    return getFlowStats();
    }

  void addListeners( Collection listeners )
    {
    for( Object listener : listeners )
      {
      if( listener instanceof FlowListener )
        addListener( (FlowListener) listener );
      }
    }

  List<SafeFlowListener> getListeners()
    {
    if( listeners == null )
      listeners = new LinkedList<SafeFlowListener>();

    return listeners;
    }

  @Override
  public boolean hasListeners()
    {
    return listeners != null && !listeners.isEmpty();
    }

  @Override
  public void addListener( FlowListener flowListener )
    {
    getListeners().add( new SafeFlowListener( flowListener ) );
    }

  @Override
  public boolean removeListener( FlowListener flowListener )
    {
    return getListeners().remove( new SafeFlowListener( flowListener ) );
    }

  @Override
  public boolean hasStepListeners()
    {
    boolean hasStepListeners = false;

    for( FlowStep step : getFlowSteps() )
      hasStepListeners |= step.hasListeners();

    return hasStepListeners;
    }

  @Override
  public void addStepListener( FlowStepListener flowStepListener )
    {
    for( FlowStep step : getFlowSteps() )
      step.addListener( flowStepListener );
    }

  @Override
  public boolean removeStepListener( FlowStepListener flowStepListener )
    {
    boolean listenerRemoved = true;

    for( FlowStep step : getFlowSteps() )
      listenerRemoved &= step.removeListener( flowStepListener );

    return listenerRemoved;
    }

  @Override
  public Map<String, Tap> getSources()
    {
    return Collections.unmodifiableMap( sources );
    }

  @Override
  public List<String> getSourceNames()
    {
    return new ArrayList<String>( sources.keySet() );
    }

  @Override
  public Tap getSource( String name )
    {
    return sources.get( name );
    }

  @Override
  @DependencyIncoming
  public Collection<Tap> getSourcesCollection()
    {
    return getSources().values();
    }

  @Override
  public Map<String, Tap> getSinks()
    {
    return Collections.unmodifiableMap( sinks );
    }

  @Override
  public List<String> getSinkNames()
    {
    return new ArrayList<String>( sinks.keySet() );
    }

  @Override
  public Tap getSink( String name )
    {
    return sinks.get( name );
    }

  @Override
  @DependencyOutgoing
  public Collection<Tap> getSinksCollection()
    {
    return getSinks().values();
    }

  @Override
  public Tap getSink()
    {
    return sinks.values().iterator().next();
    }

  @Override
  public Map<String, Tap> getTraps()
    {
    return Collections.unmodifiableMap( traps );
    }

  @Override
  public List<String> getTrapNames()
    {
    return new ArrayList<String>( traps.keySet() );
    }

  @Override
  public Collection<Tap> getTrapsCollection()
    {
    return getTraps().values();
    }

  @Override
  public Map<String, Tap> getCheckpoints()
    {
    return Collections.unmodifiableMap( checkpoints );
    }

  @Override
  public List<String> getCheckpointNames()
    {
    return new ArrayList<String>( checkpoints.keySet() );
    }

  @Override
  public Collection<Tap> getCheckpointsCollection()
    {
    return getCheckpoints().values();
    }

  @Override
  public boolean isStopJobsOnExit()
    {
    return stopJobsOnExit;
    }

  @Override
  public FlowSkipStrategy getFlowSkipStrategy()
    {
    return flowSkipStrategy;
    }

  @Override
  public FlowSkipStrategy setFlowSkipStrategy( FlowSkipStrategy flowSkipStrategy )
    {
    if( flowSkipStrategy == null )
      throw new IllegalArgumentException( "flowSkipStrategy may not be null" );

    try
      {
      return this.flowSkipStrategy;
      }
    finally
      {
      this.flowSkipStrategy = flowSkipStrategy;
      }
    }

  @Override
  public boolean isSkipFlow() throws IOException
    {
    return flowSkipStrategy.skipFlow( this );
    }

  @Override
  public boolean areSinksStale() throws IOException
    {
    return areSourcesNewer( getSinkModified() );
    }

  @Override
  public boolean areSourcesNewer( long sinkModified ) throws IOException
    {
    Config confCopy = getConfigCopy();
    Iterator<Tap> values = sources.values().iterator();

    long sourceModified = 0;

    try
      {
      sourceModified = Util.getSourceModified( confCopy, values, sinkModified );

      if( sinkModified < sourceModified )
        return true;

      return false;
      }
    finally
      {
      if( LOG.isInfoEnabled() )
        logInfo( "source modification date at: " + new Date( sourceModified ) ); // not oldest, we didnt check them all
      }
    }

  @Override
  public long getSinkModified() throws IOException
    {
    long sinkModified = Util.getSinkModified( getConfigCopy(), sinks.values() );

    if( LOG.isInfoEnabled() )
      {
      if( sinkModified == -1L )
        logInfo( "at least one sink is marked for delete" );
      if( sinkModified == 0L )
        logInfo( "at least one sink does not exist" );
      else
        logInfo( "sink oldest modified date: " + new Date( sinkModified ) );
      }

    return sinkModified;
    }

  @Override
  public FlowStepStrategy getFlowStepStrategy()
    {
    return flowStepStrategy;
    }

  @Override
  public void setFlowStepStrategy( FlowStepStrategy flowStepStrategy )
    {
    this.flowStepStrategy = flowStepStrategy;
    }

  @Override
  public List<FlowStep<Config>> getFlowSteps()
    {
    if( steps != null )
      return steps;

    if( flowStepGraph == null )
      return Collections.emptyList();

    Iterator<FlowStep> topoIterator = flowStepGraph.getTopologicalIterator();

    steps = new ArrayList<>();

    while( topoIterator.hasNext() )
      steps.add( topoIterator.next() );

    return steps;
    }

  @Override
  @ProcessPrepare
  public void prepare()
    {
    try
      {
      deleteSinksIfNotUpdate();
      deleteTrapsIfNotUpdate();
      deleteCheckpointsIfNotUpdate();
      }
    catch( IOException exception )
      {
      throw new FlowException( "unable to prepare flow", exception );
      }
    }

  @Override
  @ProcessStart
  public synchronized void start()
    {
    if( thread != null )
      return;

    if( stop )
      return;

    registerShutdownHook();

    internalStart();

    String threadName = ( "flow " + Util.toNull( getName() ) ).trim();

    thread = createFlowThread( threadName );

    thread.start();
    }

  protected Thread createFlowThread( String threadName )
    {
    return new Thread( new Runnable()
    {
    @Override
    public void run()
      {
      BaseFlow.this.run();
      }
    }, threadName );
    }

  protected abstract void internalStart();

  @Override
  @ProcessStop
  public synchronized void stop()
    {
    stopLock.lock();

    try
      {
      if( stop )
        return;

      stop = true;

      fireOnStopping();

      if( !flowStats.isFinished() )
        flowStats.markStopped();

      internalStopAllJobs();

      handleExecutorShutdown();

      internalClean( true );
      }
    finally
      {
      flowStats.cleanup();
      stopLock.unlock();
      }
    }

  protected abstract void internalClean( boolean stop );

  @Override
  @ProcessComplete
  public void complete()
    {
    start();

    try
      {
      try
        {
        synchronized( this ) // prevent NPE on quick stop() & complete() after start()
          {
          while( thread == null && !stop )
            Util.safeSleep( 10 );
          }

        if( thread != null )
          thread.join();
        }
      catch( InterruptedException exception )
        {
        throw new FlowException( getName(), "thread interrupted", exception );
        }

      // if in #stop and stopping, lets wait till its done in this thread
      try
        {
        stopLock.lock();
        }
      finally
        {
        stopLock.unlock();
        }

      if( throwable instanceof FlowException )
        ( (FlowException) throwable ).setFlowName( getName() );

      if( throwable instanceof CascadingException )
        throw (CascadingException) throwable;

      if( throwable instanceof OutOfMemoryError )
        throw (OutOfMemoryError) throwable;

      if( throwable != null )
        throw new FlowException( getName(), "unhandled exception", throwable );

      if( hasListeners() )
        {
        for( SafeFlowListener safeFlowListener : getListeners() )
          {
          if( safeFlowListener.throwable != null )
            throw new FlowException( getName(), "unhandled listener exception", throwable );
          }
        }
      }
    finally
      {
      thread = null;
      throwable = null;

      try
        {
        commitTraps();

        if( hasListeners() )
          {
          for( SafeFlowListener safeFlowListener : getListeners() )
            safeFlowListener.throwable = null;
          }
        }
      finally
        {
        flowStats.cleanup();
        }
      }
    }

  private void commitTraps()
    {
    // commit all the traps, don't fail on an error

    for( Tap tap : traps.values() )
      {
      try
        {
        if( !tap.commitResource( getConfig() ) )
          logError( "unable to commit trap: " + tap.getFullIdentifier( getConfig() ), null );
        }
      catch( IOException exception )
        {
        logError( "unable to commit trap: " + tap.getFullIdentifier( getConfig() ), exception );
        }
      }
    }

  @Override
  @ProcessCleanup
  public void cleanup()
    {
    // do nothing
    }

  @Override
  public TupleEntryIterator openSource() throws IOException
    {
    return sources.values().iterator().next().openForRead( getFlowProcess() );
    }

  @Override
  public TupleEntryIterator openSource( String name ) throws IOException
    {
    if( !sources.containsKey( name ) )
      throw new IllegalArgumentException( "source does not exist: " + name );

    return sources.get( name ).openForRead( getFlowProcess() );
    }

  @Override
  public TupleEntryIterator openSink() throws IOException
    {
    return sinks.values().iterator().next().openForRead( getFlowProcess() );
    }

  @Override
  public TupleEntryIterator openSink( String name ) throws IOException
    {
    if( !sinks.containsKey( name ) )
      throw new IllegalArgumentException( "sink does not exist: " + name );

    return sinks.get( name ).openForRead( getFlowProcess() );
    }

  @Override
  public TupleEntryIterator openTrap() throws IOException
    {
    return traps.values().iterator().next().openForRead( getFlowProcess() );
    }

  @Override
  public TupleEntryIterator openTrap( String name ) throws IOException
    {
    if( !traps.containsKey( name ) )
      throw new IllegalArgumentException( "trap does not exist: " + name );

    return traps.get( name ).openForRead( getFlowProcess() );
    }

  /**
   * Method deleteSinks deletes all sinks, whether or not they are configured for {@link cascading.tap.SinkMode#UPDATE}.
   * <p/>
   * Use with caution.
   *
   * @throws IOException when
   * @see BaseFlow#deleteSinksIfNotUpdate()
   */
  public void deleteSinks() throws IOException
    {
    for( Tap tap : sinks.values() )
      deleteOrFail( tap );
    }

  private void deleteOrFail( Tap tap ) throws IOException
    {
    if( !tap.resourceExists( getConfig() ) )
      return;

    if( !tap.deleteResource( getConfig() ) )
      throw new FlowException( "unable to delete resource: " + tap.getFullIdentifier( getFlowProcess() ) );
    }

  /**
   * Method deleteSinksIfNotUpdate deletes all sinks if they are not configured with the {@link cascading.tap.SinkMode#UPDATE} flag.
   * <p/>
   * Typically used by a {@link Cascade} before executing the flow if the sinks are stale.
   * <p/>
   * Use with caution.
   *
   * @throws IOException when
   */
  public void deleteSinksIfNotUpdate() throws IOException
    {
    for( Tap tap : sinks.values() )
      {
      if( !tap.isUpdate() )
        deleteOrFail( tap );
      }
    }

  public void deleteSinksIfReplace() throws IOException
    {
    for( Tap tap : sinks.values() )
      {
      if( tap.isReplace() )
        deleteOrFail( tap );
      }
    }

  public void deleteTrapsIfNotUpdate() throws IOException
    {
    for( Tap tap : traps.values() )
      {
      if( !tap.isUpdate() )
        deleteOrFail( tap );
      }
    }

  public void deleteCheckpointsIfNotUpdate() throws IOException
    {
    for( Tap tap : checkpoints.values() )
      {
      if( !tap.isUpdate() )
        deleteOrFail( tap );
      }
    }

  public void deleteTrapsIfReplace() throws IOException
    {
    for( Tap tap : traps.values() )
      {
      if( tap.isReplace() )
        deleteOrFail( tap );
      }
    }

  public void deleteCheckpointsIfReplace() throws IOException
    {
    for( Tap tap : checkpoints.values() )
      {
      if( tap.isReplace() )
        deleteOrFail( tap );
      }
    }

  @Override
  public boolean resourceExists( Tap tap ) throws IOException
    {
    return tap.resourceExists( getConfig() );
    }

  @Override
  public TupleEntryIterator openTapForRead( Tap tap ) throws IOException
    {
    return tap.openForRead( getFlowProcess() );
    }

  @Override
  public TupleEntryCollector openTapForWrite( Tap tap ) throws IOException
    {
    return tap.openForWrite( getFlowProcess() );
    }

  /** Method run implements the Runnable run method and should not be called by users. */
  private void run()
    {
    if( thread == null )
      throw new IllegalStateException( "to start a Flow call start() or complete(), not Runnable#run()" );

    Version.printBanner();
    Update.checkForUpdate( getPlatformInfo() );

    try
      {
      if( stop )
        return;

      flowStats.markStarted();

      fireOnStarting();

      if( LOG.isInfoEnabled() )
        {
        logInfo( "starting" );

        for( Tap source : getSourcesCollection() )
          logInfo( " source: " + source );
        for( Tap sink : getSinksCollection() )
          logInfo( " sink: " + sink );
        }

      // if jobs are run local, then only use one thread to force execution serially
      //int numThreads = jobsAreLocal() ? 1 : getMaxConcurrentSteps( getJobConf() );
      int numThreads = getMaxNumParallelSteps();

      if( numThreads == 0 )
        numThreads = jobsMap.size();

      if( numThreads == 0 )
        throw new IllegalStateException( "no jobs rendered for flow: " + getName() );

      if( LOG.isInfoEnabled() )
        {
        logInfo( " parallel execution is enabled: " + ( getMaxNumParallelSteps() != 1 ) );
        logInfo( " starting jobs: " + jobsMap.size() );
        logInfo( " allocating threads: " + numThreads );
        }

      List<Future<Throwable>> futures = spawnJobs( numThreads );

      for( Future<Throwable> future : futures )
        {
        throwable = future.get();

        if( throwable != null )
          {
          if( !stop )
            internalStopAllJobs();

          handleExecutorShutdown();
          break;
          }
        }
      }
    catch( Throwable throwable )
      {
      this.throwable = throwable;
      }
    finally
      {
      handleThrowableAndMarkFailed();

      if( !stop && !flowStats.isFinished() )
        flowStats.markSuccessful();

      internalClean( stop ); // cleaning temp taps may be determined by success/failure

      try
        {
        fireOnCompleted();
        }
      finally
        {
        flowStats.cleanup();
        internalShutdown();
        deregisterShutdownHook();
        }
      }
    }

  protected abstract int getMaxNumParallelSteps();

  protected abstract void internalShutdown();

  private List<Future<Throwable>> spawnJobs( int numThreads ) throws InterruptedException
    {
    if( stop )
      return new ArrayList<Future<Throwable>>();

    List<Callable<Throwable>> list = new ArrayList<Callable<Throwable>>();

    for( FlowStepJob<Config> job : jobsMap.values() )
      list.add( job );

    return spawnStrategy.start( this, numThreads, list );
    }

  private void handleThrowableAndMarkFailed()
    {
    if( throwable != null && !stop )
      {
      flowStats.markFailed( throwable );

      fireOnThrowable();
      }
    }

  Map<String, FlowStepJob<Config>> getJobsMap()
    {
    return jobsMap;
    }

  protected void initializeNewJobsMap()
    {
    jobsMap = new LinkedHashMap<>(); // keep topo order
    Iterator<FlowStep> topoIterator = flowStepGraph.getTopologicalIterator();

    while( topoIterator.hasNext() )
      {
      BaseFlowStep<Config> step = (BaseFlowStep) topoIterator.next();
      FlowStepJob<Config> flowStepJob = step.getFlowStepJob( getFlowProcess(), getConfig() );

      jobsMap.put( step.getName(), flowStepJob );

      List<FlowStepJob<Config>> predecessors = new ArrayList<FlowStepJob<Config>>();

      for( Object flowStep : predecessorListOf( flowStepGraph, step ) )
        predecessors.add( jobsMap.get( ( (FlowStep) flowStep ).getName() ) );

      flowStepJob.setPredecessors( predecessors );

      flowStats.addStepStats( flowStepJob.getStepStats() );
      }
    }

  protected void internalStopAllJobs()
    {
    logInfo( "stopping all jobs" );

    try
      {
      if( jobsMap == null )
        return;

      List<FlowStepJob<Config>> jobs = new ArrayList<FlowStepJob<Config>>( jobsMap.values() );

      Collections.reverse( jobs );

      for( FlowStepJob<Config> job : jobs )
        job.stop();
      }
    finally
      {
      logInfo( "stopped all jobs" );
      }
    }

  protected void handleExecutorShutdown()
    {
    if( spawnStrategy.isCompleted( this ) )
      return;

    logInfo( "shutting down job executor" );

    try
      {
      spawnStrategy.complete( this, 5 * 60, TimeUnit.SECONDS );
      }
    catch( InterruptedException exception )
      {
      // ignore
      }

    logInfo( "shutdown complete" );
    }

  protected void fireOnCompleted()
    {
    if( hasListeners() )
      {
      if( LOG.isDebugEnabled() )
        logDebug( "firing onCompleted event: " + getListeners().size() );

      for( FlowListener flowListener : getListeners() )
        flowListener.onCompleted( this );
      }
    }

  protected void fireOnThrowable()
    {
    if( hasListeners() )
      {
      if( LOG.isDebugEnabled() )
        logDebug( "firing onThrowable event: " + getListeners().size() );

      boolean isHandled = false;

      for( FlowListener flowListener : getListeners() )
        isHandled = flowListener.onThrowable( this, throwable ) || isHandled;

      if( isHandled )
        throwable = null;
      }
    }

  protected void fireOnStopping()
    {
    if( hasListeners() )
      {
      if( LOG.isDebugEnabled() )
        logDebug( "firing onStopping event: " + getListeners().size() );

      for( FlowListener flowListener : getListeners() )
        flowListener.onStopping( this );
      }
    }

  protected void fireOnStarting()
    {
    if( hasListeners() )
      {
      if( LOG.isDebugEnabled() )
        logDebug( "firing onStarting event: " + getListeners().size() );

      for( FlowListener flowListener : getListeners() )
        flowListener.onStarting( this );
      }
    }

  @Override
  public String toString()
    {
    StringBuffer buffer = new StringBuffer();

    if( getName() != null )
      buffer.append( getName() ).append( ": " );

    for( FlowStep step : getFlowSteps() )
      buffer.append( step );

    return buffer.toString();
    }

  protected void logInfo( String message )
    {
    LOG.info( "[" + Util.truncate( getName(), 25 ) + "] " + message );
    }

  private void logDebug( String message )
    {
    LOG.debug( "[" + Util.truncate( getName(), 25 ) + "] " + message );
    }

  private void logWarn( String message, Throwable throwable )
    {
    LOG.warn( "[" + Util.truncate( getName(), 25 ) + "] " + message, throwable );
    }

  private void logError( String message, Throwable throwable )
    {
    LOG.error( "[" + Util.truncate( getName(), 25 ) + "] " + message, throwable );
    }

  @Override
  public void writeDOT( String filename )
    {
    if( pipeGraph == null )
      throw new UnsupportedOperationException( "this flow instance cannot write a DOT file" );

    pipeGraph.writeDOT( filename );
    }

  @Override
  public void writeStepsDOT( String filename )
    {
    if( flowStepGraph == null )
      throw new UnsupportedOperationException( "this flow instance cannot write a DOT file" );

    flowStepGraph.writeDOT( filename );
    }

  /**
   * Used to return a simple wrapper for use as an edge in a graph where there can only be
   * one instance of every edge.
   *
   * @return FlowHolder
   */
  public FlowHolder getHolder()
    {
    return new FlowHolder( this );
    }

  public void setCascade( Cascade cascade )
    {
    setConfigProperty( getConfig(), "cascading.cascade.id", cascade.getID() );
    flowStats.recordInfo();
    }

  @Override
  public String getCascadeID()
    {
    return getProperty( "cascading.cascade.id" );
    }

  @Override
  public String getRunID()
    {
    return runID;
    }

  public List<String> getClassPath()
    {
    return classPath;
    }

  @Override
  public void setSpawnStrategy( UnitOfWorkSpawnStrategy spawnStrategy )
    {
    this.spawnStrategy = spawnStrategy;
    }

  @Override
  public UnitOfWorkSpawnStrategy getSpawnStrategy()
    {
    return spawnStrategy;
    }

  protected void registerShutdownHook()
    {
    if( !isStopJobsOnExit() )
      return;

    shutdownHook = new ShutdownUtil.Hook()
    {
    @Override
    public Priority priority()
      {
      return Priority.WORK_CHILD;
      }

    @Override
    public void execute()
      {
      logInfo( "shutdown hook calling stop on flow" );

      BaseFlow.this.stop();
      }
    };

    ShutdownUtil.addHook( shutdownHook );
    }

  private void deregisterShutdownHook()
    {
    if( !isStopJobsOnExit() || stop )
      return;

    ShutdownUtil.removeHook( shutdownHook );
    }

  /** Class FlowHolder is a helper class for wrapping Flow instances. */
  public static class FlowHolder
    {
    /** Field flow */
    public Flow flow;

    public FlowHolder()
      {
      }

    public FlowHolder( Flow flow )
      {
      this.flow = flow;
      }
    }

  /**
   * Class SafeFlowListener safely calls a wrapped FlowListener.
   * <p/>
   * This is done for a few reasons, the primary reason is so exceptions thrown by the Listener
   * can be caught by the calling Thread. Since Flow is asynchronous, much of the work is done in the run() method
   * which in turn is run in a new Thread.
   */
  private class SafeFlowListener implements FlowListener
    {
    /** Field flowListener */
    final FlowListener flowListener;
    /** Field throwable */
    Throwable throwable;

    private SafeFlowListener( FlowListener flowListener )
      {
      this.flowListener = flowListener;
      }

    public void onStarting( Flow flow )
      {
      try
        {
        flowListener.onStarting( flow );
        }
      catch( Throwable throwable )
        {
        handleThrowable( throwable );
        }
      }

    public void onStopping( Flow flow )
      {
      try
        {
        flowListener.onStopping( flow );
        }
      catch( Throwable throwable )
        {
        handleThrowable( throwable );
        }
      }

    public void onCompleted( Flow flow )
      {
      try
        {
        flowListener.onCompleted( flow );
        }
      catch( Throwable throwable )
        {
        handleThrowable( throwable );
        }
      }

    public boolean onThrowable( Flow flow, Throwable flowThrowable )
      {
      try
        {
        return flowListener.onThrowable( flow, flowThrowable );
        }
      catch( Throwable throwable )
        {
        handleThrowable( throwable );
        }

      return false;
      }

    private void handleThrowable( Throwable throwable )
      {
      this.throwable = throwable;

      logWarn( String.format( "flow listener %s threw throwable", flowListener ), throwable );

      // stop this flow
      stop();
      }

    public boolean equals( Object object )
      {
      if( object instanceof BaseFlow.SafeFlowListener )
        return flowListener.equals( ( (BaseFlow.SafeFlowListener) object ).flowListener );

      return flowListener.equals( object );
      }

    public int hashCode()
      {
      return flowListener.hashCode();
      }
    }
  }<|MERGE_RESOLUTION|>--- conflicted
+++ resolved
@@ -156,25 +156,17 @@
 
   protected BaseFlow( PlatformInfo platformInfo, Map<Object, Object> properties, Config defaultConfig, String name )
     {
-<<<<<<< HEAD
-    properties = new HashMap<>( properties );
-
+    this( platformInfo, properties, defaultConfig, name, new LinkedHashMap<String, String>() );
+    }
+
+  protected BaseFlow( PlatformInfo platformInfo, Map<Object, Object> properties, Config defaultConfig, String name, Map<String, String> flowDescriptor )
+    {
     this.platformInfo = platformInfo;
     this.name = name;
 
-=======
-    this( platformInfo, properties, defaultConfig, name, new LinkedHashMap<String, String>() );
-    }
-
-  protected BaseFlow( PlatformInfo platformInfo, Map<Object, Object> properties, Config defaultConfig, String name, Map<String, String> flowDescriptor )
-    {
-    this.platformInfo = platformInfo;
-    this.name = name;
-
     if( flowDescriptor != null )
       this.flowDescriptor = new LinkedHashMap<String, String>( flowDescriptor );
 
->>>>>>> 30dbe1db
     addSessionProperties( properties );
     initConfig( properties, defaultConfig );
 
@@ -1171,9 +1163,9 @@
 
       if( LOG.isInfoEnabled() )
         {
-        logInfo( " parallel execution is enabled: " + ( getMaxNumParallelSteps() != 1 ) );
-        logInfo( " starting jobs: " + jobsMap.size() );
-        logInfo( " allocating threads: " + numThreads );
+        logInfo( " parallel execution of steps is enabled: " + ( getMaxNumParallelSteps() != 1 ) );
+        logInfo( " executing total steps: " + jobsMap.size() );
+        logInfo( " allocating management threads: " + numThreads );
         }
 
       List<Future<Throwable>> futures = spawnJobs( numThreads );
