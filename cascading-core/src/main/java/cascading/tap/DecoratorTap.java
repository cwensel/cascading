/*
 * Copyright (c) 2007-2015 Concurrent, Inc. All Rights Reserved.
 *
 * Project and contact information: http://www.cascading.org/
 *
 * This file is part of the Cascading project.
 *
 * Licensed under the Apache License, Version 2.0 (the "License");
 * you may not use this file except in compliance with the License.
 * You may obtain a copy of the License at
 *
 *     http://www.apache.org/licenses/LICENSE-2.0
 *
 * Unless required by applicable law or agreed to in writing, software
 * distributed under the License is distributed on an "AS IS" BASIS,
 * WITHOUT WARRANTIES OR CONDITIONS OF ANY KIND, either express or implied.
 * See the License for the specific language governing permissions and
 * limitations under the License.
 */

package cascading.tap;

import java.beans.ConstructorProperties;
import java.io.IOException;
import java.util.Set;

import cascading.flow.Flow;
import cascading.flow.FlowElement;
import cascading.flow.FlowProcess;
import cascading.flow.planner.Scope;
import cascading.property.ConfigDef;
import cascading.scheme.Scheme;
import cascading.tuple.Fields;
import cascading.tuple.TupleEntryCollector;
import cascading.tuple.TupleEntryIterator;

/**
 * Class DecoratorTap wraps a given {@link Tap} instance, delegating all calls to the original.
 * <p/>
 * It also provides an additional generic field that may hold any custom type, this allows implementations
 * to attach any meta-info to the tap being decorated.
 * <p/>
 * Further, sub-classes of DecoratorTap can be used to decorate any Tap instances associated or created for
 * use by the {@link cascading.pipe.Checkpoint} {@link cascading.pipe.Pipe}.
 * <p/>
 * Sub-classing this is optional if the aim is to simply attach relevant meta-info for use by a given application.
 * <p/>
 * In order to pass any meta-info to a management service via the {@link cascading.management.annotation.Property}
 * annotation, a sub-class of DecoratorTap must be provided.
 */
public class DecoratorTap<MetaInfo, Config, Input, Output> extends Tap<Config, Input, Output>
  {
  protected MetaInfo metaInfo;
  protected Tap<Config, Input, Output> original;

  /**
   * Creates a new Tap instance, wrapping the given Tap, and associates the given MetaInfo type with
   * the wrapped Tap instance.
   *
   * @param metaInfo meta-information about the current Tap
   * @param original the decorated Tap instance
   */
  @ConstructorProperties({"metaInfo", "original"})
  public DecoratorTap( MetaInfo metaInfo, Tap<Config, Input, Output> original )
    {
    setMetaInfo( metaInfo );
    setOriginal( original );
    }

  /**
   * Creates a new Tap instance, wrapping the given Tap, and associates the given MetaInfo type with
   * the wrapped Tap instance.
   *
   * @param original the decorated Tap instance
   */
  @ConstructorProperties({"original"})
  public DecoratorTap( Tap<Config, Input, Output> original )
    {
    setOriginal( original );
    }

  public MetaInfo getMetaInfo()
    {
    return metaInfo;
    }

  public Tap<Config, Input, Output> getOriginal()
    {
    return original;
    }

  protected void setOriginal( Tap<Config, Input, Output> original )
    {
    if( original == null )
      throw new IllegalArgumentException( "wrapped tap value may not be null" );

    this.original = original;
    }

  protected void setMetaInfo( MetaInfo metaInfo )
    {
    this.metaInfo = metaInfo;
    }

  @Override
  public Scheme<Config, Input, Output, ?, ?> getScheme()
    {
    return original.getScheme();
    }

  @Override
  public String getTrace()
    {
    return original.getTrace();
    }

  @Override
  public void flowConfInit( Flow<Config> flow )
    {
    original.flowConfInit( flow );
    }

  @Override
<<<<<<< HEAD
  public void sourceConfInit( FlowProcess<? extends Config> flowProcess, Config conf )
=======
  public void sourceConfInit( FlowProcess<Config> flowProcess, Config conf )
>>>>>>> f4ee1f4e
    {
    original.sourceConfInit( flowProcess, conf );
    }

  @Override
<<<<<<< HEAD
  public void sinkConfInit( FlowProcess<? extends Config> flowProcess, Config conf )
=======
  public void sinkConfInit( FlowProcess<Config> flowProcess, Config conf )
>>>>>>> f4ee1f4e
    {
    original.sinkConfInit( flowProcess, conf );
    }

  @Override
  public String getIdentifier()
    {
    return original.getIdentifier();
    }

  @Override
  public Fields getSourceFields()
    {
    return original.getSourceFields();
    }

  @Override
  public Fields getSinkFields()
    {
    return original.getSinkFields();
    }

  @Override
<<<<<<< HEAD
  public TupleEntryIterator openForRead( FlowProcess<? extends Config> flowProcess, Input input ) throws IOException
=======
  public TupleEntryIterator openForRead( FlowProcess<Config> flowProcess, Input input ) throws IOException
>>>>>>> f4ee1f4e
    {
    return original.openForRead( flowProcess, input );
    }

  @Override
<<<<<<< HEAD
  public TupleEntryIterator openForRead( FlowProcess<? extends Config> flowProcess ) throws IOException
=======
  public TupleEntryIterator openForRead( FlowProcess<Config> flowProcess ) throws IOException
>>>>>>> f4ee1f4e
    {
    return original.openForRead( flowProcess );
    }

  @Override
<<<<<<< HEAD
  public TupleEntryCollector openForWrite( FlowProcess<? extends Config> flowProcess, Output output ) throws IOException
=======
  public TupleEntryCollector openForWrite( FlowProcess<Config> flowProcess, Output output ) throws IOException
>>>>>>> f4ee1f4e
    {
    return original.openForWrite( flowProcess, output );
    }

  @Override
<<<<<<< HEAD
  public TupleEntryCollector openForWrite( FlowProcess<? extends Config> flowProcess ) throws IOException
=======
  public TupleEntryCollector openForWrite( FlowProcess<Config> flowProcess ) throws IOException
>>>>>>> f4ee1f4e
    {
    return original.openForWrite( flowProcess );
    }

  @Override
  public Scope outgoingScopeFor( Set<Scope> incomingScopes )
    {
    return original.outgoingScopeFor( incomingScopes );
    }

  @Override
<<<<<<< HEAD
  public Fields retrieveSourceFields( FlowProcess<? extends Config> flowProcess )
=======
  public Fields retrieveSourceFields( FlowProcess<Config> flowProcess )
>>>>>>> f4ee1f4e
    {
    return original.retrieveSourceFields( flowProcess );
    }

  @Override
<<<<<<< HEAD
  public void presentSourceFields( FlowProcess<? extends Config> flowProcess, Fields fields )
=======
  public void presentSourceFields( FlowProcess<Config> flowProcess, Fields fields )
>>>>>>> f4ee1f4e
    {
    original.presentSourceFields( flowProcess, fields );
    }

  @Override
<<<<<<< HEAD
  public Fields retrieveSinkFields( FlowProcess<? extends Config> flowProcess )
=======
  public Fields retrieveSinkFields( FlowProcess<Config> flowProcess )
>>>>>>> f4ee1f4e
    {
    return original.retrieveSinkFields( flowProcess );
    }

  @Override
<<<<<<< HEAD
  public void presentSinkFields( FlowProcess<? extends Config> flowProcess, Fields fields )
=======
  public void presentSinkFields( FlowProcess<Config> flowProcess, Fields fields )
>>>>>>> f4ee1f4e
    {
    original.presentSinkFields( flowProcess, fields );
    }

  @Override
  public Fields resolveIncomingOperationArgumentFields( Scope incomingScope )
    {
    return original.resolveIncomingOperationArgumentFields( incomingScope );
    }

  @Override
  public Fields resolveIncomingOperationPassThroughFields( Scope incomingScope )
    {
    return original.resolveIncomingOperationPassThroughFields( incomingScope );
    }

  @Override
<<<<<<< HEAD
  public String getFullIdentifier( FlowProcess<? extends Config> flowProcess )
=======
  public String getFullIdentifier( FlowProcess<Config> flowProcess )
>>>>>>> f4ee1f4e
    {
    return original.getFullIdentifier( flowProcess );
    }

  @Override
  public String getFullIdentifier( Config conf )
    {
    return original.getFullIdentifier( conf );
    }

  @Override
<<<<<<< HEAD
  public boolean createResource( FlowProcess<? extends Config> flowProcess ) throws IOException
=======
  public boolean createResource( FlowProcess<Config> flowProcess ) throws IOException
>>>>>>> f4ee1f4e
    {
    return original.createResource( flowProcess );
    }

  @Override
  public boolean createResource( Config conf ) throws IOException
    {
    return original.createResource( conf );
    }

  @Override
<<<<<<< HEAD
  public boolean deleteResource( FlowProcess<? extends Config> flowProcess ) throws IOException
=======
  public boolean deleteResource( FlowProcess<Config> flowProcess ) throws IOException
>>>>>>> f4ee1f4e
    {
    return original.deleteResource( flowProcess );
    }

  @Override
  public boolean deleteResource( Config conf ) throws IOException
    {
    return original.deleteResource( conf );
    }

  @Override
<<<<<<< HEAD
=======
  public boolean prepareResourceForRead( Config conf ) throws IOException
    {
    return original.prepareResourceForRead( conf );
    }

  @Override
  public boolean prepareResourceForWrite( Config conf ) throws IOException
    {
    return original.prepareResourceForWrite( conf );
    }

  @Override
>>>>>>> f4ee1f4e
  public boolean commitResource( Config conf ) throws IOException
    {
    return original.commitResource( conf );
    }

  @Override
  public boolean rollbackResource( Config conf ) throws IOException
    {
    return original.rollbackResource( conf );
    }

  @Override
<<<<<<< HEAD
  public boolean resourceExists( FlowProcess<? extends Config> flowProcess ) throws IOException
=======
  public boolean resourceExists( FlowProcess<Config> flowProcess ) throws IOException
>>>>>>> f4ee1f4e
    {
    return original.resourceExists( flowProcess );
    }

  @Override
  public boolean resourceExists( Config conf ) throws IOException
    {
    return original.resourceExists( conf );
    }

  @Override
<<<<<<< HEAD
  public long getModifiedTime( FlowProcess<? extends Config> flowProcess ) throws IOException
=======
  public long getModifiedTime( FlowProcess<Config> flowProcess ) throws IOException
>>>>>>> f4ee1f4e
    {
    return original.getModifiedTime( flowProcess );
    }

  @Override
  public long getModifiedTime( Config conf ) throws IOException
    {
    return original.getModifiedTime( conf );
    }

  @Override
  public SinkMode getSinkMode()
    {
    return original.getSinkMode();
    }

  @Override
  public boolean isKeep()
    {
    return original.isKeep();
    }

  @Override
  public boolean isReplace()
    {
    return original.isReplace();
    }

  @Override
  public boolean isUpdate()
    {
    return original.isUpdate();
    }

  @Override
  public boolean isSink()
    {
    return original.isSink();
    }

  @Override
  public boolean isSource()
    {
    return original.isSource();
    }

  @Override
  public boolean isTemporary()
    {
    return original.isTemporary();
    }

  @Override
  public ConfigDef getConfigDef()
    {
    return original.getConfigDef();
    }

  @Override
  public boolean hasConfigDef()
    {
    return original.hasConfigDef();
    }

  @Override
  public ConfigDef getNodeConfigDef()
    {
    return original.getNodeConfigDef();
    }

  @Override
  public boolean hasNodeConfigDef()
    {
    return original.hasNodeConfigDef();
    }

  @Override
  public ConfigDef getStepConfigDef()
    {
    return original.getStepConfigDef();
    }

  @Override
  public boolean hasStepConfigDef()
    {
    return original.hasStepConfigDef();
    }

  @Override
  public boolean isEquivalentTo( FlowElement element )
    {
    return original.isEquivalentTo( element );
    }

  @Override
  public String toString()
    {
    return original.toString();
    }
  }<|MERGE_RESOLUTION|>--- conflicted
+++ resolved
@@ -121,21 +121,13 @@
     }
 
   @Override
-<<<<<<< HEAD
   public void sourceConfInit( FlowProcess<? extends Config> flowProcess, Config conf )
-=======
-  public void sourceConfInit( FlowProcess<Config> flowProcess, Config conf )
->>>>>>> f4ee1f4e
     {
     original.sourceConfInit( flowProcess, conf );
     }
 
   @Override
-<<<<<<< HEAD
   public void sinkConfInit( FlowProcess<? extends Config> flowProcess, Config conf )
-=======
-  public void sinkConfInit( FlowProcess<Config> flowProcess, Config conf )
->>>>>>> f4ee1f4e
     {
     original.sinkConfInit( flowProcess, conf );
     }
@@ -159,41 +151,25 @@
     }
 
   @Override
-<<<<<<< HEAD
   public TupleEntryIterator openForRead( FlowProcess<? extends Config> flowProcess, Input input ) throws IOException
-=======
-  public TupleEntryIterator openForRead( FlowProcess<Config> flowProcess, Input input ) throws IOException
->>>>>>> f4ee1f4e
     {
     return original.openForRead( flowProcess, input );
     }
 
   @Override
-<<<<<<< HEAD
   public TupleEntryIterator openForRead( FlowProcess<? extends Config> flowProcess ) throws IOException
-=======
-  public TupleEntryIterator openForRead( FlowProcess<Config> flowProcess ) throws IOException
->>>>>>> f4ee1f4e
     {
     return original.openForRead( flowProcess );
     }
 
   @Override
-<<<<<<< HEAD
   public TupleEntryCollector openForWrite( FlowProcess<? extends Config> flowProcess, Output output ) throws IOException
-=======
-  public TupleEntryCollector openForWrite( FlowProcess<Config> flowProcess, Output output ) throws IOException
->>>>>>> f4ee1f4e
     {
     return original.openForWrite( flowProcess, output );
     }
 
   @Override
-<<<<<<< HEAD
   public TupleEntryCollector openForWrite( FlowProcess<? extends Config> flowProcess ) throws IOException
-=======
-  public TupleEntryCollector openForWrite( FlowProcess<Config> flowProcess ) throws IOException
->>>>>>> f4ee1f4e
     {
     return original.openForWrite( flowProcess );
     }
@@ -205,41 +181,25 @@
     }
 
   @Override
-<<<<<<< HEAD
   public Fields retrieveSourceFields( FlowProcess<? extends Config> flowProcess )
-=======
-  public Fields retrieveSourceFields( FlowProcess<Config> flowProcess )
->>>>>>> f4ee1f4e
     {
     return original.retrieveSourceFields( flowProcess );
     }
 
   @Override
-<<<<<<< HEAD
   public void presentSourceFields( FlowProcess<? extends Config> flowProcess, Fields fields )
-=======
-  public void presentSourceFields( FlowProcess<Config> flowProcess, Fields fields )
->>>>>>> f4ee1f4e
     {
     original.presentSourceFields( flowProcess, fields );
     }
 
   @Override
-<<<<<<< HEAD
   public Fields retrieveSinkFields( FlowProcess<? extends Config> flowProcess )
-=======
-  public Fields retrieveSinkFields( FlowProcess<Config> flowProcess )
->>>>>>> f4ee1f4e
     {
     return original.retrieveSinkFields( flowProcess );
     }
 
   @Override
-<<<<<<< HEAD
   public void presentSinkFields( FlowProcess<? extends Config> flowProcess, Fields fields )
-=======
-  public void presentSinkFields( FlowProcess<Config> flowProcess, Fields fields )
->>>>>>> f4ee1f4e
     {
     original.presentSinkFields( flowProcess, fields );
     }
@@ -257,11 +217,7 @@
     }
 
   @Override
-<<<<<<< HEAD
   public String getFullIdentifier( FlowProcess<? extends Config> flowProcess )
-=======
-  public String getFullIdentifier( FlowProcess<Config> flowProcess )
->>>>>>> f4ee1f4e
     {
     return original.getFullIdentifier( flowProcess );
     }
@@ -273,11 +229,7 @@
     }
 
   @Override
-<<<<<<< HEAD
   public boolean createResource( FlowProcess<? extends Config> flowProcess ) throws IOException
-=======
-  public boolean createResource( FlowProcess<Config> flowProcess ) throws IOException
->>>>>>> f4ee1f4e
     {
     return original.createResource( flowProcess );
     }
@@ -289,11 +241,7 @@
     }
 
   @Override
-<<<<<<< HEAD
   public boolean deleteResource( FlowProcess<? extends Config> flowProcess ) throws IOException
-=======
-  public boolean deleteResource( FlowProcess<Config> flowProcess ) throws IOException
->>>>>>> f4ee1f4e
     {
     return original.deleteResource( flowProcess );
     }
@@ -305,8 +253,6 @@
     }
 
   @Override
-<<<<<<< HEAD
-=======
   public boolean prepareResourceForRead( Config conf ) throws IOException
     {
     return original.prepareResourceForRead( conf );
@@ -319,7 +265,6 @@
     }
 
   @Override
->>>>>>> f4ee1f4e
   public boolean commitResource( Config conf ) throws IOException
     {
     return original.commitResource( conf );
@@ -332,11 +277,7 @@
     }
 
   @Override
-<<<<<<< HEAD
   public boolean resourceExists( FlowProcess<? extends Config> flowProcess ) throws IOException
-=======
-  public boolean resourceExists( FlowProcess<Config> flowProcess ) throws IOException
->>>>>>> f4ee1f4e
     {
     return original.resourceExists( flowProcess );
     }
@@ -348,11 +289,7 @@
     }
 
   @Override
-<<<<<<< HEAD
   public long getModifiedTime( FlowProcess<? extends Config> flowProcess ) throws IOException
-=======
-  public long getModifiedTime( FlowProcess<Config> flowProcess ) throws IOException
->>>>>>> f4ee1f4e
     {
     return original.getModifiedTime( flowProcess );
     }
