/*
<<<<<<< HEAD
 * Copyright (c) 2016-2017 Chris K Wensel <chris@wensel.net>. All Rights Reserved.
=======
 * Copyright (c) 2016-2018 Chris K Wensel <chris@wensel.net>. All Rights Reserved.
>>>>>>> 2b7346e4
 * Copyright (c) 2007-2017 Xplenty, Inc. All Rights Reserved.
 *
 * Project and contact information: http://www.cascading.org/
 *
 * This file is part of the Cascading project.
 *
 * Licensed under the Apache License, Version 2.0 (the "License");
 * you may not use this file except in compliance with the License.
 * You may obtain a copy of the License at
 *
 *     http://www.apache.org/licenses/LICENSE-2.0
 *
 * Unless required by applicable law or agreed to in writing, software
 * distributed under the License is distributed on an "AS IS" BASIS,
 * WITHOUT WARRANTIES OR CONDITIONS OF ANY KIND, either express or implied.
 * See the License for the specific language governing permissions and
 * limitations under the License.
 */

package cascading.tuple;

import java.beans.ConstructorProperties;
import java.lang.reflect.Type;
import java.util.Arrays;
import java.util.Iterator;

import cascading.tuple.coerce.Coercions;
import cascading.tuple.type.CoercibleType;
import cascading.util.ForeverValueIterator;

/**
 * Class TupleEntry allows a {@link Tuple} instance and its declaring {@link Fields} instance to be used as a single object.
 * <p>
 * Once a TupleEntry is created, its Fields cannot be changed, but the Tuple instance it holds can be replaced or
 * modified. The managed Tuple should not have elements added or removed, as this will break the relationship with
 * the associated Fields instance.
 * <p>
 * If type information is provided on the Fields instance, all setters on this class will use that information to
 * coerce the given object to the expected type.
 * <p>
 * For example, if position is is of type {@code long}, then {@code entry.setString(0, "9" )} will coerce the "9" to a
 * long {@code 9}. Thus, {@code entry.getObject(0) == 9l}.
 * <p>
 * No coercion is performed with the {@link #getObject(Comparable)} and {@link #getObject(int)} methods.
 * <p>
 * To set a value without coercion, see the {@link #setRaw(Comparable, Object)} and {@link #setRaw(int, Object)}
 * methods.
 *
 * @see Fields
 * @see Tuple
 */
public class TupleEntry
  {
  private static final CoercibleType[] EMPTY_COERCIONS = new CoercibleType[ 0 ];
  private static final ForeverValueIterator<CoercibleType> OBJECT_ITERATOR = new ForeverValueIterator<CoercibleType>( Coercions.OBJECT );

  /** An EMPTY TupleEntry instance for use as a stand in instead of a {@code null}. */
  public static final TupleEntry NULL = new TupleEntry( Fields.NONE, Tuple.NULL );

  /** Field fields */
  private Fields fields;

  private CoercibleType[] coercions = EMPTY_COERCIONS;

  /** Field isUnmodifiable */
  private boolean isUnmodifiable = false;
  /** Field tuple */
  Tuple tuple;

  /**
   * Method select will select a new Tuple instance from the given set of entries. Entries order is significant to
   * the selector.
   *
   * @param selector of type Fields
   * @param entries  of type TupleEntry
   * @return Tuple
   */
  public static Tuple select( Fields selector, TupleEntry... entries )
    {
    // todo: consider just appending tuples values and just peeking those values
    Tuple result = null;

    // does not do field checks
    if( selector.isAll() )
      {
      for( TupleEntry entry : entries )
        {
        if( result == null )
          result = entry.getTuple();
        else
          result = result.append( entry.getTuple() );
        }

      return result;
      }

    int size = 0;

    for( TupleEntry entry : entries )
      size += entry.size();

    result = Tuple.size( selector.size() );

    int offset = 0;

    for( TupleEntry entry : entries )
      {
      for( int i = 0; i < selector.size(); i++ )
        {
        Comparable field = selector.get( i );

        int pos;

        if( field instanceof String )
          {
          pos = entry.fields.indexOfSafe( field );

          if( pos == -1 )
            continue;
          }
        else
          {
          pos = entry.fields.translatePos( (Integer) field, size ) - offset;

          if( pos >= entry.size() || pos < 0 )
            continue;
          }

        result.set( i, entry.getObject( pos ) ); // last in wins
        }

      offset += entry.size();
      }

    return result;
    }

  /** Constructor TupleEntry creates a new TupleEntry instance. */
  public TupleEntry()
    {
    this.fields = Fields.NONE;

    setCoercions();
    }

  /**
   * Constructor TupleEntry creates a new TupleEntry instance.
   *
   * @param isUnmodifiable of type boolean
   */
  @ConstructorProperties({"isUnmodifiable"})
  public TupleEntry( boolean isUnmodifiable )
    {
    this.fields = Fields.NONE;
    this.isUnmodifiable = isUnmodifiable;

    setCoercions();
    }

  /**
   * Constructor TupleEntry creates a new TupleEntry instance.
   *
   * @param fields of type Fields
   */
  @ConstructorProperties({"fields"})
  public TupleEntry( Fields fields )
    {
    if( fields == null )
      throw new IllegalArgumentException( "fields may not be null" );

    this.fields = fields;

    setCoercions();
    }

  /**
   * Constructor TupleEntry creates a new TupleEntry instance.
   *
   * @param fields         of type Fields
   * @param isUnmodifiable of type boolean
   */
  @ConstructorProperties({"fields", "isUnmodifiable"})
  public TupleEntry( Fields fields, boolean isUnmodifiable )
    {
    if( fields == null )
      throw new IllegalArgumentException( "fields may not be null" );

    this.fields = fields;
    this.isUnmodifiable = isUnmodifiable;

    setCoercions();
    }

  /**
   * Constructor TupleEntry creates a new TupleEntry instance.
   *
   * @param fields         of type Fields
   * @param tuple          of type Tuple
   * @param isUnmodifiable of type boolean
   */
  @ConstructorProperties({"fields", "tuple", "isUnmodifiable"})
  public TupleEntry( Fields fields, Tuple tuple, boolean isUnmodifiable )
    {
    if( fields == null )
      throw new IllegalArgumentException( "fields may not be null" );

    this.fields = fields;
    this.isUnmodifiable = isUnmodifiable;
    setTuple( tuple );

    setCoercions();
    }

  /**
   * Constructor TupleEntry creates a new TupleEntry instance.
   *
   * @param fields of type Fields
   * @param tuple  of type Tuple
   */
  @ConstructorProperties({"fields", "tuple"})
  public TupleEntry( Fields fields, Tuple tuple )
    {
    if( fields == null )
      throw new IllegalArgumentException( "fields may not be null" );

    this.fields = fields;
    this.tuple = tuple;

    setCoercions();
    }

  /**
   * Constructor TupleEntry creates a new TupleEntry instance that is a safe copy of the given tupleEntry.
   * <p>
   * The new instance is safe to cache and will be modifiable regardless of the given tupleEntry state.
   *
   * @param tupleEntry of type TupleEntry
   */
  @ConstructorProperties({"tupleEntry"})
  public TupleEntry( TupleEntry tupleEntry )
    {
    if( tupleEntry == null )
      throw new IllegalArgumentException( "tupleEntry may not be null" );

    this.fields = tupleEntry.getFields();
    this.tuple = tupleEntry.getTupleCopy();

    setCoercions();
    }

  /**
   * Constructor TupleEntry creates a new TupleEntry instance.
   *
   * @param tuple of type Tuple
   */
  @ConstructorProperties({"tuple"})
  public TupleEntry( Tuple tuple )
    {
    if( tuple == null )
      throw new IllegalArgumentException( "tuple may not be null" );

    this.fields = Fields.size( tuple.size() );
    this.tuple = tuple;

    setCoercions();
    }

  private void setCoercions()
    {
    if( coercions != EMPTY_COERCIONS )
      return;

    coercions = getCoercions( getFields(), tuple );
    }

  static CoercibleType[] getCoercions( Fields fields, Tuple tuple )
    {
    Type[] types = fields.types; // safe to not get a copy
    int size = fields.size();

    size = size == 0 && tuple != null ? tuple.size() : size;

    if( size == 0 )
      return EMPTY_COERCIONS;

    return Coercions.coercibleArray( size, types );
    }

  /**
   * Method isUnmodifiable returns true if this TupleEntry is unmodifiable.
   *
   * @return boolean
   */
  public boolean isUnmodifiable()
    {
    return isUnmodifiable;
    }

  /**
   * Method getFields returns the fields of this TupleEntry object.
   *
   * @return the fields (type Fields) of this TupleEntry object.
   */
  public Fields getFields()
    {
    return fields;
    }

  /**
   * Returns true if there are types associated with this instance.
   *
   * @return boolean
   */
  public boolean hasTypes()
    {
    return fields.hasTypes();
    }

  /**
   * Method getTuple returns the tuple of this TupleEntry object.
   *
   * @return the tuple (type Tuple) of this TupleEntry object.
   */
  public Tuple getTuple()
    {
    return tuple;
    }

  /**
   * Method getTupleCopy returns a copy of the tuple of this TupleEntry object.
   *
   * @return a copy of the tuple (type Tuple) of this TupleEntry object.
   */
  public Tuple getTupleCopy()
    {
    return new Tuple( tuple );
    }

  /**
   * Method getCoercedTuple is a helper method for copying the current tuple elements into a new Tuple,
   * of the same size, as the requested coerced types.
   *
   * @param types of type Type[]
   * @return returns the a new Tuple instance with coerced values
   */
  public Tuple getCoercedTuple( Type[] types )
    {
    return getCoercedTuple( types, Tuple.size( types.length ) );
    }

  /**
   * Method getCoercedTuple is a helper method for copying the current tuple elements into the new Tuple,
   * of the same size, as the requested coerced types.
   *
   * @param types of type Type[]
   * @param into  of type Tuple
   * @return returns the given into Tuple instance with coerced values
   */
  public Tuple getCoercedTuple( Type[] types, Tuple into )
    {
    if( into == null )
      throw new IllegalArgumentException( "into argument Tuple may not be null" );

    if( coercions.length != types.length || types.length != into.size() )
      throw new IllegalArgumentException( "current entry and given tuple and types must be same length" );

    for( int i = 0; i < coercions.length; i++ )
      {
      Object element = tuple.getObject( i );
      into.set( i, Coercions.coerce( coercions[ i ], element, types[ i ] ) );
      }

    return into;
    }

  /**
   * Method setTuple sets the tuple of this TupleEntry object, no copy will be performed.
   * <p>
   * If the given tuple is "unmodifiable" ({@code Tuple.isUnmodifiable() == true}) and this TupleEntry is
   * not "unmodifiable", an exception will be thrown.
   * <p>
   * Unmodifiable tuples are generally owned by the system and cannot be be changed and must not be cached.
   *
   * @param tuple the tuple of this TupleEntry object.
   */
  public void setTuple( Tuple tuple )
    {
    if( !isUnmodifiable && tuple != null && tuple.isUnmodifiable() )
      throw new IllegalArgumentException( "current entry is modifiable but given tuple is not modifiable, make copy of given Tuple first" );

    if( tuple != null && isUnmodifiable )
      this.tuple = Tuples.asUnmodifiable( tuple );
    else
      this.tuple = tuple;

    setCoercions();
    }

  /**
   * Method setCanonicalTuple replaces each value of the current tuple with the given tuple elements after
   * they are coerced.
   * <p>
   * This method will modify the existing Tuple wrapped by this TupleEntry instance even
   * if it is marked as unmodifiable.
   * <p>
   * If tuple argument is {@code null}, the current tuple will be set to {@code null}.
   *
   * @param tuple to replace the current wrapped Tuple instance
   */
  public void setCanonicalTuple( Tuple tuple )
    {
    if( tuple == null )
      {
      this.tuple = null;
      return;
      }

    if( isUnmodifiable )
      tuple = Tuples.asUnmodifiable( tuple );

    if( fields.size() != tuple.size() )
      throw new IllegalArgumentException( "current entry and given tuple must be same length" );

    for( int i = 0; i < coercions.length; i++ )
      {
      Object element = tuple.getObject( i );

      this.tuple.set( i, coercions[ i ].canonical( element ) ); // force read type to the expected type
      }
    }

  /**
   * Method setCanonicalValues replaces each value of the current tuple with th give Object[]
   * after they are coerced.
   *
   * @param values to replace the current wrapped tuple instance values
   */
  public void setCanonicalValues( Object[] values )
    {
    setCanonicalValues( values, 0, values.length );
    }

  /**
   * Method setCanonicalValues replaces each value of the current tuple with th give Object[]
   * after they are coerced.
   *
   * @param values to replace the current wrapped tuple instance values
   * @param offset index to being the copy
   * @param length the number of elements to copy
   */
  public void setCanonicalValues( Object[] values, int offset, int length )
    {
    if( fields.size() != length )
      throw new IllegalArgumentException( "current entry and given array must be same length" );

    for( int i = offset; i < coercions.length; i++ )
      {
      Object element = values[ i ];

      this.tuple.set( i, coercions[ i ].canonical( element ) ); // force read type to the expected type
      }
    }

  /**
   * Method size returns the number of values in this instance.
   *
   * @return int
   */
  public int size()
    {
    return tuple.size();
    }

  /**
   * Method getObject returns the value in the given position pos.
   * <p>
   * No coercion is performed if there is an associated coercible type.
   *
   * @param pos position of the element to return.
   * @return Object
   */
  public Object getObject( int pos )
    {
    return tuple.getObject( pos );
    }

  /**
   * Method getObject returns the value in the given field or position as the requested type.
   * <p>
   * Coercion is performed to the given type.
   *
   * @param pos position of the element to return.
   * @return Object
   */
  public Object getObject( int pos, Type type )
    {
    if( pos > coercions.length - 1 )
      throw new TupleException( "position value is too large: " + pos + ", positions in field: " + tuple.size() );

    return Coercions.coerce( coercions[ pos ], tuple.getObject( pos ), type );
    }

  /**
   * Method getObject returns the value in the given field or position.
   * <br>
   * {@code fieldName} may optionally be a {@link Fields} instance. Only the first field name or position will
   * be considered.
   * <p>
   * No coercion is performed if there is an associated coercible type.
   *
   * @param fieldName field name or position to return
   * @return Comparable
   */
  public Object getObject( Comparable fieldName )
    {
    int pos = fields.getPos( asFieldName( fieldName ) );
    return tuple.getObject( pos );
    }

  /**
   * Method getObject returns the value in the given field or position as the requested type.
   * <br>
   * {@code fieldName} may optionally be a {@link Fields} instance. Only the first field name or position will
   * be considered.
   * <p>
   * Coercion is performed to the given type.
   *
   * @param fieldName field name or position to return
   * @return Comparable
   */
  public Object getObject( Comparable fieldName, Type type )
    {
    int pos = fields.getPos( asFieldName( fieldName ) );

    if( pos > coercions.length - 1 )
      throw new TupleException( "position value is too large: " + pos + ", positions in field: " + tuple.size() );

    return Coercions.coerce( coercions[ pos ], tuple.getObject( pos ), type );
    }

  /**
   * Method set sets the value in the given position.
   * <p>
   * No coercion is performed if there is an associated coercible type.
   *
   * @param pos   position to set
   * @param value of type Comparable
   */
  public void setRaw( int pos, Object value )
    {
    tuple.set( pos, value );
    }

  /**
   * Method set sets the value in the given field or position.
   * <p>
   * No coercion is performed if there is an associated coercible type.
   *
   * @param fieldName field name or position to set
   * @param value     of type Comparable
   */
  public void setRaw( Comparable fieldName, Object value )
    {
    tuple.set( fields.getPos( asFieldName( fieldName ) ), value );
    }

  /**
   * Method set sets the value in the given field or position.
   *
   * @param fieldName field name or position to set
   * @param value     of type Comparable
   */
  public void setObject( Comparable fieldName, Object value )
    {
    int pos = fields.getPos( asFieldName( fieldName ) );

    if( pos > coercions.length - 1 )
      throw new TupleException( "position value is too large: " + pos + ", positions in field: " + tuple.size() );

    tuple.set( pos, coercions[ pos ].canonical( value ) );
    }

  /**
   * Method setBoolean sets the value in the given field or position.
   *
   * @param fieldName field name or position to set
   * @param value     of type boolean
   */
  public void setBoolean( Comparable fieldName, boolean value )
    {
    int pos = fields.getPos( asFieldName( fieldName ) );

    if( pos > coercions.length - 1 )
      throw new TupleException( "position value is too large: " + pos + ", positions in field: " + tuple.size() );

    tuple.set( pos, coercions[ pos ].canonical( value ) );
    }

  /**
   * Method setShort sets the value in the given field or position.
   *
   * @param fieldName field name or position to set
   * @param value     of type short
   */
  public void setShort( Comparable fieldName, short value )
    {
    int pos = fields.getPos( asFieldName( fieldName ) );

    if( pos > coercions.length - 1 )
      throw new TupleException( "position value is too large: " + pos + ", positions in field: " + tuple.size() );

    tuple.set( pos, coercions[ pos ].canonical( value ) );
    }

  /**
   * Method setInteger sets the value in the given field or position.
   *
   * @param fieldName field name or position to set
   * @param value     of type int
   */
  public void setInteger( Comparable fieldName, int value )
    {
    int pos = fields.getPos( asFieldName( fieldName ) );

    if( pos > coercions.length - 1 )
      throw new TupleException( "position value is too large: " + pos + ", positions in field: " + tuple.size() );

    tuple.set( pos, coercions[ pos ].canonical( value ) );
    }

  /**
   * Method setLong sets the value in the given field or position.
   *
   * @param fieldName field name or position to set
   * @param value     of type long
   */
  public void setLong( Comparable fieldName, long value )
    {
    int pos = fields.getPos( asFieldName( fieldName ) );

    if( pos > coercions.length - 1 )
      throw new TupleException( "position value is too large: " + pos + ", positions in field: " + tuple.size() );

    tuple.set( pos, coercions[ pos ].canonical( value ) );
    }

  /**
   * Method setFloat sets the value in the given field or position.
   *
   * @param fieldName field name or position to set
   * @param value     of type float
   */
  public void setFloat( Comparable fieldName, float value )
    {
    int pos = fields.getPos( asFieldName( fieldName ) );

    if( pos > coercions.length - 1 )
      throw new TupleException( "position value is too large: " + pos + ", positions in field: " + tuple.size() );

    tuple.set( pos, coercions[ pos ].canonical( value ) );
    }

  /**
   * Method setDouble sets the value in the given field or position.
   *
   * @param fieldName field name or position to set
   * @param value     of type double
   */
  public void setDouble( Comparable fieldName, double value )
    {
    int pos = fields.getPos( asFieldName( fieldName ) );

    if( pos > coercions.length - 1 )
      throw new TupleException( "position value is too large: " + pos + ", positions in field: " + tuple.size() );

    tuple.set( pos, coercions[ pos ].canonical( value ) );
    }

  /**
   * Method setString sets the value in the given field or position.
   *
   * @param fieldName field name or position to set
   * @param value     of type String
   */
  public void setString( Comparable fieldName, String value )
    {
    int pos = fields.getPos( asFieldName( fieldName ) );

    if( pos > coercions.length - 1 )
      throw new TupleException( "position value is too large: " + pos + ", positions in field: " + tuple.size() );

    tuple.set( pos, coercions[ pos ].canonical( value ) );
    }

  /**
   * Method getString returns the element for the given field name or position as a String.
   * <br>
   * {@code fieldName} may optionally be a {@link Fields} instance. Only the first field name or position will
   * be considered.
   *
   * @param fieldName field name or position to return
   * @return String
   */
  public String getString( Comparable fieldName )
    {
    return (String) getObject( fieldName, String.class );
    }

  /**
   * Method getFloat returns the element for the given field name or position as a float. Zero if null.
   * <br>
   * {@code fieldName} may optionally be a {@link Fields} instance. Only the first field name or position will
   * be considered.
   *
   * @param fieldName field name or position to return
   * @return float
   */
  public float getFloat( Comparable fieldName )
    {
    return (Float) getObject( fieldName, float.class );
    }

  /**
   * Method getDouble returns the element for the given field name or position as a double. Zero if null.
   * <br>
   * {@code fieldName} may optionally be a {@link Fields} instance. Only the first field name or position will
   * be considered.
   *
   * @param fieldName field name or position to return
   * @return double
   */
  public double getDouble( Comparable fieldName )
    {
    return (Double) getObject( fieldName, double.class );
    }

  /**
   * Method getInteger  returns the element for the given field name or position as an int. Zero if null.
   * <br>
   * {@code fieldName} may optionally be a {@link Fields} instance. Only the first field name or position will
   * be considered.
   *
   * @param fieldName field name or position to return
   * @return int
   */
  public int getInteger( Comparable fieldName )
    {
    return (Integer) getObject( fieldName, int.class );
    }

  /**
   * Method getLong returns the element for the given field name or position as a long. Zero if null.
   * <br>
   * {@code fieldName} may optionally be a {@link Fields} instance. Only the first field name or position will
   * be considered.
   *
   * @param fieldName field name or position to return
   * @return long
   */
  public long getLong( Comparable fieldName )
    {
    return (Long) getObject( fieldName, long.class );
    }

  /**
   * Method getShort returns the element for the given field name or position as a short. Zero if null.
   * <br>
   * {@code fieldName} may optionally be a {@link Fields} instance. Only the first field name or position will
   * be considered.
   *
   * @param fieldName field name or position to return
   * @return short
   */
  public short getShort( Comparable fieldName )
    {
    return (Short) getObject( fieldName, short.class );
    }

  /**
   * Method getBoolean returns the element for the given field name or position as a boolean.
   * If the value is (case ignored) the string 'true', a {@code true} value will be returned. {@code false} if null.
   * <br>
   * {@code fieldName} may optionally be a {@link Fields} instance. Only the first field name or position will
   * be considered.
   *
   * @param fieldName field name or position to return
   * @return boolean
   */
  public boolean getBoolean( Comparable fieldName )
    {
    return (Boolean) getObject( fieldName, boolean.class );
    }

  private Comparable asFieldName( Comparable fieldName )
    {
    return Fields.asFieldName( fieldName );
    }

  /**
   * Method selectEntry selects the fields specified in the selector from this instance. If {@link Fields#ALL} or the
   * same fields as declared are given, {@code this} will be returned.
   * <p>
   * The returned TupleEntry will be either modifiable or unmodifiable, depending on the state of this TupleEntry instance.
   * <p>
   * See {@link #selectEntryCopy(Fields)} to guarantee a copy suitable for modifying or caching/storing in a collection.
   * <p>
   * Note this is a bug fix and change from 2.0 and 2.1. In previous versions the modifiable state was dependent
   * on the given selector.
   *
   * @param selector Fields selector that selects the values to return
   * @return TupleEntry
   */
  public TupleEntry selectEntry( Fields selector )
    {
    if( selector == null || selector.isAll() || fields == selector ) // == is intentional
      return this;

    if( selector.isNone() )
      return isUnmodifiable ? TupleEntry.NULL : new TupleEntry();

    return new TupleEntry( Fields.asDeclaration( selector ), tuple.get( this.fields, selector ), isUnmodifiable );
    }

  /**
   * Method selectEntry selects the fields specified in selector from this instance.
   * <p>
   * It is guaranteed to return a new modifiable TupleEntry instance at a cost of copying data.
   * <p>
   * The returned instance is safe to cache.
   *
   * @param selector Fields selector that selects the values to return
   * @return TupleEntry
   */
  public TupleEntry selectEntryCopy( Fields selector )
    {
    if( selector == null || selector.isAll() || fields == selector ) // == is intentional
      return new TupleEntry( this );

    if( selector.isNone() )
      return new TupleEntry();

    return new TupleEntry( Fields.asDeclaration( selector ), tuple.get( this.fields, selector ) );
    }

  /**
   * Method selectTuple selects the fields specified in the selector from this instance. If {@link Fields#ALL} or the
   * same fields as declared are given, {@code this.getTuple()} will be returned.
   * <p>
   * The returned Tuple will be either modifiable or unmodifiable, depending on the state of this TupleEntry instance.
   * <p>
   * See {@link #selectTupleCopy(Fields)} to guarantee a copy suitable for modifying or caching/storing in a collection.
   * <p>
   * Note this is a bug fix and change from 2.0 and 2.1. In previous versions the modifiable state was dependent
   * on the given selector.
   *
   * @param selector Fields selector that selects the values to return
   * @return Tuple
   */
  public Tuple selectTuple( Fields selector )
    {
    if( selector == null || selector.isAll() || fields == selector ) // == is intentional
      return this.tuple;

    if( selector.isNone() )
      return isUnmodifiable ? Tuple.NULL : new Tuple();

    Tuple result = tuple.get( fields, selector );

    if( isUnmodifiable )
      Tuples.asUnmodifiable( result );

    return result;
    }

  /**
   * Method selectTupleCopy selects the fields specified in selector from this instance.
   * <p>
   * It is guaranteed to return a new modifiable Tuple instance at a cost of copying data.
   * <p>
   * The returned instance is safe to cache.
   *
   * @param selector Fields selector that selects the values to return
   * @return Tuple
   */
  public Tuple selectTupleCopy( Fields selector )
    {
    if( selector == null || selector.isAll() || fields == selector ) // == is intentional
      return new Tuple( this.tuple );

    if( selector.isNone() )
      return new Tuple();

    return tuple.get( fields, selector );
    }

  /**
   * Method selectInto selects the fields specified in the selector from this instance and copies
   * them into the given tuple argument.
   *
   * @param selector of type Fields
   * @param tuple    of type Tuple
   * @return returns the given tuple argument with new values added
   */
  public Tuple selectInto( Fields selector, Tuple tuple )
    {
    if( selector.isNone() )
      return tuple;

    int[] pos = this.tuple.getPos( fields, selector );

    if( pos == null || pos.length == 0 )
      {
      tuple.addAll( this.tuple );
      }
    else
      {
      for( int i : pos )
        tuple.add( this.tuple.getObject( i ) );
      }

    return tuple;
    }

  /**
   * Method setTuple sets the values specified by the selector to the values given by the given tuple, the given
   * values will always be copied into this TupleEntry.
   *
   * @param selector of type Fields
   * @param tuple    of type Tuple
   */
  public void setTuple( Fields selector, Tuple tuple )
    {
    if( selector == null || selector.isAll() )
      this.tuple.setAll( tuple );
    else
      this.tuple.set( fields, selector, tuple );
    }

  /**
   * Method set sets the values from the given tupleEntry into this TupleEntry instance based on the given
   * tupleEntry field names.
   * <p>
   * If type information is given, each incoming value will be coerced from its canonical type to the current type.
   *
   * @param tupleEntry of type TupleEntry
   */
  public void set( TupleEntry tupleEntry )
    {
    this.tuple.set( fields, tupleEntry.getFields(), tupleEntry.getTuple(), tupleEntry.coercions );
    }

  /**
   * Method appendNew appends the given TupleEntry instance to this instance.
   *
   * @param entry of type TupleEntry
   * @return TupleEntry
   */
  public TupleEntry appendNew( TupleEntry entry )
    {
    Fields appendedFields = fields.append( entry.fields.isUnknown() ? Fields.size( entry.tuple.size() ) : entry.fields );
    Tuple appendedTuple = tuple.append( entry.tuple );

    return new TupleEntry( appendedFields, appendedTuple );
    }

  @Override
  public boolean equals( Object object )
    {
    if( this == object )
      return true;

    if( !( object instanceof TupleEntry ) )
      return false;

    TupleEntry that = (TupleEntry) object;

    if( fields != null ? !fields.equals( that.fields ) : that.fields != null )
      return false;

    // use comparators if in the this side fields instance
    if( tuple != null ? fields.compare( tuple, that.tuple ) != 0 : that.tuple != null )
      return false;

    return true;
    }

  @Override
  public int hashCode()
    {
    int result = fields != null ? fields.hashCode() : 0;
    result = 31 * result + ( tuple != null ? tuple.hashCode() : 0 );
    return result;
    }

  @Override
  public String toString()
    {
    if( fields == null )
      return "empty";
    else if( tuple == null )
      return "fields: " + fields.print();
    else
      return "fields: " + fields.print() + " tuple: " + tuple.print();
    }

  /**
   * Method asIterableOf returns an {@link Iterable} instance that will coerce all Tuple elements
   * into the given {@code type} parameter.
   * <p>
   * This method honors any {@link cascading.tuple.type.CoercibleType} instances on the internal
   * Fields instance for the specified Tuple element.
   *
   * @param type of type Class
   * @return an Iterable
   */
  public <T> Iterable<T> asIterableOf( final Class<T> type )
    {
    return () ->
    {
    final Iterator<CoercibleType> coercibleIterator = coercions.length == 0 ? OBJECT_ITERATOR : Arrays.asList( coercions ).iterator();
    final Iterator valuesIterator = tuple.iterator();

    return new Iterator<T>()
      {
      @Override
      public boolean hasNext()
        {
        return valuesIterator.hasNext();
        }

      @Override
      public T next()
        {
        Object next = valuesIterator.next();

        return (T) coercibleIterator.next().coerce( next, type );
        }

      @Override
      public void remove()
        {
        valuesIterator.remove();
        }
      };
    };
    }
  }<|MERGE_RESOLUTION|>--- conflicted
+++ resolved
@@ -1,9 +1,5 @@
 /*
-<<<<<<< HEAD
- * Copyright (c) 2016-2017 Chris K Wensel <chris@wensel.net>. All Rights Reserved.
-=======
  * Copyright (c) 2016-2018 Chris K Wensel <chris@wensel.net>. All Rights Reserved.
->>>>>>> 2b7346e4
  * Copyright (c) 2007-2017 Xplenty, Inc. All Rights Reserved.
  *
  * Project and contact information: http://www.cascading.org/
