/*
 * Copyright (c) 2007-2015 Concurrent, Inc. All Rights Reserved.
 *
 * Project and contact information: http://www.cascading.org/
 *
 * This file is part of the Cascading project.
 *
 * Licensed under the Apache License, Version 2.0 (the "License");
 * you may not use this file except in compliance with the License.
 * You may obtain a copy of the License at
 *
 *     http://www.apache.org/licenses/LICENSE-2.0
 *
 * Unless required by applicable law or agreed to in writing, software
 * distributed under the License is distributed on an "AS IS" BASIS,
 * WITHOUT WARRANTIES OR CONDITIONS OF ANY KIND, either express or implied.
 * See the License for the specific language governing permissions and
 * limitations under the License.
 */

package cascading.management.annotation;

import java.net.URI;
import java.net.URISyntaxException;

import org.junit.After;
import org.junit.Test;

import static org.junit.Assert.assertEquals;
import static org.junit.Assert.assertNull;

/**
 * Tests for uriSanitizer.
 */
public class URISanitizerTest
  {

  @After
  public void tearDown()
    {
    System.setProperty( URISanitizer.PARAMETER_FILTER_PROPERTY, "" );
    System.setProperty( URISanitizer.FAILURE_MODE_PASS_THROUGH, "false" );
    }

  @Test
  public void testNull()
    {
    URISanitizer sanitizer = new URISanitizer();
    assertNull( sanitizer.apply( Visibility.PUBLIC, null ) );
    }

  @Test
  public void testSyntaxException()
    {
    URISanitizer sanitizer = new URISanitizer();
    String malformed = " http://example.com";
    assertEquals( "", sanitizer.apply( Visibility.PUBLIC, malformed ) );
    }

  @Test
  public void testSyntaxExceptionPassThrough()
    {
    System.setProperty( URISanitizer.FAILURE_MODE_PASS_THROUGH, "true" );
    URISanitizer sanitizer = new URISanitizer();
    String malformed = " http://example.com";
    assertEquals( malformed, sanitizer.apply( Visibility.PUBLIC, malformed ) );
    }

  @Test
  public void testURIPublicSanitizationWithString()
    {
    String uri = "http://www.example.com:8080/docs/resource1.html?user=foo&password=secret&action=do";
    URISanitizer sanitizer = new URISanitizer();
    String result = sanitizer.apply( Visibility.PUBLIC, uri );
    assertEquals( "/docs/resource1.html", result );
    }

  @Test
  public void testURIProtectedSanitizationWithMixedCaseString()
    {
    // tests for case insensitivity
    System.setProperty( URISanitizer.PARAMETER_FILTER_PROPERTY, "user,paSSword" );
    String uri = "http://www.example.com:8080/docs/resource1.html?User=foo&password=secret&action=do";
    URISanitizer sanitizer = new URISanitizer();
    String result = sanitizer.apply( Visibility.PROTECTED, uri );
    assertEquals( "/docs/resource1.html?action=do&", result );
    }

  @Test
  public void testURIProtectedSanitizationWithString()
    {
    System.setProperty( URISanitizer.PARAMETER_FILTER_PROPERTY, "user,password" );
    String uri = "http://www.example.com:8080/docs/resource1.html?user=foo&password=secret&action=do";
    URISanitizer sanitizer = new URISanitizer();
    String result = sanitizer.apply( Visibility.PROTECTED, uri );
    assertEquals( "/docs/resource1.html?action=do&", result );
    }

  @Test
  public void testURIPrivateSanitizationWithString()
    {
    System.setProperty( URISanitizer.PARAMETER_FILTER_PROPERTY, "user,password" );
    String uri = "http://www.example.com:8080/docs/resource1.html?user=foo&password=secret&action=do";
    URISanitizer sanitizer = new URISanitizer();
    String result = sanitizer.apply( Visibility.PRIVATE, uri );
    assertEquals( "http://www.example.com:8080/docs/resource1.html?action=do&", result );
    }

  @Test
  public void testURIPrivateSanitizationNoScheme()
    {
    String uri = "data/stuff";
    URISanitizer sanitizer = new URISanitizer();
    String result = sanitizer.apply( Visibility.PRIVATE, uri );
    assertEquals( uri, result );
    }

  @Test
  public void testURIPublicSanitizationWithURI() throws IllegalArgumentException
    {
    URI uri = URI.create( "http://www.example.com:8080/docs/resource1.html?user=foo&password=secret&action=do" );
    URISanitizer sanitizer = new URISanitizer();
    String result = sanitizer.apply( Visibility.PUBLIC, uri );
    assertEquals( "/docs/resource1.html", result );
    }

  @Test
  public void testURIProtectedSanitizationWithURI() throws URISyntaxException
    {
    System.setProperty( URISanitizer.PARAMETER_FILTER_PROPERTY, "user,password" );
    URI uri = URI.create( "http://www.example.com:8080/docs/resource1.html?user=foo&password=secret&action=do" );
    URISanitizer sanitizer = new URISanitizer();
    String result = sanitizer.apply( Visibility.PROTECTED, uri );
    assertEquals( "/docs/resource1.html?action=do&", result );
    }

  @Test
  public void testURIPrivateSanitizationWithURI() throws URISyntaxException
    {
    System.setProperty( URISanitizer.PARAMETER_FILTER_PROPERTY, "user,password" );
    URI uri = URI.create( "http://www.example.com:8080/docs/resource1.html?user=foo&password=secret&action=do" );
    URISanitizer sanitizer = new URISanitizer();
    String result = sanitizer.apply( Visibility.PRIVATE, uri );
    assertEquals( "http://www.example.com:8080/docs/resource1.html?action=do&", result );
    }

  @Test
  public void testHDFSPublic()
    {
    String uri = "hdfs://hadoop42.example.com:8020/some/dataset";
    URISanitizer sanitizer = new URISanitizer();
    String result = sanitizer.apply( Visibility.PUBLIC, uri );
    assertEquals( "/some/dataset", result );
    }

  @Test
  public void testHDFSProtected()
    {
    String uri = "hdfs://hadoop42.example.com:8020/some/dataset";
    URISanitizer sanitizer = new URISanitizer();
    String result = sanitizer.apply( Visibility.PROTECTED, uri );
    assertEquals( "/some/dataset", result );
    }

  @Test
  public void testHDFSPrivate()
    {
    String uri = "hdfs://hadoop42.example.com:8020/some/dataset/";
    URISanitizer sanitizer = new URISanitizer();
    String result = sanitizer.apply( Visibility.PRIVATE, uri );
    assertEquals( uri, result );
    }

  @Test
  public void testS3NGlob()
    {
    String uri = "s3n://some-bucket/2014/12/2[5-9]/*";
    URISanitizer sanitizer = new URISanitizer();
    String result = sanitizer.apply( Visibility.PROTECTED, uri );
    assertEquals( "/2014/12/2[5-9]/*", result );
    }

  @Test
<<<<<<< HEAD
  public void testOpaqueURI()
    {
    String uri = "memory:driven.agent.driven.spark.SkewExampleTest.testSubmit(SkewExampleTest.scala:36)";
    URISanitizer sanitizer = new URISanitizer();
    String result = sanitizer.apply( Visibility.PRIVATE, uri );
    assertEquals( "memory:driven.agent.driven.spark.SkewExampleTest.testSubmit(SkewExampleTest.scala:36)", result );

    result = sanitizer.apply( Visibility.PROTECTED, uri );
    assertEquals( "memory:", result );

    result = sanitizer.apply( Visibility.PUBLIC, uri );
    assertEquals( "memory:", result );
=======
  public void testS3NGlob2()
    {
    String uri = "s3n://host/path/conversion_date={2015-12-23,2015-12-22}";
    URISanitizer sanitizer = new URISanitizer();
    String result = sanitizer.apply( Visibility.PROTECTED, uri );
    assertEquals( "/path/conversion_date={2015-12-23,2015-12-22}", result );
>>>>>>> 3155ab27
    }
  }<|MERGE_RESOLUTION|>--- conflicted
+++ resolved
@@ -181,7 +181,6 @@
     }
 
   @Test
-<<<<<<< HEAD
   public void testOpaqueURI()
     {
     String uri = "memory:driven.agent.driven.spark.SkewExampleTest.testSubmit(SkewExampleTest.scala:36)";
@@ -194,13 +193,14 @@
 
     result = sanitizer.apply( Visibility.PUBLIC, uri );
     assertEquals( "memory:", result );
-=======
+    }
+
+  @Test
   public void testS3NGlob2()
     {
     String uri = "s3n://host/path/conversion_date={2015-12-23,2015-12-22}";
     URISanitizer sanitizer = new URISanitizer();
     String result = sanitizer.apply( Visibility.PROTECTED, uri );
     assertEquals( "/path/conversion_date={2015-12-23,2015-12-22}", result );
->>>>>>> 3155ab27
     }
   }