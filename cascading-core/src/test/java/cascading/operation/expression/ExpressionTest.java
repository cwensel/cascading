--- conflicted
+++ resolved
@@ -21,16 +21,11 @@
 package cascading.operation.expression;
 
 import cascading.CascadingTestCase;
-import cascading.flow.FlowProcess;
-import cascading.operation.ConcreteCall;
 import cascading.tuple.Fields;
 import cascading.tuple.Tuple;
 import cascading.tuple.TupleEntry;
-<<<<<<< HEAD
+import cascading.tuple.TupleListCollector;
 import org.junit.Test;
-=======
-import cascading.tuple.TupleListCollector;
->>>>>>> 30dbe1db
 
 /**
  *
@@ -41,12 +36,8 @@
     {
     }
 
-<<<<<<< HEAD
   @Test
-  public void testSimpleExpression()
-=======
   public void testExpressionFunction()
->>>>>>> 30dbe1db
     {
     assertEquals( 3, evaluate( new ExpressionFunction( new Fields( "result" ), "a + b", int.class ), getEntry( 1, 2 ) ) );
     assertEquals( 3, evaluate( new ExpressionFunction( new Fields( "result" ), "a + b", int.class ), getEntry( 1.0, 2.0 ) ) );
@@ -92,6 +83,7 @@
     assertEquals( true, evaluate( new ExpressionFunction( new Fields( "result" ), "b.equals(\"1\") && (a == 2.0) && $2.equals(\"2\")", names, types ), getEntry( 2.0, "1", "2" ) ) );
     }
 
+  @Test
   public void testExpressionFilter()
     {
     assertEquals( true, invokeFilter( new ExpressionFilter( "a < b", int.class ), getEntry( 1, 2 ) ) );
