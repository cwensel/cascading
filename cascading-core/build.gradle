/*
 * Copyright (c) 2007-2015 Concurrent, Inc. All Rights Reserved.
 *
 * Project and contact information: http://www.cascading.org/
 *
 * This file is part of the Cascading project.
 *
 * Licensed under the Apache License, Version 2.0 (the "License");
 * you may not use this file except in compliance with the License.
 * You may obtain a copy of the License at
 *
 *     http://www.apache.org/licenses/LICENSE-2.0
 *
 * Unless required by applicable law or agreed to in writing, software
 * distributed under the License is distributed on an "AS IS" BASIS,
 * WITHOUT WARRANTIES OR CONDITIONS OF ANY KIND, either express or implied.
 * See the License for the specific language governing permissions and
 * limitations under the License.
 */

dependencies {
<<<<<<< HEAD
  compile group: 'org.jgrapht', name: 'jgrapht-core', version: '0.9.1-SNAPSHOT'
  compile group: 'org.jgrapht', name: 'jgrapht-ext', version: '0.9.1-SNAPSHOT'
  compile group: 'riffle', name: 'riffle', version: '0.1-dev'
  compile group: 'org.codehaus.janino', name: 'janino', version: '2.7.6'
=======
  compile group: 'thirdparty', name: 'jgrapht-jdk1.6', version: '0.8.1'
  compile group: 'riffle', name: 'riffle', version: '1.0.0-wip-7'
  compile group: 'org.codehaus.janino', name: 'janino', version: '2.7.5'
>>>>>>> aa4f237b

  // this prevents a transitive dependency until it is required downstream
  provided group: 'org.slf4j', name: 'slf4j-api', version: '1.7.5'
  testCompile group: 'org.slf4j', name: 'slf4j-api', version: '1.7.5'
  testRuntime group: 'org.slf4j', name: 'slf4j-log4j12', version: '1.7.5'
  testRuntime group: 'log4j', name: 'log4j', version: '1.2.16'
}

jar.doFirst {
  if( !System.properties[ 'cascading.release.final' ] )
    new File( buildDir, 'build.number.properties' ).write( "cascading.build.number=${buildNumber}" )
}

jar {
  into( 'cascading' ) {
    from '../version.properties'

    if( !System.properties[ 'cascading.release.final' ] )
      from "${buildDir}/build.number.properties"
  }
}

platformTest.enabled = false

javadoc {

  source 'src/test/java/cascading/CascadingTestCase.java'
  source 'src/test/java/cascading/tuple/TupleListCollector.java'

  classpath = files( project.sourceSets.test.compileClasspath )

  configure( options ) {
    links << 'http://hadoop.apache.org/docs/r1.1.2/api/'

    links << "http://${rootProject.s3UploadDocs.destination}javadoc/cascading-hadoop".toString()
    links << "http://${rootProject.s3UploadDocs.destination}javadoc/cascading-local".toString()

//    linksOffline( '../../../cascading-hadoop', "http://${rootProject.s3UploadDocs.destination}javadoc/cascading-hadoop".toString() )
//    linksOffline( '../../../cascading-local', "http://${rootProject.s3UploadDocs.destination}javadoc/cascading-local".toString() )
  }
}<|MERGE_RESOLUTION|>--- conflicted
+++ resolved
@@ -19,16 +19,10 @@
  */
 
 dependencies {
-<<<<<<< HEAD
   compile group: 'org.jgrapht', name: 'jgrapht-core', version: '0.9.1-SNAPSHOT'
   compile group: 'org.jgrapht', name: 'jgrapht-ext', version: '0.9.1-SNAPSHOT'
-  compile group: 'riffle', name: 'riffle', version: '0.1-dev'
+  compile group: 'riffle', name: 'riffle', version: '1.0.0-wip-7'
   compile group: 'org.codehaus.janino', name: 'janino', version: '2.7.6'
-=======
-  compile group: 'thirdparty', name: 'jgrapht-jdk1.6', version: '0.8.1'
-  compile group: 'riffle', name: 'riffle', version: '1.0.0-wip-7'
-  compile group: 'org.codehaus.janino', name: 'janino', version: '2.7.5'
->>>>>>> aa4f237b
 
   // this prevents a transitive dependency until it is required downstream
   provided group: 'org.slf4j', name: 'slf4j-api', version: '1.7.5'
