--- conflicted
+++ resolved
@@ -304,10 +304,6 @@
   def df = new SimpleDateFormat( "yyyy-MM-dd'T'HH:mm'Z'" )
   df.setTimeZone( TimeZone.getTimeZone( "UTC" ) )
   String isoUTC = df.format( new Date() )
-
-  def df = new SimpleDateFormat("yyyy-MM-dd'T'HH:mm'Z'")
-  df.setTimeZone(TimeZone.getTimeZone("UTC"))
-  String isoUTC = df.format(new Date())
 
   def destination = s3UploadArtifacts.source
   def releaseTar = buildPackage.archivePath.name
@@ -355,23 +351,15 @@
         "names": [
           "cascading-core",
           "cascading-local",
-<<<<<<< HEAD
           "cascading-hadoop2-common",
-=======
-          "cascading-hadoop",
->>>>>>> 70b978a9
           "cascading-hadoop2-io",
           "cascading-hadoop2-mr1",
           "cascading-hadoop2-tez",
           "cascading-hadoop2-tez-stats",
-<<<<<<< HEAD
           "cascading-expression",
           "cascading-nested",
           "cascading-nested-json",
-=======
-          "cascading-xml",
           "cascading-expression",
->>>>>>> 70b978a9
           "cascading-platform"
         ]
       }
